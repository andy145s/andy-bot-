--- conflicted
+++ resolved
@@ -61,9 +61,6 @@
 
 Want to learn more about Open WebUI's features? Check out our [Open WebUI documentation](https://docs.openwebui.com/features) for a comprehensive overview!
 
-<<<<<<< HEAD
-## 🔗 Also Check Out Cerebrum LLM UI Community!
-=======
 ## Sponsors 🙌
 
 #### Emerald
@@ -90,9 +87,10 @@
     </td>
   </tr>
 </table>
->>>>>>> 53764fe6
-
-Don't forget to explore our sibling project, [Cerebrum LLM UI Community](https://openwebui.com/), where you can discover, download, and explore customized Modelfiles. Cerebrum LLM UI Community offers a wide range of exciting possibilities for enhancing your chat interactions with Cerebrum LLM UI! 🚀
+
+---
+
+We are incredibly grateful for the generous support of our sponsors. Their contributions help us to maintain and improve our project, ensuring we can continue to deliver quality work to our community. Thank you!
 
 ## How to Install 🚀
 
