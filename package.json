{
	"name": "open-webui",
	"version": "0.5.7",
	"private": true,
	"scripts": {
		"dev": "npm run pyodide:fetch && vite dev --host",
		"dev:5050": "npm run pyodide:fetch && vite dev --port 5050",
		"build": "npm run pyodide:fetch && vite build",
		"preview": "vite preview",
		"check": "svelte-kit sync && svelte-check --tsconfig ./tsconfig.json",
		"check:watch": "svelte-kit sync && svelte-check --tsconfig ./tsconfig.json --watch",
		"lint": "npm run lint:frontend ; npm run lint:types ; npm run lint:backend",
		"lint:frontend": "eslint . --fix",
		"lint:types": "npm run check",
		"lint:backend": "pylint backend/",
		"format": "prettier --plugin-search-dir --write \"**/*.{js,ts,svelte,css,md,html,json}\"",
		"format:backend": "black . --exclude \".venv/|/venv/\"",
		"i18n:parse": "i18next --config i18next-parser.config.ts && prettier --write \"src/lib/i18n/**/*.{js,json}\"",
		"cy:open": "cypress open",
		"test:frontend": "vitest --passWithNoTests",
		"pyodide:fetch": "node scripts/prepare-pyodide.js"
	},
	"devDependencies": {
		"@sveltejs/adapter-auto": "3.2.2",
		"@sveltejs/adapter-static": "^3.0.2",
		"@sveltejs/kit": "^2.5.20",
		"@sveltejs/vite-plugin-svelte": "^3.1.1",
		"@tailwindcss/typography": "^0.5.13",
		"@typescript-eslint/eslint-plugin": "^6.17.0",
		"@typescript-eslint/parser": "^6.17.0",
		"autoprefixer": "^10.4.16",
		"cypress": "^13.15.0",
		"eslint": "^8.56.0",
		"eslint-config-prettier": "^9.1.0",
		"eslint-plugin-cypress": "^3.4.0",
		"eslint-plugin-svelte": "^2.43.0",
		"i18next-parser": "^9.0.1",
		"postcss": "^8.4.31",
		"prettier": "^3.3.3",
		"prettier-plugin-svelte": "^3.2.6",
		"sass-embedded": "^1.81.0",
		"svelte": "^4.2.18",
		"svelte-check": "^3.8.5",
		"svelte-confetti": "^1.3.2",
		"tailwindcss": "^3.3.3",
		"tslib": "^2.4.1",
		"typescript": "^5.5.4",
		"vite": "^5.4.14",
		"vitest": "^1.6.0"
	},
	"type": "module",
	"dependencies": {
		"@codemirror/autocomplete": "^6.18.4",
		"@codemirror/commands": "^6.8.0",
		"@codemirror/lang-javascript": "^6.2.2",
		"@codemirror/lang-python": "^6.1.6",
		"@codemirror/language": "^6.10.8",
		"@codemirror/language-data": "^6.5.1",
		"@codemirror/state": "^6.5.1",
		"@codemirror/theme-one-dark": "^6.1.2",
		"@codemirror/view": "^6.36.2",
		"@floating-ui/utils": "^0.2.9",
		"@gouvfr/dsfr": "^1.13.0",
		"@huggingface/transformers": "^3.0.0",
		"@mediapipe/tasks-vision": "^0.10.17",
		"@pyscript/core": "^0.4.32",
		"@sveltejs/adapter-node": "^2.0.0",
		"@sveltejs/svelte-virtual-list": "^3.0.1",
		"@tiptap/core": "^2.10.0",
		"@tiptap/extension-code-block-lowlight": "^2.10.0",
		"@tiptap/extension-highlight": "^2.10.0",
		"@tiptap/extension-placeholder": "^2.10.0",
		"@tiptap/extension-typography": "^2.10.0",
		"@tiptap/pm": "^2.10.0",
		"@tiptap/starter-kit": "^2.10.0",
		"@xyflow/svelte": "^0.1.19",
		"async": "^3.2.5",
		"bits-ui": "^0.19.7",
		"codemirror": "^6.0.1",
		"codemirror-lang-hcl": "^0.0.0-beta.2",
		"crc-32": "^1.2.2",
		"dayjs": "^1.11.10",
		"dompurify": "^3.1.6",
		"eventsource-parser": "^1.1.2",
		"file-saver": "^2.0.5",
		"fuse.js": "^7.0.0",
		"highlight.js": "^11.9.0",
		"i18next": "^23.10.0",
		"i18next-browser-languagedetector": "^7.2.0",
		"i18next-resources-to-backend": "^1.2.0",
		"idb": "^7.1.1",
		"js-sha256": "^0.10.1",
<<<<<<< HEAD
		"katex": "^0.16.9",
		"lowlight": "^3.3.0",
=======
		"katex": "^0.16.21",
>>>>>>> b72150c8
		"marked": "^9.1.0",
		"mermaid": "^10.9.3",
		"onnxruntime-web": "^1.20.1",
		"paneforge": "^0.0.6",
		"panzoom": "^9.4.3",
		"prosemirror-commands": "^1.6.0",
		"prosemirror-example-setup": "^1.2.3",
		"prosemirror-history": "^1.4.1",
		"prosemirror-keymap": "^1.2.2",
		"prosemirror-markdown": "^1.13.1",
		"prosemirror-model": "^1.23.0",
		"prosemirror-schema-basic": "^1.2.3",
		"prosemirror-schema-list": "^1.4.1",
		"prosemirror-state": "^1.4.3",
		"prosemirror-view": "^1.34.3",
		"pyodide": "^0.26.1",
		"socket.io-client": "^4.2.0",
		"sortablejs": "^1.15.2",
		"svelte-sonner": "^0.3.19",
		"tippy.js": "^6.3.7",
		"turndown": "^7.2.0",
		"uuid": "^9.0.1"
	},
	"engines": {
		"node": ">=18.13.0 <=22.x.x",
		"npm": ">=6.0.0"
	}
}<|MERGE_RESOLUTION|>--- conflicted
+++ resolved
@@ -68,6 +68,7 @@
 		"@sveltejs/svelte-virtual-list": "^3.0.1",
 		"@tiptap/core": "^2.10.0",
 		"@tiptap/extension-code-block-lowlight": "^2.10.0",
+		"lowlight": "^3.3.0",
 		"@tiptap/extension-highlight": "^2.10.0",
 		"@tiptap/extension-placeholder": "^2.10.0",
 		"@tiptap/extension-typography": "^2.10.0",
@@ -90,12 +91,7 @@
 		"i18next-resources-to-backend": "^1.2.0",
 		"idb": "^7.1.1",
 		"js-sha256": "^0.10.1",
-<<<<<<< HEAD
-		"katex": "^0.16.9",
-		"lowlight": "^3.3.0",
-=======
 		"katex": "^0.16.21",
->>>>>>> b72150c8
 		"marked": "^9.1.0",
 		"mermaid": "^10.9.3",
 		"onnxruntime-web": "^1.20.1",
