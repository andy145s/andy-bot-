--- conflicted
+++ resolved
@@ -260,18 +260,10 @@
     k: int,
 ) -> dict:
     results = []
-<<<<<<< HEAD
-    print("<<<<< QUERIES:")
-    print(queries)
-    for query in queries:
-        query_embedding = embedding_function(query)
-        for collection_name in collection_names:
-=======
     error = False
 
     def process_query_collection(collection_name, query_embedding):
         try:
->>>>>>> a3bb7df6
             if collection_name:
                 result = query_doc(
                     collection_name=collection_name,
