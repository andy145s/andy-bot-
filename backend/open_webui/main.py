--- conflicted
+++ resolved
@@ -1065,11 +1065,7 @@
         response = await chat_completion_handler(request, form_data, user)
 
         return await process_chat_response(
-<<<<<<< HEAD
-            request, response, form_data, user, events, metadata, tasks, model["owned_by"]
-=======
-            request, response, form_data, user, metadata, model, events, tasks
->>>>>>> b03fc97e
+            request, response, form_data, user, metadata, model, events, tasks, model["owned_by"]
         )
     except Exception as e:
         raise HTTPException(
