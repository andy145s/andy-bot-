--- conflicted
+++ resolved
@@ -34,13 +34,6 @@
 log.setLevel(SRC_LOG_LEVELS["MAIN"])
 
 
-<<<<<<< HEAD
-async def get_all_base_models(request: Request, user: UserModel = None):
-    function_models = []
-    openai_models = []
-    ollama_models = []
-    aifred_models = []
-=======
 async def fetch_ollama_models(request: Request, user: UserModel = None):
     raw_ollama_models = await ollama.get_all_models(request, user=user)
     return [
@@ -56,40 +49,12 @@
         }
         for model in raw_ollama_models["models"]
     ]
->>>>>>> b5f4c85b
 
 
 async def fetch_openai_models(request: Request, user: UserModel = None):
     openai_response = await openai.get_all_models(request, user=user)
     return openai_response["data"]
 
-<<<<<<< HEAD
-    if request.app.state.config.ENABLE_AIFRED_API:
-        aifred_models = await aifred.get_all_models(request, user=user)
-        
-        # 'models' 키가 존재하지 않거나 빈 리스트인 경우 처리
-        models_list = aifred_models.get("data", [])
-
-        if not models_list:
-            aifred_models = []  # 빈 리스트로 처리하여 오류 방지
-        else:
-            aifred_models = [
-                {
-                    "id": model["id"],
-                    "name": model["name"],
-                    "object": "model",
-                    "created": int(time.time()),
-                    "owned_by": "aifred",
-                    "aifred": model,
-                }
-                for model in models_list
-            ]
-
-
-    function_models = await get_function_models(request)
-    models = function_models + openai_models + ollama_models + aifred_models
-=======
->>>>>>> b5f4c85b
 
 async def get_all_base_models(request: Request, user: UserModel = None):
     openai_task = (
@@ -104,11 +69,11 @@
     )
     function_task = get_function_models(request)
 
-    openai_models, ollama_models, function_models = await asyncio.gather(
+    openai_models, ollama_models, function_models, aifred_models = await asyncio.gather(
         openai_task, ollama_task, function_task
     )
 
-    return function_models + openai_models + ollama_models
+    return function_models + openai_models + ollama_models + aifred_models
 
 
 async def get_all_models(request, user: UserModel = None):
