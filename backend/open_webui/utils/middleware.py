import time
import logging
import sys
import os
import base64

import asyncio
from aiocache import cached
from typing import Any, Optional
import random
import json
import html
import inspect
import re
import ast

from uuid import uuid4
from concurrent.futures import ThreadPoolExecutor


from fastapi import Request, HTTPException
from starlette.responses import Response, StreamingResponse


from open_webui.models.chats import Chats
from open_webui.models.users import Users
from open_webui.socket.main import (
    get_event_call,
    get_event_emitter,
    get_active_status_by_user_id,
)
from open_webui.routers.tasks import (
    generate_queries,
    generate_title,
    generate_follow_ups,
    generate_image_prompt,
    generate_chat_tags,
)
from open_webui.routers.retrieval import process_web_search, SearchForm
from open_webui.routers.images import image_generations, GenerateImageForm
from open_webui.routers.pipelines import (
    process_pipeline_inlet_filter,
    process_pipeline_outlet_filter,
)
from open_webui.routers.memories import query_memory, QueryMemoryForm

from open_webui.utils.webhook import post_webhook


from open_webui.models.users import UserModel
from open_webui.models.functions import Functions
from open_webui.models.models import Models

from open_webui.retrieval.utils import get_sources_from_files


from open_webui.utils.chat import generate_chat_completion
from open_webui.utils.task import (
    get_task_model_id,
    rag_template,
    tools_function_calling_generation_template,
)
from open_webui.utils.misc import (
    deep_update,
    get_message_list,
    add_or_update_system_message,
    add_or_update_user_message,
    get_last_user_message,
    get_last_assistant_message,
    prepend_to_first_user_message_content,
    convert_logit_bias_input_to_json,
)
from open_webui.utils.tools import get_tools
from open_webui.utils.plugin import load_function_module_by_id
from open_webui.utils.filter import (
    get_sorted_filter_ids,
    process_filter_functions,
)
from open_webui.utils.code_interpreter import execute_code_jupyter

from open_webui.tasks import create_task

from open_webui.config import (
    CACHE_DIR,
    DEFAULT_TOOLS_FUNCTION_CALLING_PROMPT_TEMPLATE,
    DEFAULT_CODE_INTERPRETER_PROMPT,
)
from open_webui.env import (
    SRC_LOG_LEVELS,
    GLOBAL_LOG_LEVEL,
    BYPASS_MODEL_ACCESS_CONTROL,
    ENABLE_REALTIME_CHAT_SAVE,
)
from open_webui.constants import TASKS


logging.basicConfig(stream=sys.stdout, level=GLOBAL_LOG_LEVEL)
log = logging.getLogger(__name__)
log.setLevel(SRC_LOG_LEVELS["MAIN"])


async def chat_completion_tools_handler(
    request: Request, body: dict, extra_params: dict, user: UserModel, models, tools
) -> tuple[dict, dict]:
    async def get_content_from_response(response) -> Optional[str]:
        content = None
        if hasattr(response, "body_iterator"):
            async for chunk in response.body_iterator:
                data = json.loads(chunk.decode("utf-8"))
                content = data["choices"][0]["message"]["content"]

            # Cleanup any remaining background tasks if necessary
            if response.background is not None:
                await response.background()
        else:
            content = response["choices"][0]["message"]["content"]
        return content

    def get_tools_function_calling_payload(messages, task_model_id, content):
        user_message = get_last_user_message(messages)
        history = "\n".join(
            f"{message['role'].upper()}: \"\"\"{message['content']}\"\"\""
            for message in messages[::-1][:4]
        )

        prompt = f"History:\n{history}\nQuery: {user_message}"

        return {
            "model": task_model_id,
            "messages": [
                {"role": "system", "content": content},
                {"role": "user", "content": f"Query: {prompt}"},
            ],
            "stream": False,
            "metadata": {"task": str(TASKS.FUNCTION_CALLING)},
        }

    event_caller = extra_params["__event_call__"]
    metadata = extra_params["__metadata__"]

    task_model_id = get_task_model_id(
        body["model"],
        request.app.state.config.TASK_MODEL,
        request.app.state.config.TASK_MODEL_EXTERNAL,
        models,
    )

    skip_files = False
    sources = []

    specs = [tool["spec"] for tool in tools.values()]
    tools_specs = json.dumps(specs)

    if request.app.state.config.TOOLS_FUNCTION_CALLING_PROMPT_TEMPLATE != "":
        template = request.app.state.config.TOOLS_FUNCTION_CALLING_PROMPT_TEMPLATE
    else:
        template = DEFAULT_TOOLS_FUNCTION_CALLING_PROMPT_TEMPLATE

    tools_function_calling_prompt = tools_function_calling_generation_template(
        template, tools_specs
    )
    payload = get_tools_function_calling_payload(
        body["messages"], task_model_id, tools_function_calling_prompt
    )

    try:
        response = await generate_chat_completion(request, form_data=payload, user=user)
        log.debug(f"{response=}")
        content = await get_content_from_response(response)
        log.debug(f"{content=}")

        if not content:
            return body, {}

        try:
            content = content[content.find("{") : content.rfind("}") + 1]
            if not content:
                raise Exception("No JSON object found in the response")

            result = json.loads(content)

            async def tool_call_handler(tool_call):
                nonlocal skip_files

                log.debug(f"{tool_call=}")

                tool_function_name = tool_call.get("name", None)
                if tool_function_name not in tools:
                    return body, {}

                tool_function_params = tool_call.get("parameters", {})

                try:
                    tool = tools[tool_function_name]

                    spec = tool.get("spec", {})
                    allowed_params = (
                        spec.get("parameters", {}).get("properties", {}).keys()
                    )
                    tool_function_params = {
                        k: v
                        for k, v in tool_function_params.items()
                        if k in allowed_params
                    }

                    if tool.get("direct", False):
                        tool_result = await event_caller(
                            {
                                "type": "execute:tool",
                                "data": {
                                    "id": str(uuid4()),
                                    "name": tool_function_name,
                                    "params": tool_function_params,
                                    "server": tool.get("server", {}),
                                    "session_id": metadata.get("session_id", None),
                                },
                            }
                        )
                    else:
                        tool_function = tool["callable"]
                        tool_result = await tool_function(**tool_function_params)

                except Exception as e:
                    tool_result = str(e)

                tool_result_files = []
                if isinstance(tool_result, list):
                    for item in tool_result:
                        # check if string
                        if isinstance(item, str) and item.startswith("data:"):
                            tool_result_files.append(item)
                            tool_result.remove(item)

                if isinstance(tool_result, dict) or isinstance(tool_result, list):
                    tool_result = json.dumps(tool_result, indent=2)

                if isinstance(tool_result, str):
                    tool = tools[tool_function_name]
                    tool_id = tool.get("tool_id", "")

                    tool_name = (
                        f"{tool_id}/{tool_function_name}"
                        if tool_id
                        else f"{tool_function_name}"
                    )
                    if tool.get("metadata", {}).get("citation", False) or tool.get(
                        "direct", False
                    ):
                        # Citation is enabled for this tool
                        sources.append(
                            {
                                "source": {
                                    "name": (f"TOOL:{tool_name}"),
                                },
                                "document": [tool_result],
                                "metadata": [
                                    {
                                        "source": (f"TOOL:{tool_name}"),
                                        "parameters": tool_function_params,
                                    }
                                ],
                            }
                        )
                    else:
                        # Citation is not enabled for this tool
                        body["messages"] = add_or_update_user_message(
                            f"\nTool `{tool_name}` Output: {tool_result}",
                            body["messages"],
                        )

                    if (
                        tools[tool_function_name]
                        .get("metadata", {})
                        .get("file_handler", False)
                    ):
                        skip_files = True

            # check if "tool_calls" in result
            if result.get("tool_calls"):
                for tool_call in result.get("tool_calls"):
                    await tool_call_handler(tool_call)
            else:
                await tool_call_handler(result)

        except Exception as e:
            log.debug(f"Error: {e}")
            content = None
    except Exception as e:
        log.debug(f"Error: {e}")
        content = None

    log.debug(f"tool_contexts: {sources}")

    if skip_files and "files" in body.get("metadata", {}):
        del body["metadata"]["files"]

    return body, {"sources": sources}


async def chat_memory_handler(
    request: Request, form_data: dict, extra_params: dict, user
):
    try:
        results = await query_memory(
            request,
            QueryMemoryForm(
                **{
                    "content": get_last_user_message(form_data["messages"]) or "",
                    "k": 3,
                }
            ),
            user,
        )
    except Exception as e:
        log.debug(e)
        results = None

    user_context = ""
    if results and hasattr(results, "documents"):
        if results.documents and len(results.documents) > 0:
            for doc_idx, doc in enumerate(results.documents[0]):
                created_at_date = "Unknown Date"

                if results.metadatas[0][doc_idx].get("created_at"):
                    created_at_timestamp = results.metadatas[0][doc_idx]["created_at"]
                    created_at_date = time.strftime(
                        "%Y-%m-%d", time.localtime(created_at_timestamp)
                    )

                user_context += f"{doc_idx + 1}. [{created_at_date}] {doc}\n"

    form_data["messages"] = add_or_update_system_message(
        f"User Context:\n{user_context}\n", form_data["messages"], append=True
    )

    return form_data


async def chat_web_search_handler(
    request: Request, form_data: dict, extra_params: dict, user
):
    event_emitter = extra_params["__event_emitter__"]
    await event_emitter(
        {
            "type": "status",
            "data": {
                "action": "web_search",
                "description": "Generating search query",
                "done": False,
            },
        }
    )

    messages = form_data["messages"]
    user_message = get_last_user_message(messages)

    queries = []
    try:
        res = await generate_queries(
            request,
            {
                "model": form_data["model"],
                "messages": messages,
                "prompt": user_message,
                "type": "web_search",
            },
            user,
        )

        response = res["choices"][0]["message"]["content"]

        try:
            bracket_start = response.find("{")
            bracket_end = response.rfind("}") + 1

            if bracket_start == -1 or bracket_end == -1:
                raise Exception("No JSON object found in the response")

            response = response[bracket_start:bracket_end]
            queries = json.loads(response)
            queries = queries.get("queries", [])
        except Exception as e:
            queries = [response]

    except Exception as e:
        log.exception(e)
        queries = [user_message]

    # Check if generated queries are empty
    if len(queries) == 1 and queries[0].strip() == "":
        queries = [user_message]

    # Check if queries are not found
    if len(queries) == 0:
        await event_emitter(
            {
                "type": "status",
                "data": {
                    "action": "web_search",
                    "description": "No search query generated",
                    "done": True,
                },
            }
        )
        return form_data

    await event_emitter(
        {
            "type": "status",
            "data": {
                "action": "web_search",
                "description": "Searching the web",
                "done": False,
            },
        }
    )

    try:
        results = await process_web_search(
            request,
            SearchForm(queries=queries),
            user=user,
        )

        if results:
            files = form_data.get("files", [])

            if results.get("collection_names"):
                for col_idx, collection_name in enumerate(
                    results.get("collection_names")
                ):
                    files.append(
                        {
                            "collection_name": collection_name,
                            "name": ", ".join(queries),
                            "type": "web_search",
                            "urls": results["filenames"],
                            "queries": queries,
                        }
                    )
            elif results.get("docs"):
                # Invoked when bypass embedding and retrieval is set to True
                docs = results["docs"]
                files.append(
                    {
                        "docs": docs,
                        "name": ", ".join(queries),
                        "type": "web_search",
                        "urls": results["filenames"],
                        "queries": queries,
                    }
                )

            form_data["files"] = files

            await event_emitter(
                {
                    "type": "status",
                    "data": {
                        "action": "web_search",
                        "description": "Searched {{count}} sites",
                        "urls": results["filenames"],
                        "done": True,
                    },
                }
            )
        else:
            await event_emitter(
                {
                    "type": "status",
                    "data": {
                        "action": "web_search",
                        "description": "No search results found",
                        "done": True,
                        "error": True,
                    },
                }
            )

    except Exception as e:
        log.exception(e)
        await event_emitter(
            {
                "type": "status",
                "data": {
                    "action": "web_search",
                    "description": "An error occurred while searching the web",
                    "queries": queries,
                    "done": True,
                    "error": True,
                },
            }
        )

    return form_data


async def chat_image_generation_handler(
    request: Request, form_data: dict, extra_params: dict, user
):
    __event_emitter__ = extra_params["__event_emitter__"]
    await __event_emitter__(
        {
            "type": "status",
            "data": {"description": "Generating an image", "done": False},
        }
    )

    messages = form_data["messages"]
    user_message = get_last_user_message(messages)

    prompt = user_message
    negative_prompt = ""

    if request.app.state.config.ENABLE_IMAGE_PROMPT_GENERATION:
        try:
            res = await generate_image_prompt(
                request,
                {
                    "model": form_data["model"],
                    "messages": messages,
                },
                user,
            )

            response = res["choices"][0]["message"]["content"]

            try:
                bracket_start = response.find("{")
                bracket_end = response.rfind("}") + 1

                if bracket_start == -1 or bracket_end == -1:
                    raise Exception("No JSON object found in the response")

                response = response[bracket_start:bracket_end]
                response = json.loads(response)
                prompt = response.get("prompt", [])
            except Exception as e:
                prompt = user_message

        except Exception as e:
            log.exception(e)
            prompt = user_message

    system_message_content = ""

    try:
        images = await image_generations(
            request=request,
            form_data=GenerateImageForm(**{"prompt": prompt}),
            user=user,
        )

        await __event_emitter__(
            {
                "type": "status",
                "data": {"description": "Generated an image", "done": True},
            }
        )

        await __event_emitter__(
            {
                "type": "files",
                "data": {
                    "files": [
                        {
                            "type": "image",
                            "url": image["url"],
                        }
                        for image in images
                    ]
                },
            }
        )

        system_message_content = "<context>User is shown the generated image, tell the user that the image has been generated</context>"
    except Exception as e:
        log.exception(e)
        await __event_emitter__(
            {
                "type": "status",
                "data": {
                    "description": f"An error occurred while generating an image",
                    "done": True,
                },
            }
        )

        system_message_content = "<context>Unable to generate an image, tell the user that an error occurred</context>"

    if system_message_content:
        form_data["messages"] = add_or_update_system_message(
            system_message_content, form_data["messages"]
        )

    return form_data


async def chat_completion_files_handler(
    request: Request, body: dict, user: UserModel, model_knowledge
) -> tuple[dict, dict[str, list]]:
    sources = []

    if files := body.get("metadata", {}).get("files", None):
        queries = []
        try:
            queries_response = await generate_queries(
                request,
                {
                    "model": body["model"],
                    "messages": body["messages"],
                    "type": "retrieval",
                },
                user,
            )
            queries_response = queries_response["choices"][0]["message"]["content"]

            try:
                bracket_start = queries_response.find("{")
                bracket_end = queries_response.rfind("}") + 1

                if bracket_start == -1 or bracket_end == -1:
                    raise Exception("No JSON object found in the response")

                queries_response = queries_response[bracket_start:bracket_end]
                queries_response = json.loads(queries_response)
            except Exception as e:
                queries_response = {"queries": [queries_response]}

            queries = queries_response.get("queries", [])
        except:
            pass

        if len(queries) == 0:
            queries = [get_last_user_message(body["messages"])]

        try:
            # check if individual rag config is used
            rag_config = {}
            if model_knowledge and not model_knowledge[0].get("rag_config").get("DEFAULT_RAG_SETTINGS", True):
                rag_config = model_knowledge[0].get("rag_config")

            k=rag_config.get("TOP_K", request.app.state.config.TOP_K)
            reranking_model = rag_config.get("RAG_RERANKING_MODEL", request.app.state.config.RAG_RERANKING_MODEL)
            reranking_function=request.app.state.rf[reranking_model] if reranking_model else None
            k_reranker=rag_config.get("TOP_K_RERANKER", request.app.state.config.TOP_K_RERANKER)
            r=rag_config.get("RELEVANCE THRESHOLD", request.app.state.config.RELEVANCE_THRESHOLD)
            hybrid_search=rag_config.get("ENABLE_RAG_HYBRID_SEARCH", request.app.state.config.ENABLE_RAG_HYBRID_SEARCH)
            full_context=rag_config.get("RAG_FULL_CONTEXT", request.app.state.config.RAG_FULL_CONTEXT)
            embedding_model = rag_config.get("RAG_EMBEDDING_MODEL", request.app.state.config.RAG_EMBEDDING_MODEL)

            # Offload get_sources_from_files to a separate thread
            loop = asyncio.get_running_loop()
            with ThreadPoolExecutor() as executor:
                sources = await loop.run_in_executor(
                    executor,
                    lambda: get_sources_from_files(
                        request=request,
                        files=files,
                        queries=queries,
                        embedding_function=lambda query, prefix: request.app.state.EMBEDDING_FUNCTION[embedding_model](
                            query, prefix=prefix, user=user
                        ),
<<<<<<< HEAD
                        k=k,
                        reranking_function=reranking_function,
                        k_reranker=k_reranker,
                        r=r,
                        hybrid_search=hybrid_search,
                        full_context=full_context,
=======
                        k=request.app.state.config.TOP_K,
                        reranking_function=request.app.state.rf,
                        k_reranker=request.app.state.config.TOP_K_RERANKER,
                        r=request.app.state.config.RELEVANCE_THRESHOLD,
                        hybrid_bm25_weight=request.app.state.config.HYBRID_BM25_WEIGHT,
                        hybrid_search=request.app.state.config.ENABLE_RAG_HYBRID_SEARCH,
                        full_context=request.app.state.config.RAG_FULL_CONTEXT,
>>>>>>> 0b84b22b
                    ),
                )
        except Exception as e:
            log.exception(e)

        log.debug(f"rag_contexts:sources: {sources}")

    return body, {"sources": sources}


def apply_params_to_form_data(form_data, model):
    params = form_data.pop("params", {})
    custom_params = params.pop("custom_params", {})

    open_webui_params = {
        "stream_response": bool,
        "function_calling": str,
        "system": str,
    }

    for key in list(params.keys()):
        if key in open_webui_params:
            del params[key]

    if custom_params:
        # Attempt to parse custom_params if they are strings
        for key, value in custom_params.items():
            if isinstance(value, str):
                try:
                    # Attempt to parse the string as JSON
                    custom_params[key] = json.loads(value)
                except json.JSONDecodeError:
                    # If it fails, keep the original string
                    pass

        # If custom_params are provided, merge them into params
        params = deep_update(params, custom_params)

    if model.get("ollama"):
        form_data["options"] = params

        if "format" in params:
            form_data["format"] = params["format"]

        if "keep_alive" in params:
            form_data["keep_alive"] = params["keep_alive"]
    else:
        if isinstance(params, dict):
            for key, value in params.items():
                if value is not None:
                    form_data[key] = value

        if "logit_bias" in params and params["logit_bias"] is not None:
            try:
                form_data["logit_bias"] = json.loads(
                    convert_logit_bias_input_to_json(params["logit_bias"])
                )
            except Exception as e:
                log.exception(f"Error parsing logit_bias: {e}")

    return form_data


async def process_chat_payload(request, form_data, user, metadata, model):
    form_data = apply_params_to_form_data(form_data, model)
    log.debug(f"form_data: {form_data}")

    event_emitter = get_event_emitter(metadata)
    event_call = get_event_call(metadata)

    extra_params = {
        "__event_emitter__": event_emitter,
        "__event_call__": event_call,
        "__user__": user.model_dump() if isinstance(user, UserModel) else {},
        "__metadata__": metadata,
        "__request__": request,
        "__model__": model,
    }

    # Initialize events to store additional event to be sent to the client
    # Initialize contexts and citation
    if getattr(request.state, "direct", False) and hasattr(request.state, "model"):
        models = {
            request.state.model["id"]: request.state.model,
        }
    else:
        models = request.app.state.MODELS

    task_model_id = get_task_model_id(
        form_data["model"],
        request.app.state.config.TASK_MODEL,
        request.app.state.config.TASK_MODEL_EXTERNAL,
        models,
    )

    events = []
    sources = []

    user_message = get_last_user_message(form_data["messages"])
    model_knowledge = model.get("info", {}).get("meta", {}).get("knowledge", False)

    if model_knowledge:
        await event_emitter(
            {
                "type": "status",
                "data": {
                    "action": "knowledge_search",
                    "query": user_message,
                    "done": False,
                },
            }
        )

        knowledge_files = []
        for item in model_knowledge:
            if item.get("collection_name"):
                knowledge_files.append(
                    {
                        "id": item.get("collection_name"),
                        "name": item.get("name"),
                        "legacy": True,
                    }
                )
            elif item.get("collection_names"):
                knowledge_files.append(
                    {
                        "name": item.get("name"),
                        "type": "collection",
                        "collection_names": item.get("collection_names"),
                        "legacy": True,
                    }
                )
            else:
                knowledge_files.append(item)

        files = form_data.get("files", [])
        files.extend(knowledge_files)
        form_data["files"] = files

    variables = form_data.pop("variables", None)

    # Process the form_data through the pipeline
    try:
        form_data = await process_pipeline_inlet_filter(
            request, form_data, user, models
        )
    except Exception as e:
        raise e

    try:

        filter_functions = [
            Functions.get_function_by_id(filter_id)
            for filter_id in get_sorted_filter_ids(
                request, model, metadata.get("filter_ids", [])
            )
        ]

        form_data, flags = await process_filter_functions(
            request=request,
            filter_functions=filter_functions,
            filter_type="inlet",
            form_data=form_data,
            extra_params=extra_params,
        )
    except Exception as e:
        raise Exception(f"Error: {e}")

    features = form_data.pop("features", None)
    if features:
        if "memory" in features and features["memory"]:
            form_data = await chat_memory_handler(
                request, form_data, extra_params, user
            )

        if "web_search" in features and features["web_search"]:
            form_data = await chat_web_search_handler(
                request, form_data, extra_params, user
            )

        if "image_generation" in features and features["image_generation"]:
            form_data = await chat_image_generation_handler(
                request, form_data, extra_params, user
            )

        if "code_interpreter" in features and features["code_interpreter"]:
            form_data["messages"] = add_or_update_user_message(
                (
                    request.app.state.config.CODE_INTERPRETER_PROMPT_TEMPLATE
                    if request.app.state.config.CODE_INTERPRETER_PROMPT_TEMPLATE != ""
                    else DEFAULT_CODE_INTERPRETER_PROMPT
                ),
                form_data["messages"],
            )

    tool_ids = form_data.pop("tool_ids", None)
    files = form_data.pop("files", None)

    # Remove files duplicates
    if files:
        files = list({json.dumps(f, sort_keys=True): f for f in files}.values())

    metadata = {
        **metadata,
        "tool_ids": tool_ids,
        "files": files,
    }
    form_data["metadata"] = metadata

    # Server side tools
    tool_ids = metadata.get("tool_ids", None)
    # Client side tools
    tool_servers = metadata.get("tool_servers", None)

    log.debug(f"{tool_ids=}")
    log.debug(f"{tool_servers=}")

    tools_dict = {}

    if tool_ids:
        tools_dict = get_tools(
            request,
            tool_ids,
            user,
            {
                **extra_params,
                "__model__": models[task_model_id],
                "__messages__": form_data["messages"],
                "__files__": metadata.get("files", []),
            },
        )

    if tool_servers:
        for tool_server in tool_servers:
            tool_specs = tool_server.pop("specs", [])

            for tool in tool_specs:
                tools_dict[tool["name"]] = {
                    "spec": tool,
                    "direct": True,
                    "server": tool_server,
                }

    if tools_dict:
        if metadata.get("function_calling") == "native":
            # If the function calling is native, then call the tools function calling handler
            metadata["tools"] = tools_dict
            form_data["tools"] = [
                {"type": "function", "function": tool.get("spec", {})}
                for tool in tools_dict.values()
            ]
        else:
            # If the function calling is not native, then call the tools function calling handler
            try:
                form_data, flags = await chat_completion_tools_handler(
                    request, form_data, extra_params, user, models, tools_dict
                )
                sources.extend(flags.get("sources", []))

            except Exception as e:
                log.exception(e)

    try:
        form_data, flags = await chat_completion_files_handler(request, form_data, user, model_knowledge)
        sources.extend(flags.get("sources", []))
    except Exception as e:
        log.exception(e)

    # If context is not empty, insert it into the messages
    if len(sources) > 0:
        context_string = ""
        citation_idx = {}
        for source in sources:
            if "document" in source:
                for doc_context, doc_meta in zip(
                    source["document"], source["metadata"]
                ):
                    source_name = source.get("source", {}).get("name", None)
                    citation_id = (
                        doc_meta.get("source", None)
                        or source.get("source", {}).get("id", None)
                        or "N/A"
                    )
                    if citation_id not in citation_idx:
                        citation_idx[citation_id] = len(citation_idx) + 1
                    context_string += (
                        f'<source id="{citation_idx[citation_id]}"'
                        + (f' name="{source_name}"' if source_name else "")
                        + f">{doc_context}</source>\n"
                    )

        context_string = context_string.strip()
        prompt = get_last_user_message(form_data["messages"])

        if prompt is None:
            raise Exception("No user message found")
        if (
            request.app.state.config.RELEVANCE_THRESHOLD == 0
            and context_string.strip() == ""
        ):
            log.debug(
                f"With a 0 relevancy threshold for RAG, the context cannot be empty"
            )

        # Adjusted RAG template step to use knowledge-base-specific configuration
        rag_template_config = request.app.state.config.RAG_TEMPLATE

        if model_knowledge and not model_knowledge[0].get("rag_config").get("DEFAULT_RAG_SETTINGS", True):
            rag_template_config = model_knowledge[0].get("rag_config").get(
                "RAG_TEMPLATE", request.app.state.config.RAG_TEMPLATE
            )

        # Workaround for Ollama 2.0+ system prompt issue
        # TODO: replace with add_or_update_system_message
        if model.get("owned_by") == "ollama":
            form_data["messages"] = prepend_to_first_user_message_content(
                rag_template(rag_template_config, context_string, prompt),
                form_data["messages"],
            )
        else:
            form_data["messages"] = add_or_update_system_message(
                rag_template(rag_template_config, context_string, prompt),
                form_data["messages"],
            )

    # If there are citations, add them to the data_items
    sources = [
        source
        for source in sources
        if source.get("source", {}).get("name", "")
        or source.get("source", {}).get("id", "")
    ]

    if len(sources) > 0:
        events.append({"sources": sources})

    if model_knowledge:
        await event_emitter(
            {
                "type": "status",
                "data": {
                    "action": "knowledge_search",
                    "query": user_message,
                    "done": True,
                    "hidden": True,
                },
            }
        )

    return form_data, metadata, events


async def process_chat_response(
    request, response, form_data, user, metadata, model, events, tasks
):
    async def background_tasks_handler():
        message_map = Chats.get_messages_by_chat_id(metadata["chat_id"])
        message = message_map.get(metadata["message_id"]) if message_map else None

        if message:
            message_list = get_message_list(message_map, metadata["message_id"])

            # Remove details tags and files from the messages.
            # as get_message_list creates a new list, it does not affect
            # the original messages outside of this handler

            messages = []
            for message in message_list:
                content = message.get("content", "")
                if isinstance(content, list):
                    for item in content:
                        if item.get("type") == "text":
                            content = item["text"]
                            break

                if isinstance(content, str):
                    content = re.sub(
                        r"<details\b[^>]*>.*?<\/details>|!\[.*?\]\(.*?\)",
                        "",
                        content,
                        flags=re.S | re.I,
                    ).strip()

                messages.append(
                    {
                        **message,
                        "role": message.get(
                            "role", "assistant"
                        ),  # Safe fallback for missing role
                        "content": content,
                    }
                )

            if tasks and messages:
                if (
                    TASKS.FOLLOW_UP_GENERATION in tasks
                    and tasks[TASKS.FOLLOW_UP_GENERATION]
                ):
                    res = await generate_follow_ups(
                        request,
                        {
                            "model": message["model"],
                            "messages": messages,
                            "message_id": metadata["message_id"],
                            "chat_id": metadata["chat_id"],
                        },
                        user,
                    )

                    if res and isinstance(res, dict):
                        if len(res.get("choices", [])) == 1:
                            follow_ups_string = (
                                res.get("choices", [])[0]
                                .get("message", {})
                                .get("content", "")
                            )
                        else:
                            follow_ups_string = ""

                        follow_ups_string = follow_ups_string[
                            follow_ups_string.find("{") : follow_ups_string.rfind("}")
                            + 1
                        ]

                        try:
                            follow_ups = json.loads(follow_ups_string).get(
                                "follow_ups", []
                            )
                            Chats.upsert_message_to_chat_by_id_and_message_id(
                                metadata["chat_id"],
                                metadata["message_id"],
                                {
                                    "followUps": follow_ups,
                                },
                            )

                            await event_emitter(
                                {
                                    "type": "chat:message:follow_ups",
                                    "data": {
                                        "follow_ups": follow_ups,
                                    },
                                }
                            )
                        except Exception as e:
                            pass

                if TASKS.TITLE_GENERATION in tasks:
                    if tasks[TASKS.TITLE_GENERATION]:
                        res = await generate_title(
                            request,
                            {
                                "model": message["model"],
                                "messages": messages,
                                "chat_id": metadata["chat_id"],
                            },
                            user,
                        )

                        if res and isinstance(res, dict):
                            if len(res.get("choices", [])) == 1:
                                title_string = (
                                    res.get("choices", [])[0]
                                    .get("message", {})
                                    .get("content", message.get("content", "New Chat"))
                                )
                            else:
                                title_string = ""

                            title_string = title_string[
                                title_string.find("{") : title_string.rfind("}") + 1
                            ]

                            try:
                                title = json.loads(title_string).get(
                                    "title", "New Chat"
                                )
                            except Exception as e:
                                title = ""

                            if not title:
                                title = messages[0].get("content", "New Chat")

                            Chats.update_chat_title_by_id(metadata["chat_id"], title)

                            await event_emitter(
                                {
                                    "type": "chat:title",
                                    "data": title,
                                }
                            )
                    elif len(messages) == 2:
                        title = messages[0].get("content", "New Chat")

                        Chats.update_chat_title_by_id(metadata["chat_id"], title)

                        await event_emitter(
                            {
                                "type": "chat:title",
                                "data": message.get("content", "New Chat"),
                            }
                        )

                if TASKS.TAGS_GENERATION in tasks and tasks[TASKS.TAGS_GENERATION]:
                    res = await generate_chat_tags(
                        request,
                        {
                            "model": message["model"],
                            "messages": messages,
                            "chat_id": metadata["chat_id"],
                        },
                        user,
                    )

                    if res and isinstance(res, dict):
                        if len(res.get("choices", [])) == 1:
                            tags_string = (
                                res.get("choices", [])[0]
                                .get("message", {})
                                .get("content", "")
                            )
                        else:
                            tags_string = ""

                        tags_string = tags_string[
                            tags_string.find("{") : tags_string.rfind("}") + 1
                        ]

                        try:
                            tags = json.loads(tags_string).get("tags", [])
                            Chats.update_chat_tags_by_id(
                                metadata["chat_id"], tags, user
                            )

                            await event_emitter(
                                {
                                    "type": "chat:tags",
                                    "data": tags,
                                }
                            )
                        except Exception as e:
                            pass

    event_emitter = None
    event_caller = None
    if (
        "session_id" in metadata
        and metadata["session_id"]
        and "chat_id" in metadata
        and metadata["chat_id"]
        and "message_id" in metadata
        and metadata["message_id"]
    ):
        event_emitter = get_event_emitter(metadata)
        event_caller = get_event_call(metadata)

    # Non-streaming response
    if not isinstance(response, StreamingResponse):
        if event_emitter:
            if "error" in response:
                error = response["error"].get("detail", response["error"])
                Chats.upsert_message_to_chat_by_id_and_message_id(
                    metadata["chat_id"],
                    metadata["message_id"],
                    {
                        "error": {"content": error},
                    },
                )

            if "selected_model_id" in response:
                Chats.upsert_message_to_chat_by_id_and_message_id(
                    metadata["chat_id"],
                    metadata["message_id"],
                    {
                        "selectedModelId": response["selected_model_id"],
                    },
                )

            choices = response.get("choices", [])
            if choices and choices[0].get("message", {}).get("content"):
                content = response["choices"][0]["message"]["content"]

                if content:

                    await event_emitter(
                        {
                            "type": "chat:completion",
                            "data": response,
                        }
                    )

                    title = Chats.get_chat_title_by_id(metadata["chat_id"])

                    await event_emitter(
                        {
                            "type": "chat:completion",
                            "data": {
                                "done": True,
                                "content": content,
                                "title": title,
                            },
                        }
                    )

                    # Save message in the database
                    Chats.upsert_message_to_chat_by_id_and_message_id(
                        metadata["chat_id"],
                        metadata["message_id"],
                        {
                            "role": "assistant",
                            "content": content,
                        },
                    )

                    # Send a webhook notification if the user is not active
                    if not get_active_status_by_user_id(user.id):
                        webhook_url = Users.get_user_webhook_url_by_id(user.id)
                        if webhook_url:
                            post_webhook(
                                request.app.state.WEBUI_NAME,
                                webhook_url,
                                f"{title} - {request.app.state.config.WEBUI_URL}/c/{metadata['chat_id']}\n\n{content}",
                                {
                                    "action": "chat",
                                    "message": content,
                                    "title": title,
                                    "url": f"{request.app.state.config.WEBUI_URL}/c/{metadata['chat_id']}",
                                },
                            )

                    await background_tasks_handler()

            if events and isinstance(events, list) and isinstance(response, dict):
                extra_response = {}
                for event in events:
                    if isinstance(event, dict):
                        extra_response.update(event)
                    else:
                        extra_response[event] = True

                response = {
                    **extra_response,
                    **response,
                }

            return response
        else:
            if events and isinstance(events, list) and isinstance(response, dict):
                extra_response = {}
                for event in events:
                    if isinstance(event, dict):
                        extra_response.update(event)
                    else:
                        extra_response[event] = True

                response = {
                    **extra_response,
                    **response,
                }

            return response

    # Non standard response
    if not any(
        content_type in response.headers["Content-Type"]
        for content_type in ["text/event-stream", "application/x-ndjson"]
    ):
        return response

    extra_params = {
        "__event_emitter__": event_emitter,
        "__event_call__": event_caller,
        "__user__": user.model_dump() if isinstance(user, UserModel) else {},
        "__metadata__": metadata,
        "__request__": request,
        "__model__": model,
    }
    filter_functions = [
        Functions.get_function_by_id(filter_id)
        for filter_id in get_sorted_filter_ids(
            request, model, metadata.get("filter_ids", [])
        )
    ]

    # Streaming response
    if event_emitter and event_caller:
        task_id = str(uuid4())  # Create a unique task ID.
        model_id = form_data.get("model", "")

        Chats.upsert_message_to_chat_by_id_and_message_id(
            metadata["chat_id"],
            metadata["message_id"],
            {
                "model": model_id,
            },
        )

        def split_content_and_whitespace(content):
            content_stripped = content.rstrip()
            original_whitespace = (
                content[len(content_stripped) :]
                if len(content) > len(content_stripped)
                else ""
            )
            return content_stripped, original_whitespace

        def is_opening_code_block(content):
            backtick_segments = content.split("```")
            # Even number of segments means the last backticks are opening a new block
            return len(backtick_segments) > 1 and len(backtick_segments) % 2 == 0

        # Handle as a background task
        async def post_response_handler(response, events):
            def serialize_content_blocks(content_blocks, raw=False):
                content = ""

                for block in content_blocks:
                    if block["type"] == "text":
                        content = f"{content}{block['content'].strip()}\n"
                    elif block["type"] == "tool_calls":
                        attributes = block.get("attributes", {})

                        tool_calls = block.get("content", [])
                        results = block.get("results", [])

                        if results:

                            tool_calls_display_content = ""
                            for tool_call in tool_calls:

                                tool_call_id = tool_call.get("id", "")
                                tool_name = tool_call.get("function", {}).get(
                                    "name", ""
                                )
                                tool_arguments = tool_call.get("function", {}).get(
                                    "arguments", ""
                                )

                                tool_result = None
                                tool_result_files = None
                                for result in results:
                                    if tool_call_id == result.get("tool_call_id", ""):
                                        tool_result = result.get("content", None)
                                        tool_result_files = result.get("files", None)
                                        break

                                if tool_result:
                                    tool_calls_display_content = f'{tool_calls_display_content}\n<details type="tool_calls" done="true" id="{tool_call_id}" name="{tool_name}" arguments="{html.escape(json.dumps(tool_arguments))}" result="{html.escape(json.dumps(tool_result))}" files="{html.escape(json.dumps(tool_result_files)) if tool_result_files else ""}">\n<summary>Tool Executed</summary>\n</details>\n'
                                else:
                                    tool_calls_display_content = f'{tool_calls_display_content}\n<details type="tool_calls" done="false" id="{tool_call_id}" name="{tool_name}" arguments="{html.escape(json.dumps(tool_arguments))}">\n<summary>Executing...</summary>\n</details>'

                            if not raw:
                                content = f"{content}\n{tool_calls_display_content}\n\n"
                        else:
                            tool_calls_display_content = ""

                            for tool_call in tool_calls:
                                tool_call_id = tool_call.get("id", "")
                                tool_name = tool_call.get("function", {}).get(
                                    "name", ""
                                )
                                tool_arguments = tool_call.get("function", {}).get(
                                    "arguments", ""
                                )

                                tool_calls_display_content = f'{tool_calls_display_content}\n<details type="tool_calls" done="false" id="{tool_call_id}" name="{tool_name}" arguments="{html.escape(json.dumps(tool_arguments))}">\n<summary>Executing...</summary>\n</details>'

                            if not raw:
                                content = f"{content}\n{tool_calls_display_content}\n\n"

                    elif block["type"] == "reasoning":
                        reasoning_display_content = "\n".join(
                            (f"> {line}" if not line.startswith(">") else line)
                            for line in block["content"].splitlines()
                        )

                        reasoning_duration = block.get("duration", None)

                        if reasoning_duration is not None:
                            if raw:
                                content = f'{content}\n<{block["start_tag"]}>{block["content"]}<{block["end_tag"]}>\n'
                            else:
                                content = f'{content}\n<details type="reasoning" done="true" duration="{reasoning_duration}">\n<summary>Thought for {reasoning_duration} seconds</summary>\n{reasoning_display_content}\n</details>\n'
                        else:
                            if raw:
                                content = f'{content}\n<{block["start_tag"]}>{block["content"]}<{block["end_tag"]}>\n'
                            else:
                                content = f'{content}\n<details type="reasoning" done="false">\n<summary>Thinking…</summary>\n{reasoning_display_content}\n</details>\n'

                    elif block["type"] == "code_interpreter":
                        attributes = block.get("attributes", {})
                        output = block.get("output", None)
                        lang = attributes.get("lang", "")

                        content_stripped, original_whitespace = (
                            split_content_and_whitespace(content)
                        )
                        if is_opening_code_block(content_stripped):
                            # Remove trailing backticks that would open a new block
                            content = (
                                content_stripped.rstrip("`").rstrip()
                                + original_whitespace
                            )
                        else:
                            # Keep content as is - either closing backticks or no backticks
                            content = content_stripped + original_whitespace

                        if output:
                            output = html.escape(json.dumps(output))

                            if raw:
                                content = f'{content}\n<code_interpreter type="code" lang="{lang}">\n{block["content"]}\n</code_interpreter>\n```output\n{output}\n```\n'
                            else:
                                content = f'{content}\n<details type="code_interpreter" done="true" output="{output}">\n<summary>Analyzed</summary>\n```{lang}\n{block["content"]}\n```\n</details>\n'
                        else:
                            if raw:
                                content = f'{content}\n<code_interpreter type="code" lang="{lang}">\n{block["content"]}\n</code_interpreter>\n'
                            else:
                                content = f'{content}\n<details type="code_interpreter" done="false">\n<summary>Analyzing...</summary>\n```{lang}\n{block["content"]}\n```\n</details>\n'

                    else:
                        block_content = str(block["content"]).strip()
                        content = f"{content}{block['type']}: {block_content}\n"

                return content.strip()

            def convert_content_blocks_to_messages(content_blocks):
                messages = []

                temp_blocks = []
                for idx, block in enumerate(content_blocks):
                    if block["type"] == "tool_calls":
                        messages.append(
                            {
                                "role": "assistant",
                                "content": serialize_content_blocks(temp_blocks),
                                "tool_calls": block.get("content"),
                            }
                        )

                        results = block.get("results", [])

                        for result in results:
                            messages.append(
                                {
                                    "role": "tool",
                                    "tool_call_id": result["tool_call_id"],
                                    "content": result["content"],
                                }
                            )
                        temp_blocks = []
                    else:
                        temp_blocks.append(block)

                if temp_blocks:
                    content = serialize_content_blocks(temp_blocks)
                    if content:
                        messages.append(
                            {
                                "role": "assistant",
                                "content": content,
                            }
                        )

                return messages

            def tag_content_handler(content_type, tags, content, content_blocks):
                end_flag = False

                def extract_attributes(tag_content):
                    """Extract attributes from a tag if they exist."""
                    attributes = {}
                    if not tag_content:  # Ensure tag_content is not None
                        return attributes
                    # Match attributes in the format: key="value" (ignores single quotes for simplicity)
                    matches = re.findall(r'(\w+)\s*=\s*"([^"]+)"', tag_content)
                    for key, value in matches:
                        attributes[key] = value
                    return attributes

                if content_blocks[-1]["type"] == "text":
                    for start_tag, end_tag in tags:
                        # Match start tag e.g., <tag> or <tag attr="value">
                        start_tag_pattern = rf"<{re.escape(start_tag)}(\s.*?)?>"
                        match = re.search(start_tag_pattern, content)
                        if match:
                            attr_content = (
                                match.group(1) if match.group(1) else ""
                            )  # Ensure it's not None
                            attributes = extract_attributes(
                                attr_content
                            )  # Extract attributes safely

                            # Capture everything before and after the matched tag
                            before_tag = content[
                                : match.start()
                            ]  # Content before opening tag
                            after_tag = content[
                                match.end() :
                            ]  # Content after opening tag

                            # Remove the start tag and after from the currently handling text block
                            content_blocks[-1]["content"] = content_blocks[-1][
                                "content"
                            ].replace(match.group(0) + after_tag, "")

                            if before_tag:
                                content_blocks[-1]["content"] = before_tag

                            if not content_blocks[-1]["content"]:
                                content_blocks.pop()

                            # Append the new block
                            content_blocks.append(
                                {
                                    "type": content_type,
                                    "start_tag": start_tag,
                                    "end_tag": end_tag,
                                    "attributes": attributes,
                                    "content": "",
                                    "started_at": time.time(),
                                }
                            )

                            if after_tag:
                                content_blocks[-1]["content"] = after_tag
                                tag_content_handler(
                                    content_type, tags, after_tag, content_blocks
                                )

                            break
                elif content_blocks[-1]["type"] == content_type:
                    start_tag = content_blocks[-1]["start_tag"]
                    end_tag = content_blocks[-1]["end_tag"]
                    # Match end tag e.g., </tag>
                    end_tag_pattern = rf"<{re.escape(end_tag)}>"

                    # Check if the content has the end tag
                    if re.search(end_tag_pattern, content):
                        end_flag = True

                        block_content = content_blocks[-1]["content"]
                        # Strip start and end tags from the content
                        start_tag_pattern = rf"<{re.escape(start_tag)}(.*?)>"
                        block_content = re.sub(
                            start_tag_pattern, "", block_content
                        ).strip()

                        end_tag_regex = re.compile(end_tag_pattern, re.DOTALL)
                        split_content = end_tag_regex.split(block_content, maxsplit=1)

                        # Content inside the tag
                        block_content = (
                            split_content[0].strip() if split_content else ""
                        )

                        # Leftover content (everything after `</tag>`)
                        leftover_content = (
                            split_content[1].strip() if len(split_content) > 1 else ""
                        )

                        if block_content:
                            content_blocks[-1]["content"] = block_content
                            content_blocks[-1]["ended_at"] = time.time()
                            content_blocks[-1]["duration"] = int(
                                content_blocks[-1]["ended_at"]
                                - content_blocks[-1]["started_at"]
                            )

                            # Reset the content_blocks by appending a new text block
                            if content_type != "code_interpreter":
                                if leftover_content:

                                    content_blocks.append(
                                        {
                                            "type": "text",
                                            "content": leftover_content,
                                        }
                                    )
                                else:
                                    content_blocks.append(
                                        {
                                            "type": "text",
                                            "content": "",
                                        }
                                    )

                        else:
                            # Remove the block if content is empty
                            content_blocks.pop()

                            if leftover_content:
                                content_blocks.append(
                                    {
                                        "type": "text",
                                        "content": leftover_content,
                                    }
                                )
                            else:
                                content_blocks.append(
                                    {
                                        "type": "text",
                                        "content": "",
                                    }
                                )

                        # Clean processed content
                        content = re.sub(
                            rf"<{re.escape(start_tag)}(.*?)>(.|\n)*?<{re.escape(end_tag)}>",
                            "",
                            content,
                            flags=re.DOTALL,
                        )

                return content, content_blocks, end_flag

            message = Chats.get_message_by_id_and_message_id(
                metadata["chat_id"], metadata["message_id"]
            )

            tool_calls = []

            last_assistant_message = None
            try:
                if form_data["messages"][-1]["role"] == "assistant":
                    last_assistant_message = get_last_assistant_message(
                        form_data["messages"]
                    )
            except Exception as e:
                pass

            content = (
                message.get("content", "")
                if message
                else last_assistant_message if last_assistant_message else ""
            )

            content_blocks = [
                {
                    "type": "text",
                    "content": content,
                }
            ]

            # We might want to disable this by default
            DETECT_REASONING = True
            DETECT_SOLUTION = True
            DETECT_CODE_INTERPRETER = metadata.get("features", {}).get(
                "code_interpreter", False
            )

            reasoning_tags = [
                ("think", "/think"),
                ("thinking", "/thinking"),
                ("reason", "/reason"),
                ("reasoning", "/reasoning"),
                ("thought", "/thought"),
                ("Thought", "/Thought"),
                ("|begin_of_thought|", "|end_of_thought|"),
            ]

            code_interpreter_tags = [("code_interpreter", "/code_interpreter")]

            solution_tags = [("|begin_of_solution|", "|end_of_solution|")]

            try:
                for event in events:
                    await event_emitter(
                        {
                            "type": "chat:completion",
                            "data": event,
                        }
                    )

                    # Save message in the database
                    Chats.upsert_message_to_chat_by_id_and_message_id(
                        metadata["chat_id"],
                        metadata["message_id"],
                        {
                            **event,
                        },
                    )

                async def stream_body_handler(response):
                    nonlocal content
                    nonlocal content_blocks

                    response_tool_calls = []

                    async for line in response.body_iterator:
                        line = line.decode("utf-8") if isinstance(line, bytes) else line
                        data = line

                        # Skip empty lines
                        if not data.strip():
                            continue

                        # "data:" is the prefix for each event
                        if not data.startswith("data:"):
                            continue

                        # Remove the prefix
                        data = data[len("data:") :].strip()

                        try:
                            data = json.loads(data)

                            data, _ = await process_filter_functions(
                                request=request,
                                filter_functions=filter_functions,
                                filter_type="stream",
                                form_data=data,
                                extra_params=extra_params,
                            )

                            if data:
                                if "event" in data:
                                    await event_emitter(data.get("event", {}))

                                if "selected_model_id" in data:
                                    model_id = data["selected_model_id"]
                                    Chats.upsert_message_to_chat_by_id_and_message_id(
                                        metadata["chat_id"],
                                        metadata["message_id"],
                                        {
                                            "selectedModelId": model_id,
                                        },
                                    )
                                else:
                                    choices = data.get("choices", [])
                                    if not choices:
                                        error = data.get("error", {})
                                        if error:
                                            await event_emitter(
                                                {
                                                    "type": "chat:completion",
                                                    "data": {
                                                        "error": error,
                                                    },
                                                }
                                            )
                                        usage = data.get("usage", {})
                                        if usage:
                                            await event_emitter(
                                                {
                                                    "type": "chat:completion",
                                                    "data": {
                                                        "usage": usage,
                                                    },
                                                }
                                            )
                                        continue

                                    delta = choices[0].get("delta", {})
                                    delta_tool_calls = delta.get("tool_calls", None)

                                    if delta_tool_calls:
                                        for delta_tool_call in delta_tool_calls:
                                            tool_call_index = delta_tool_call.get(
                                                "index"
                                            )

                                            if tool_call_index is not None:
                                                # Check if the tool call already exists
                                                current_response_tool_call = None
                                                for (
                                                    response_tool_call
                                                ) in response_tool_calls:
                                                    if (
                                                        response_tool_call.get("index")
                                                        == tool_call_index
                                                    ):
                                                        current_response_tool_call = (
                                                            response_tool_call
                                                        )
                                                        break

                                                if current_response_tool_call is None:
                                                    # Add the new tool call
                                                    delta_tool_call.setdefault(
                                                        "function", {}
                                                    )
                                                    delta_tool_call[
                                                        "function"
                                                    ].setdefault("name", "")
                                                    delta_tool_call[
                                                        "function"
                                                    ].setdefault("arguments", "")
                                                    response_tool_calls.append(
                                                        delta_tool_call
                                                    )
                                                else:
                                                    # Update the existing tool call
                                                    delta_name = delta_tool_call.get(
                                                        "function", {}
                                                    ).get("name")
                                                    delta_arguments = (
                                                        delta_tool_call.get(
                                                            "function", {}
                                                        ).get("arguments")
                                                    )

                                                    if delta_name:
                                                        current_response_tool_call[
                                                            "function"
                                                        ]["name"] += delta_name

                                                    if delta_arguments:
                                                        current_response_tool_call[
                                                            "function"
                                                        ][
                                                            "arguments"
                                                        ] += delta_arguments

                                    value = delta.get("content")

                                    reasoning_content = delta.get(
                                        "reasoning_content"
                                    ) or delta.get("reasoning")
                                    if reasoning_content:
                                        if (
                                            not content_blocks
                                            or content_blocks[-1]["type"] != "reasoning"
                                        ):
                                            reasoning_block = {
                                                "type": "reasoning",
                                                "start_tag": "think",
                                                "end_tag": "/think",
                                                "attributes": {
                                                    "type": "reasoning_content"
                                                },
                                                "content": "",
                                                "started_at": time.time(),
                                            }
                                            content_blocks.append(reasoning_block)
                                        else:
                                            reasoning_block = content_blocks[-1]

                                        reasoning_block["content"] += reasoning_content

                                        data = {
                                            "content": serialize_content_blocks(
                                                content_blocks
                                            )
                                        }

                                    if value:
                                        if (
                                            content_blocks
                                            and content_blocks[-1]["type"]
                                            == "reasoning"
                                            and content_blocks[-1]
                                            .get("attributes", {})
                                            .get("type")
                                            == "reasoning_content"
                                        ):
                                            reasoning_block = content_blocks[-1]
                                            reasoning_block["ended_at"] = time.time()
                                            reasoning_block["duration"] = int(
                                                reasoning_block["ended_at"]
                                                - reasoning_block["started_at"]
                                            )

                                            content_blocks.append(
                                                {
                                                    "type": "text",
                                                    "content": "",
                                                }
                                            )

                                        content = f"{content}{value}"
                                        if not content_blocks:
                                            content_blocks.append(
                                                {
                                                    "type": "text",
                                                    "content": "",
                                                }
                                            )

                                        content_blocks[-1]["content"] = (
                                            content_blocks[-1]["content"] + value
                                        )

                                        if DETECT_REASONING:
                                            content, content_blocks, _ = (
                                                tag_content_handler(
                                                    "reasoning",
                                                    reasoning_tags,
                                                    content,
                                                    content_blocks,
                                                )
                                            )

                                        if DETECT_CODE_INTERPRETER:
                                            content, content_blocks, end = (
                                                tag_content_handler(
                                                    "code_interpreter",
                                                    code_interpreter_tags,
                                                    content,
                                                    content_blocks,
                                                )
                                            )

                                            if end:
                                                break

                                        if DETECT_SOLUTION:
                                            content, content_blocks, _ = (
                                                tag_content_handler(
                                                    "solution",
                                                    solution_tags,
                                                    content,
                                                    content_blocks,
                                                )
                                            )

                                        if ENABLE_REALTIME_CHAT_SAVE:
                                            # Save message in the database
                                            Chats.upsert_message_to_chat_by_id_and_message_id(
                                                metadata["chat_id"],
                                                metadata["message_id"],
                                                {
                                                    "content": serialize_content_blocks(
                                                        content_blocks
                                                    ),
                                                },
                                            )
                                        else:
                                            data = {
                                                "content": serialize_content_blocks(
                                                    content_blocks
                                                ),
                                            }

                                await event_emitter(
                                    {
                                        "type": "chat:completion",
                                        "data": data,
                                    }
                                )
                        except Exception as e:
                            done = "data: [DONE]" in line
                            if done:
                                pass
                            else:
                                log.debug("Error: ", e)
                                continue

                    if content_blocks:
                        # Clean up the last text block
                        if content_blocks[-1]["type"] == "text":
                            content_blocks[-1]["content"] = content_blocks[-1][
                                "content"
                            ].strip()

                            if not content_blocks[-1]["content"]:
                                content_blocks.pop()

                                if not content_blocks:
                                    content_blocks.append(
                                        {
                                            "type": "text",
                                            "content": "",
                                        }
                                    )

                    if response_tool_calls:
                        tool_calls.append(response_tool_calls)

                    if response.background:
                        await response.background()

                await stream_body_handler(response)

                MAX_TOOL_CALL_RETRIES = 10
                tool_call_retries = 0

                while len(tool_calls) > 0 and tool_call_retries < MAX_TOOL_CALL_RETRIES:
                    tool_call_retries += 1

                    response_tool_calls = tool_calls.pop(0)

                    content_blocks.append(
                        {
                            "type": "tool_calls",
                            "content": response_tool_calls,
                        }
                    )

                    await event_emitter(
                        {
                            "type": "chat:completion",
                            "data": {
                                "content": serialize_content_blocks(content_blocks),
                            },
                        }
                    )

                    tools = metadata.get("tools", {})

                    results = []
                    for tool_call in response_tool_calls:
                        tool_call_id = tool_call.get("id", "")
                        tool_name = tool_call.get("function", {}).get("name", "")

                        tool_function_params = {}
                        try:
                            # json.loads cannot be used because some models do not produce valid JSON
                            tool_function_params = ast.literal_eval(
                                tool_call.get("function", {}).get("arguments", "{}")
                            )
                        except Exception as e:
                            log.debug(e)
                            # Fallback to JSON parsing
                            try:
                                tool_function_params = json.loads(
                                    tool_call.get("function", {}).get("arguments", "{}")
                                )
                            except Exception as e:
                                log.debug(
                                    f"Error parsing tool call arguments: {tool_call.get('function', {}).get('arguments', '{}')}"
                                )

                        tool_result = None

                        if tool_name in tools:
                            tool = tools[tool_name]
                            spec = tool.get("spec", {})

                            try:
                                allowed_params = (
                                    spec.get("parameters", {})
                                    .get("properties", {})
                                    .keys()
                                )

                                tool_function_params = {
                                    k: v
                                    for k, v in tool_function_params.items()
                                    if k in allowed_params
                                }

                                if tool.get("direct", False):
                                    tool_result = await event_caller(
                                        {
                                            "type": "execute:tool",
                                            "data": {
                                                "id": str(uuid4()),
                                                "name": tool_name,
                                                "params": tool_function_params,
                                                "server": tool.get("server", {}),
                                                "session_id": metadata.get(
                                                    "session_id", None
                                                ),
                                            },
                                        }
                                    )

                                else:
                                    tool_function = tool["callable"]
                                    tool_result = await tool_function(
                                        **tool_function_params
                                    )

                            except Exception as e:
                                tool_result = str(e)

                        tool_result_files = []
                        if isinstance(tool_result, list):
                            for item in tool_result:
                                # check if string
                                if isinstance(item, str) and item.startswith("data:"):
                                    tool_result_files.append(item)
                                    tool_result.remove(item)

                        if isinstance(tool_result, dict) or isinstance(
                            tool_result, list
                        ):
                            tool_result = json.dumps(tool_result, indent=2)

                        results.append(
                            {
                                "tool_call_id": tool_call_id,
                                "content": tool_result,
                                **(
                                    {"files": tool_result_files}
                                    if tool_result_files
                                    else {}
                                ),
                            }
                        )

                    content_blocks[-1]["results"] = results

                    content_blocks.append(
                        {
                            "type": "text",
                            "content": "",
                        }
                    )

                    await event_emitter(
                        {
                            "type": "chat:completion",
                            "data": {
                                "content": serialize_content_blocks(content_blocks),
                            },
                        }
                    )

                    try:
                        res = await generate_chat_completion(
                            request,
                            {
                                "model": model_id,
                                "stream": True,
                                "tools": form_data["tools"],
                                "messages": [
                                    *form_data["messages"],
                                    *convert_content_blocks_to_messages(content_blocks),
                                ],
                            },
                            user,
                        )

                        if isinstance(res, StreamingResponse):
                            await stream_body_handler(res)
                        else:
                            break
                    except Exception as e:
                        log.debug(e)
                        break

                if DETECT_CODE_INTERPRETER:
                    MAX_RETRIES = 5
                    retries = 0

                    while (
                        content_blocks[-1]["type"] == "code_interpreter"
                        and retries < MAX_RETRIES
                    ):
                        await event_emitter(
                            {
                                "type": "chat:completion",
                                "data": {
                                    "content": serialize_content_blocks(content_blocks),
                                },
                            }
                        )

                        retries += 1
                        log.debug(f"Attempt count: {retries}")

                        output = ""
                        try:
                            if content_blocks[-1]["attributes"].get("type") == "code":
                                code = content_blocks[-1]["content"]

                                if (
                                    request.app.state.config.CODE_INTERPRETER_ENGINE
                                    == "pyodide"
                                ):
                                    output = await event_caller(
                                        {
                                            "type": "execute:python",
                                            "data": {
                                                "id": str(uuid4()),
                                                "code": code,
                                                "session_id": metadata.get(
                                                    "session_id", None
                                                ),
                                            },
                                        }
                                    )
                                elif (
                                    request.app.state.config.CODE_INTERPRETER_ENGINE
                                    == "jupyter"
                                ):
                                    output = await execute_code_jupyter(
                                        request.app.state.config.CODE_INTERPRETER_JUPYTER_URL,
                                        code,
                                        (
                                            request.app.state.config.CODE_INTERPRETER_JUPYTER_AUTH_TOKEN
                                            if request.app.state.config.CODE_INTERPRETER_JUPYTER_AUTH
                                            == "token"
                                            else None
                                        ),
                                        (
                                            request.app.state.config.CODE_INTERPRETER_JUPYTER_AUTH_PASSWORD
                                            if request.app.state.config.CODE_INTERPRETER_JUPYTER_AUTH
                                            == "password"
                                            else None
                                        ),
                                        request.app.state.config.CODE_INTERPRETER_JUPYTER_TIMEOUT,
                                    )
                                else:
                                    output = {
                                        "stdout": "Code interpreter engine not configured."
                                    }

                                log.debug(f"Code interpreter output: {output}")

                                if isinstance(output, dict):
                                    stdout = output.get("stdout", "")

                                    if isinstance(stdout, str):
                                        stdoutLines = stdout.split("\n")
                                        for idx, line in enumerate(stdoutLines):
                                            if "data:image/png;base64" in line:
                                                id = str(uuid4())

                                                # ensure the path exists
                                                os.makedirs(
                                                    os.path.join(CACHE_DIR, "images"),
                                                    exist_ok=True,
                                                )

                                                image_path = os.path.join(
                                                    CACHE_DIR,
                                                    f"images/{id}.png",
                                                )

                                                with open(image_path, "wb") as f:
                                                    f.write(
                                                        base64.b64decode(
                                                            line.split(",")[1]
                                                        )
                                                    )

                                                stdoutLines[idx] = (
                                                    f"![Output Image {idx}](/cache/images/{id}.png)"
                                                )

                                        output["stdout"] = "\n".join(stdoutLines)

                                    result = output.get("result", "")

                                    if isinstance(result, str):
                                        resultLines = result.split("\n")
                                        for idx, line in enumerate(resultLines):
                                            if "data:image/png;base64" in line:
                                                id = str(uuid4())

                                                # ensure the path exists
                                                os.makedirs(
                                                    os.path.join(CACHE_DIR, "images"),
                                                    exist_ok=True,
                                                )

                                                image_path = os.path.join(
                                                    CACHE_DIR,
                                                    f"images/{id}.png",
                                                )

                                                with open(image_path, "wb") as f:
                                                    f.write(
                                                        base64.b64decode(
                                                            line.split(",")[1]
                                                        )
                                                    )

                                                resultLines[idx] = (
                                                    f"![Output Image {idx}](/cache/images/{id}.png)"
                                                )

                                        output["result"] = "\n".join(resultLines)
                        except Exception as e:
                            output = str(e)

                        content_blocks[-1]["output"] = output

                        content_blocks.append(
                            {
                                "type": "text",
                                "content": "",
                            }
                        )

                        await event_emitter(
                            {
                                "type": "chat:completion",
                                "data": {
                                    "content": serialize_content_blocks(content_blocks),
                                },
                            }
                        )

                        try:
                            res = await generate_chat_completion(
                                request,
                                {
                                    "model": model_id,
                                    "stream": True,
                                    "messages": [
                                        *form_data["messages"],
                                        {
                                            "role": "assistant",
                                            "content": serialize_content_blocks(
                                                content_blocks, raw=True
                                            ),
                                        },
                                    ],
                                },
                                user,
                            )

                            if isinstance(res, StreamingResponse):
                                await stream_body_handler(res)
                            else:
                                break
                        except Exception as e:
                            log.debug(e)
                            break

                title = Chats.get_chat_title_by_id(metadata["chat_id"])
                data = {
                    "done": True,
                    "content": serialize_content_blocks(content_blocks),
                    "title": title,
                }

                if not ENABLE_REALTIME_CHAT_SAVE:
                    # Save message in the database
                    Chats.upsert_message_to_chat_by_id_and_message_id(
                        metadata["chat_id"],
                        metadata["message_id"],
                        {
                            "content": serialize_content_blocks(content_blocks),
                        },
                    )

                # Send a webhook notification if the user is not active
                if not get_active_status_by_user_id(user.id):
                    webhook_url = Users.get_user_webhook_url_by_id(user.id)
                    if webhook_url:
                        post_webhook(
                            request.app.state.WEBUI_NAME,
                            webhook_url,
                            f"{title} - {request.app.state.config.WEBUI_URL}/c/{metadata['chat_id']}\n\n{content}",
                            {
                                "action": "chat",
                                "message": content,
                                "title": title,
                                "url": f"{request.app.state.config.WEBUI_URL}/c/{metadata['chat_id']}",
                            },
                        )

                await event_emitter(
                    {
                        "type": "chat:completion",
                        "data": data,
                    }
                )

                await background_tasks_handler()
            except asyncio.CancelledError:
                log.warning("Task was cancelled!")
                await event_emitter({"type": "task-cancelled"})

                if not ENABLE_REALTIME_CHAT_SAVE:
                    # Save message in the database
                    Chats.upsert_message_to_chat_by_id_and_message_id(
                        metadata["chat_id"],
                        metadata["message_id"],
                        {
                            "content": serialize_content_blocks(content_blocks),
                        },
                    )

            if response.background is not None:
                await response.background()

        # background_tasks.add_task(post_response_handler, response, events)
        task_id, _ = create_task(
            post_response_handler(response, events), id=metadata["chat_id"]
        )
        return {"status": True, "task_id": task_id}

    else:
        # Fallback to the original response
        async def stream_wrapper(original_generator, events):
            def wrap_item(item):
                return f"data: {item}\n\n"

            for event in events:
                event, _ = await process_filter_functions(
                    request=request,
                    filter_functions=filter_functions,
                    filter_type="stream",
                    form_data=event,
                    extra_params=extra_params,
                )

                if event:
                    yield wrap_item(json.dumps(event))

            async for data in original_generator:
                data, _ = await process_filter_functions(
                    request=request,
                    filter_functions=filter_functions,
                    filter_type="stream",
                    form_data=data,
                    extra_params=extra_params,
                )

                if data:
                    yield data

        return StreamingResponse(
            stream_wrapper(response.body_iterator, events),
            headers=dict(response.headers),
            background=response.background,
        )<|MERGE_RESOLUTION|>--- conflicted
+++ resolved
@@ -661,22 +661,13 @@
                         embedding_function=lambda query, prefix: request.app.state.EMBEDDING_FUNCTION[embedding_model](
                             query, prefix=prefix, user=user
                         ),
-<<<<<<< HEAD
                         k=k,
                         reranking_function=reranking_function,
                         k_reranker=k_reranker,
                         r=r,
+                        hybrid_bm25_weight=request.app.state.config.HYBRID_BM25_WEIGHT,
                         hybrid_search=hybrid_search,
                         full_context=full_context,
-=======
-                        k=request.app.state.config.TOP_K,
-                        reranking_function=request.app.state.rf,
-                        k_reranker=request.app.state.config.TOP_K_RERANKER,
-                        r=request.app.state.config.RELEVANCE_THRESHOLD,
-                        hybrid_bm25_weight=request.app.state.config.HYBRID_BM25_WEIGHT,
-                        hybrid_search=request.app.state.config.ENABLE_RAG_HYBRID_SEARCH,
-                        full_context=request.app.state.config.RAG_FULL_CONTEXT,
->>>>>>> 0b84b22b
                     ),
                 )
         except Exception as e:
