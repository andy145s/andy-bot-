--- conflicted
+++ resolved
@@ -1065,7 +1065,14 @@
                 )
 
             if tasks and messages:
-<<<<<<< HEAD
+                # make task calls using an admin user
+                admin_email = request.app.state.config.ADMIN_EMAIL
+
+                if admin_email:
+                    admin = Users.get_user_by_email(admin_email)
+                else:
+                    admin = Users.get_first_user()
+
                 if (
                     TASKS.FOLLOW_UP_GENERATION in tasks
                     and tasks[TASKS.FOLLOW_UP_GENERATION]
@@ -1119,15 +1126,6 @@
                             )
                         except Exception as e:
                             pass
-=======
-                # make task calls using an admin user
-                admin_email = request.app.state.config.ADMIN_EMAIL
-
-                if admin_email:
-                    admin = Users.get_user_by_email(admin_email)
-                else:
-                    admin = Users.get_first_user()
->>>>>>> f75d38f6
 
                 if TASKS.TITLE_GENERATION in tasks:
                     user_message = get_last_user_message(messages)
