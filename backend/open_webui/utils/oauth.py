import base64
import logging
import mimetypes
import sys
import uuid

import aiohttp
from authlib.integrations.starlette_client import OAuth
from authlib.oidc.core import UserInfo
from fastapi import (
    HTTPException,
    status,
)
from starlette.responses import RedirectResponse

from open_webui.models.auths import Auths
from open_webui.models.users import Users
from open_webui.models.groups import Groups, GroupModel, GroupUpdateForm
from open_webui.config import (
    DEFAULT_USER_ROLE,
    ENABLE_OAUTH_SIGNUP,
    OAUTH_MERGE_ACCOUNTS_BY_EMAIL,
    OAUTH_PROVIDERS,
    ENABLE_OAUTH_ROLE_MANAGEMENT,
    ENABLE_OAUTH_GROUP_MANAGEMENT,
    OAUTH_ROLES_CLAIM,
    OAUTH_GROUPS_CLAIM,
    OAUTH_EMAIL_CLAIM,
    OAUTH_PICTURE_CLAIM,
    OAUTH_USERNAME_CLAIM,
    OAUTH_ALLOWED_ROLES,
    OAUTH_ADMIN_ROLES,
    OAUTH_ALLOWED_DOMAINS,
    WEBHOOK_URL,
    JWT_EXPIRES_IN,
    AppConfig,
)
from open_webui.constants import ERROR_MESSAGES, WEBHOOK_MESSAGES
from open_webui.env import (
    WEBUI_NAME,
    WEBUI_AUTH_COOKIE_SAME_SITE,
    WEBUI_AUTH_COOKIE_SECURE,
)
from open_webui.utils.misc import parse_duration
from open_webui.utils.auth import get_password_hash, create_token
from open_webui.utils.webhook import post_webhook
from open_webui.config import WEBUI_URL

from open_webui.utils.get_apikey_by_email import get_api_key_by_email
from open_webui.env import SRC_LOG_LEVELS, GLOBAL_LOG_LEVEL

logging.basicConfig(stream=sys.stdout, level=GLOBAL_LOG_LEVEL)
log = logging.getLogger(__name__)
log.setLevel(SRC_LOG_LEVELS["OAUTH"])

auth_manager_config = AppConfig()
auth_manager_config.DEFAULT_USER_ROLE = DEFAULT_USER_ROLE
auth_manager_config.ENABLE_OAUTH_SIGNUP = ENABLE_OAUTH_SIGNUP
auth_manager_config.OAUTH_MERGE_ACCOUNTS_BY_EMAIL = OAUTH_MERGE_ACCOUNTS_BY_EMAIL
auth_manager_config.ENABLE_OAUTH_ROLE_MANAGEMENT = ENABLE_OAUTH_ROLE_MANAGEMENT
auth_manager_config.ENABLE_OAUTH_GROUP_MANAGEMENT = ENABLE_OAUTH_GROUP_MANAGEMENT
auth_manager_config.OAUTH_ROLES_CLAIM = OAUTH_ROLES_CLAIM
auth_manager_config.OAUTH_GROUPS_CLAIM = OAUTH_GROUPS_CLAIM
auth_manager_config.OAUTH_EMAIL_CLAIM = OAUTH_EMAIL_CLAIM
auth_manager_config.OAUTH_PICTURE_CLAIM = OAUTH_PICTURE_CLAIM
auth_manager_config.OAUTH_USERNAME_CLAIM = OAUTH_USERNAME_CLAIM
auth_manager_config.OAUTH_ALLOWED_ROLES = OAUTH_ALLOWED_ROLES
auth_manager_config.OAUTH_ADMIN_ROLES = OAUTH_ADMIN_ROLES
auth_manager_config.OAUTH_ALLOWED_DOMAINS = OAUTH_ALLOWED_DOMAINS
auth_manager_config.WEBHOOK_URL = WEBHOOK_URL
auth_manager_config.JWT_EXPIRES_IN = JWT_EXPIRES_IN


class OAuthManager:
    def __init__(self, app):
        self.oauth = OAuth()
        self.app = app
        for _, provider_config in OAUTH_PROVIDERS.items():
            provider_config["register"](self.oauth)

    def get_client(self, provider_name):
        return self.oauth.create_client(provider_name)

    def get_user_role(self, user, user_data):
        if user and Users.get_num_users() == 1:
            # If the user is the only user, assign the role "admin" - actually repairs role for single user on login
            log.debug("Assigning the only user the admin role")
            return "admin"
        if not user and Users.get_num_users() == 0:
            # If there are no users, assign the role "admin", as the first user will be an admin
            log.debug("Assigning the first user the admin role")
            return "admin"

        if auth_manager_config.ENABLE_OAUTH_ROLE_MANAGEMENT:
            log.debug("Running OAUTH Role management")
            oauth_claim = auth_manager_config.OAUTH_ROLES_CLAIM
            oauth_allowed_roles = auth_manager_config.OAUTH_ALLOWED_ROLES
            oauth_admin_roles = auth_manager_config.OAUTH_ADMIN_ROLES
            oauth_roles = None
            # Default/fallback role if no matching roles are found
            role = auth_manager_config.DEFAULT_USER_ROLE

            # Next block extracts the roles from the user data, accepting nested claims of any depth
            if oauth_claim and oauth_allowed_roles and oauth_admin_roles:
                claim_data = user_data
                nested_claims = oauth_claim.split(".")
                for nested_claim in nested_claims:
                    claim_data = claim_data.get(nested_claim, {})
                oauth_roles = claim_data if isinstance(claim_data, list) else None

            log.debug(f"Oauth Roles claim: {oauth_claim}")
            log.debug(f"User roles from oauth: {oauth_roles}")
            log.debug(f"Accepted user roles: {oauth_allowed_roles}")
            log.debug(f"Accepted admin roles: {oauth_admin_roles}")

            # If any roles are found, check if they match the allowed or admin roles
            if oauth_roles:
                # If role management is enabled, and matching roles are provided, use the roles
                for allowed_role in oauth_allowed_roles:
                    # If the user has any of the allowed roles, assign the role "user"
                    if allowed_role in oauth_roles:
                        log.debug("Assigned user the user role")
                        role = "user"
                        break
                for admin_role in oauth_admin_roles:
                    # If the user has any of the admin roles, assign the role "admin"
                    if admin_role in oauth_roles:
                        log.debug("Assigned user the admin role")
                        role = "admin"
                        break
        else:
            if not user:
                # If role management is disabled, use the default role for new users
                role = auth_manager_config.DEFAULT_USER_ROLE
            else:
                # If role management is disabled, use the existing role for existing users
                role = user.role

        return role

    def update_user_groups(self, user, user_data, default_permissions):
        log.debug("Running OAUTH Group management")
        oauth_claim = auth_manager_config.OAUTH_GROUPS_CLAIM

        user_oauth_groups: list[str] = user_data.get(oauth_claim, list())
        user_current_groups: list[GroupModel] = Groups.get_groups_by_member_id(user.id)
        all_available_groups: list[GroupModel] = Groups.get_groups()

        log.debug(f"Oauth Groups claim: {oauth_claim}")
        log.debug(f"User oauth groups: {user_oauth_groups}")
        log.debug(f"User's current groups: {[g.name for g in user_current_groups]}")
        log.debug(
            f"All groups available in OpenWebUI: {[g.name for g in all_available_groups]}"
        )

        # Remove groups that user is no longer a part of
        for group_model in user_current_groups:
            if group_model.name not in user_oauth_groups:
                # Remove group from user
                log.debug(
                    f"Removing user from group {group_model.name} as it is no longer in their oauth groups"
                )

                user_ids = group_model.user_ids
                user_ids = [i for i in user_ids if i != user.id]

                # In case a group is created, but perms are never assigned to the group by hitting "save"
                group_permissions = group_model.permissions
                if not group_permissions:
                    group_permissions = default_permissions

                update_form = GroupUpdateForm(
                    name=group_model.name,
                    description=group_model.description,
                    permissions=group_permissions,
                    user_ids=user_ids,
                )
                Groups.update_group_by_id(
                    id=group_model.id, form_data=update_form, overwrite=False
                )

        # Add user to new groups
        for group_model in all_available_groups:
            if group_model.name in user_oauth_groups and not any(
                gm.name == group_model.name for gm in user_current_groups
            ):
                # Add user to group
                log.debug(
                    f"Adding user to group {group_model.name} as it was found in their oauth groups"
                )

                user_ids = group_model.user_ids
                user_ids.append(user.id)

                # In case a group is created, but perms are never assigned to the group by hitting "save"
                group_permissions = group_model.permissions
                if not group_permissions:
                    group_permissions = default_permissions

                update_form = GroupUpdateForm(
                    name=group_model.name,
                    description=group_model.description,
                    permissions=group_permissions,
                    user_ids=user_ids,
                )
                Groups.update_group_by_id(
                    id=group_model.id, form_data=update_form, overwrite=False
                )

    async def handle_login(self, request, provider):
        if provider not in OAUTH_PROVIDERS:
            raise HTTPException(404)
        # If the provider has a custom redirect URL, use that, otherwise automatically generate one
        redirect_uri = OAUTH_PROVIDERS[provider].get("redirect_uri") or request.url_for(
            "oauth_callback", provider=provider
        )
        client = self.get_client(provider)
        if client is None:
            raise HTTPException(404)
        return await client.authorize_redirect(request, redirect_uri)

    async def handle_callback(self, request, provider, response):
        if provider not in OAUTH_PROVIDERS:
            raise HTTPException(404)
        client = self.get_client(provider)
        try:
            token = await client.authorize_access_token(request)
        except Exception as e:
            log.warning(f"OAuth callback error: {e}")
            raise HTTPException(400, detail=ERROR_MESSAGES.INVALID_CRED)
        user_data: UserInfo = token.get("userinfo")
        if not user_data or "email" not in user_data:
            user_data: UserInfo = await client.userinfo(token=token)
        if not user_data:
            log.warning(f"OAuth callback failed, user data is missing: {token}")
            raise HTTPException(400, detail=ERROR_MESSAGES.INVALID_CRED)

        sub = user_data.get(OAUTH_PROVIDERS[provider].get("sub_claim", "sub"))
        if not sub:
            log.warning(f"OAuth callback failed, sub is missing: {user_data}")
            raise HTTPException(400, detail=ERROR_MESSAGES.INVALID_CRED)
        provider_sub = f"{provider}@{sub}"
        email_claim = auth_manager_config.OAUTH_EMAIL_CLAIM
        email = user_data.get(email_claim, "").lower()
        # We currently mandate that email addresses are provided
        if not email:
            log.warning(f"OAuth callback failed, email is missing: {user_data}")
            raise HTTPException(400, detail=ERROR_MESSAGES.INVALID_CRED)
        if (
            "*" not in auth_manager_config.OAUTH_ALLOWED_DOMAINS
            and email.split("@")[-1] not in auth_manager_config.OAUTH_ALLOWED_DOMAINS
        ):
            log.warning(
                f"OAuth callback failed, e-mail domain is not in the list of allowed domains: {user_data}"
            )
            raise HTTPException(400, detail=ERROR_MESSAGES.INVALID_CRED)

        # Check if the user exists
        user = Users.get_user_by_oauth_sub(provider_sub)

        if not user:
            # If the user does not exist, check if merging is enabled
            if auth_manager_config.OAUTH_MERGE_ACCOUNTS_BY_EMAIL:
                # Check if the user exists by email
                user = Users.get_user_by_email(email)
                if user:
                    # Update the user with the new oauth sub
                    Users.update_user_oauth_sub_by_id(user.id, provider_sub)

        if user:
            determined_role = self.get_user_role(user, user_data)
            if user.role != determined_role:
                Users.update_user_role_by_id(user.id, determined_role)

        if not user:
            user_count = Users.get_num_users()

            if (
                request.app.state.USER_COUNT
                and user_count >= request.app.state.USER_COUNT
            ):
                raise HTTPException(
                    403,
                    detail=ERROR_MESSAGES.ACCESS_PROHIBITED,
                )

            # If the user does not exist, check if signups are enabled
            if auth_manager_config.ENABLE_OAUTH_SIGNUP:
                # Check if an existing user with the same email already exists
                existing_user = Users.get_user_by_email(
                    user_data.get("email", "").lower()
                )
                if existing_user:
                    raise HTTPException(400, detail=ERROR_MESSAGES.EMAIL_TAKEN)

                picture_claim = auth_manager_config.OAUTH_PICTURE_CLAIM
                picture_url = user_data.get(
                    picture_claim, OAUTH_PROVIDERS[provider].get("picture_url", "")
                )
                if picture_url:
                    # Download the profile image into a base64 string
                    try:
                        access_token = token.get("access_token")
                        get_kwargs = {}
                        if access_token:
                            get_kwargs["headers"] = {
                                "Authorization": f"Bearer {access_token}",
                            }
                        async with aiohttp.ClientSession() as session:
                            async with session.get(picture_url, **get_kwargs) as resp:
                                if resp.ok:
                                    picture = await resp.read()
                                    base64_encoded_picture = base64.b64encode(
                                        picture
                                    ).decode("utf-8")
                                    guessed_mime_type = mimetypes.guess_type(
                                        picture_url
                                    )[0]
                                    if guessed_mime_type is None:
                                        # assume JPG, browsers are tolerant enough of image formats
                                        guessed_mime_type = "image/jpeg"
                                    picture_url = f"data:{guessed_mime_type};base64,{base64_encoded_picture}"
                                else:
                                    picture_url = "/user.png"
                    except Exception as e:
                        log.error(
                            f"Error downloading profile image '{picture_url}': {e}"
                        )
                        picture_url = "/user.png"
                if not picture_url:
                    picture_url = "/user.png"

                username_claim = auth_manager_config.OAUTH_USERNAME_CLAIM

                name = user_data.get(username_claim)
                if not name:
                    log.warning("Username claim is missing, using email as name")
                    name = email

                role = self.get_user_role(None, user_data)

                user = Auths.insert_new_auth(
                    email=email,
                    password=get_password_hash(
                        str(uuid.uuid4())
                    ),  # Random password, not used
                    name=name,
                    profile_image_url=picture_url,
                    role=role,
                    oauth_sub=provider_sub,
                )

                if auth_manager_config.WEBHOOK_URL:
                    post_webhook(
                        WEBUI_NAME,
                        auth_manager_config.WEBHOOK_URL,
                        WEBHOOK_MESSAGES.USER_SIGNUP(user.name),
                        {
                            "action": "signup",
                            "message": WEBHOOK_MESSAGES.USER_SIGNUP(user.name),
                            "user": user.model_dump_json(exclude_none=True),
                        },
                    )
            else:
                raise HTTPException(
                    status.HTTP_403_FORBIDDEN, detail=ERROR_MESSAGES.ACCESS_PROHIBITED
                )

        jwt_token = create_token(
            data={"id": user.id},
            expires_delta=parse_duration(auth_manager_config.JWT_EXPIRES_IN),
        )
        try: 
            Users.update_user_api_key_by_id(user.id, get_api_key_by_email(user))
        except Exception as e:
            log.warning(
                f"API-Key can't be fetched, please check your account on aibrary.dev/dashboard/api-key: {user_data}"
            )

        if auth_manager_config.ENABLE_OAUTH_GROUP_MANAGEMENT and user.role != "admin":
            self.update_user_groups(
                user=user,
                user_data=user_data,
                default_permissions=request.app.state.config.USER_PERMISSIONS,
            )

        # Set the cookie token
        response.set_cookie(
            key="token",
            value=jwt_token,
            httponly=True,  # Ensures the cookie is not accessible via JavaScript
            samesite=WEBUI_AUTH_COOKIE_SAME_SITE,
            secure=WEBUI_AUTH_COOKIE_SECURE,
        )

        if ENABLE_OAUTH_SIGNUP.value:
            oauth_id_token = token.get("id_token")
            response.set_cookie(
                key="oauth_id_token",
                value=oauth_id_token,
                httponly=True,
                samesite=WEBUI_AUTH_COOKIE_SAME_SITE,
                secure=WEBUI_AUTH_COOKIE_SECURE,
            )
        # Redirect back to the frontend with the JWT token
<<<<<<< HEAD
        redirect_url = f"{WEBUI_URL}auth#token={jwt_token}"
        return RedirectResponse(url=redirect_url, headers=response.headers)


oauth_manager = OAuthManager()
=======
        redirect_url = f"{request.base_url}auth#token={jwt_token}"
        return RedirectResponse(url=redirect_url, headers=response.headers)
>>>>>>> e4c9734f
<|MERGE_RESOLUTION|>--- conflicted
+++ resolved
@@ -403,13 +403,5 @@
                 secure=WEBUI_AUTH_COOKIE_SECURE,
             )
         # Redirect back to the frontend with the JWT token
-<<<<<<< HEAD
         redirect_url = f"{WEBUI_URL}auth#token={jwt_token}"
-        return RedirectResponse(url=redirect_url, headers=response.headers)
-
-
-oauth_manager = OAuthManager()
-=======
-        redirect_url = f"{request.base_url}auth#token={jwt_token}"
-        return RedirectResponse(url=redirect_url, headers=response.headers)
->>>>>>> e4c9734f
+        return RedirectResponse(url=redirect_url, headers=response.headers)