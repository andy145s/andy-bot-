--- conflicted
+++ resolved
@@ -13,11 +13,15 @@
 
 from open_webui.models.users import Users
 from open_webui.constants import ERROR_MESSAGES
-<<<<<<< HEAD
-from open_webui.env import WEBUI_SECRET_KEY, TRUSTED_SIGNATURE_KEY, STATIC_DIR
+from open_webui.env import (
+    WEBUI_SECRET_KEY,
+    TRUSTED_SIGNATURE_KEY,
+    STATIC_DIR,
+    SRC_LOG_LEVELS,
+)
 from open_webui.storage.redis_client import redis_client
 
-from fastapi import Depends, HTTPException, Request, Response, status
+from fastapi import BackgroundTasks, Depends, HTTPException, Request, Response, status
 from fastapi.security import HTTPAuthorizationCredentials, HTTPBearer
 from passlib.context import CryptContext
 from authlib.oidc.core import UserInfo
@@ -25,24 +29,7 @@
 logging.getLogger("passlib").setLevel(logging.ERROR)
 
 log = logging.getLogger(__name__)
-=======
-from open_webui.env import (
-    WEBUI_SECRET_KEY,
-    TRUSTED_SIGNATURE_KEY,
-    STATIC_DIR,
-    SRC_LOG_LEVELS,
-)
-
-from fastapi import BackgroundTasks, Depends, HTTPException, Request, Response, status
-from fastapi.security import HTTPAuthorizationCredentials, HTTPBearer
-from passlib.context import CryptContext
-
-
-logging.getLogger("passlib").setLevel(logging.ERROR)
-
-log = logging.getLogger(__name__)
 log.setLevel(SRC_LOG_LEVELS["OAUTH"])
->>>>>>> 95cadaca
 
 SESSION_SECRET = WEBUI_SECRET_KEY
 ALGORITHM = "HS256"
@@ -164,37 +151,12 @@
         raise ValueError(ERROR_MESSAGES.INVALID_TOKEN)
 
 
-<<<<<<< HEAD
-async def get_current_user(request: Request):
+async def get_current_user(request: Request, background_tasks: BackgroundTasks,):
     credentials_exception = HTTPException(
         status_code=status.HTTP_401_UNAUTHORIZED,
         detail="Could not validate credentials",
         headers={"WWW-Authenticate": "Bearer"},
     )
-=======
-def get_current_user(
-    request: Request,
-    background_tasks: BackgroundTasks,
-    auth_token: HTTPAuthorizationCredentials = Depends(bearer_security),
-):
-    token = None
-
-    if auth_token is not None:
-        token = auth_token.credentials
-
-    if token is None and "token" in request.cookies:
-        token = request.cookies.get("token")
-
-    if token is None:
-        raise HTTPException(status_code=403, detail="Not authenticated")
-
-    # auth by api key
-    if token.startswith("sk-"):
-        if not request.state.enable_api_key:
-            raise HTTPException(
-                status.HTTP_403_FORBIDDEN, detail=ERROR_MESSAGES.API_KEY_NOT_ALLOWED
-            )
->>>>>>> 95cadaca
 
     auth_header = request.headers.get("Authorization")
     if not auth_header or not auth_header.startswith("Bearer "):
@@ -203,7 +165,6 @@
     token = auth_header.split(" ")[1]
 
     try:
-<<<<<<< HEAD
         payload = jwt.decode(token, SESSION_SECRET, algorithms=[ALGORITHM])
         user_id = payload.get("id")
         if user_id is None:
@@ -212,41 +173,13 @@
         raise credentials_exception
 
     user = Users.get_user_by_id(user_id)
-=======
-        data = decode_token(token)
-    except Exception as e:
-        raise HTTPException(
-            status_code=status.HTTP_401_UNAUTHORIZED,
-            detail="Invalid token",
-        )
-
-    if data is not None and "id" in data:
-        user = Users.get_user_by_id(data["id"])
-        if user is None:
-            raise HTTPException(
-                status_code=status.HTTP_401_UNAUTHORIZED,
-                detail=ERROR_MESSAGES.INVALID_TOKEN,
-            )
-        else:
-            # Refresh the user's last active timestamp asynchronously
-            # to prevent blocking the request
-            if background_tasks:
-                background_tasks.add_task(Users.update_user_last_active_by_id, user.id)
-        return user
-    else:
-        raise HTTPException(
-            status_code=status.HTTP_401_UNAUTHORIZED,
-            detail=ERROR_MESSAGES.UNAUTHORIZED,
-        )
-
-
-def get_current_user_by_api_key(api_key: str):
-    user = Users.get_user_by_api_key(api_key)
-
->>>>>>> 95cadaca
     if user is None:
         raise credentials_exception
-
+    else:
+        # Refresh the user's last active timestamp asynchronously
+        # to prevent blocking the request
+        if background_tasks:
+            background_tasks.add_task(Users.update_user_last_active_by_id, user.id)
     return user
 
 
