--- conflicted
+++ resolved
@@ -693,7 +693,6 @@
         raise HTTPException(500, detail="An internal error occurred during signup.")
 
 
-<<<<<<< HEAD
 @router.get("/prepare-logout")
 async def prepare_logout(request: Request, response: Response, user=Depends(get_current_user)):
     # Get the token from Authorization header
@@ -781,40 +780,6 @@
     user_data = current_user.dict()
     user_data["permissions"] = user_permissions
     return user_data
-=======
-@router.get("/signout")
-async def signout(request: Request, response: Response):
-    response.delete_cookie("token")
-
-    if ENABLE_OAUTH_SIGNUP.value:
-        oauth_id_token = request.cookies.get("oauth_id_token")
-        if oauth_id_token:
-            try:
-                async with ClientSession() as session:
-                    async with session.get(OPENID_PROVIDER_URL.value) as resp:
-                        if resp.status == 200:
-                            openid_data = await resp.json()
-                            logout_url = openid_data.get("end_session_endpoint")
-                            if logout_url:
-                                response.delete_cookie("oauth_id_token")
-                                return RedirectResponse(
-                                    headers=response.headers,
-                                    url=f"{logout_url}?id_token_hint={oauth_id_token}",
-                                )
-                        else:
-                            raise HTTPException(
-                                status_code=resp.status,
-                                detail="Failed to fetch OpenID configuration",
-                            )
-            except Exception as e:
-                log.error(f"OpenID signout error: {str(e)}")
-                raise HTTPException(
-                    status_code=500,
-                    detail="Failed to sign out from the OpenID provider.",
-                )
-
-    return {"status": True}
->>>>>>> 63533c9e
 
 
 ############################
