import asyncio
import hashlib
import json
import logging
from pathlib import Path
from typing import Literal, Optional, overload

import aiohttp
from aiocache import cached
import requests


from fastapi import Depends, FastAPI, HTTPException, Request, APIRouter
from fastapi.middleware.cors import CORSMiddleware
from fastapi.responses import FileResponse, StreamingResponse
from pydantic import BaseModel
from starlette.background import BackgroundTask

from open_webui.models.models import Models
from open_webui.config import (
    CACHE_DIR,
)
from open_webui.env import (
    AIOHTTP_CLIENT_SESSION_SSL,
    AIOHTTP_CLIENT_TIMEOUT,
    AIOHTTP_CLIENT_TIMEOUT_MODEL_LIST,
    ENABLE_FORWARD_USER_INFO_HEADERS,
    BYPASS_MODEL_ACCESS_CONTROL,
)
from open_webui.models.users import UserModel

from open_webui.constants import ERROR_MESSAGES
from open_webui.env import ENV, SRC_LOG_LEVELS


from open_webui.utils.payload import (
    apply_model_params_to_body_openai,
    apply_model_system_prompt_to_body,
)
from open_webui.utils.misc import (
    convert_logit_bias_input_to_json,
)

from open_webui.utils.auth import get_admin_user, get_verified_user
from open_webui.utils.access_control import has_access


log = logging.getLogger(__name__)
log.setLevel(SRC_LOG_LEVELS["OPENAI"])


##########################################
#
# Utility functions
#
##########################################


async def send_get_request(url, key=None, user: UserModel = None):
    timeout = aiohttp.ClientTimeout(total=AIOHTTP_CLIENT_TIMEOUT_MODEL_LIST)
    try:
        async with aiohttp.ClientSession(timeout=timeout, trust_env=True) as session:
            async with session.get(
                url,
                headers={
                    **({"Authorization": f"Bearer {key}"} if key else {}),
                    **(
                        {
                            "X-OpenWebUI-User-Name": user.name,
                            "X-OpenWebUI-User-Id": user.id,
                            "X-OpenWebUI-User-Email": user.email,
                            "X-OpenWebUI-User-Role": user.role,
                        }
                        if ENABLE_FORWARD_USER_INFO_HEADERS and user
                        else {}
                    ),
                },
                ssl=AIOHTTP_CLIENT_SESSION_SSL,
            ) as response:
                return await response.json()
    except Exception as e:
        # Handle connection error here
        log.error(f"Connection error: {e}")
        return None


async def cleanup_response(
    response: Optional[aiohttp.ClientResponse],
    session: Optional[aiohttp.ClientSession],
):
    if response:
        response.close()
    if session:
        await session.close()


def openai_o_series_handler(payload):
    """
    Handle "o" series specific parameters
    """
    if "max_tokens" in payload:
        # Convert "max_tokens" to "max_completion_tokens" for all o-series models
        payload["max_completion_tokens"] = payload["max_tokens"]
        del payload["max_tokens"]

    # Handle system role conversion based on model type
    if payload["messages"][0]["role"] == "system":
        model_lower = payload["model"].lower()
        # Legacy models use "user" role instead of "system"
        if model_lower.startswith("o1-mini") or model_lower.startswith("o1-preview"):
            payload["messages"][0]["role"] = "user"
        else:
            payload["messages"][0]["role"] = "developer"

    return payload


##########################################
#
# API routes
#
##########################################

router = APIRouter()


@router.get("/config")
async def get_config(request: Request, user=Depends(get_admin_user)):
    return {
        "ENABLE_OPENAI_API": request.app.state.config.ENABLE_OPENAI_API,
        "OPENAI_API_BASE_URLS": request.app.state.config.OPENAI_API_BASE_URLS,
        "OPENAI_API_KEYS": request.app.state.config.OPENAI_API_KEYS,
        "OPENAI_API_CONFIGS": request.app.state.config.OPENAI_API_CONFIGS,
    }


class OpenAIConfigForm(BaseModel):
    ENABLE_OPENAI_API: Optional[bool] = None
    OPENAI_API_BASE_URLS: list[str]
    OPENAI_API_KEYS: list[str]
    OPENAI_API_CONFIGS: dict


@router.post("/config/update")
async def update_config(
    request: Request, form_data: OpenAIConfigForm, user=Depends(get_admin_user)
):
    request.app.state.config.ENABLE_OPENAI_API = form_data.ENABLE_OPENAI_API
    request.app.state.config.OPENAI_API_BASE_URLS = form_data.OPENAI_API_BASE_URLS
    request.app.state.config.OPENAI_API_KEYS = form_data.OPENAI_API_KEYS

    # Check if API KEYS length is same than API URLS length
    if len(request.app.state.config.OPENAI_API_KEYS) != len(
        request.app.state.config.OPENAI_API_BASE_URLS
    ):
        if len(request.app.state.config.OPENAI_API_KEYS) > len(
            request.app.state.config.OPENAI_API_BASE_URLS
        ):
            request.app.state.config.OPENAI_API_KEYS = (
                request.app.state.config.OPENAI_API_KEYS[
                    : len(request.app.state.config.OPENAI_API_BASE_URLS)
                ]
            )
        else:
            request.app.state.config.OPENAI_API_KEYS += [""] * (
                len(request.app.state.config.OPENAI_API_BASE_URLS)
                - len(request.app.state.config.OPENAI_API_KEYS)
            )

    request.app.state.config.OPENAI_API_CONFIGS = form_data.OPENAI_API_CONFIGS

    # Remove the API configs that are not in the API URLS
    keys = list(map(str, range(len(request.app.state.config.OPENAI_API_BASE_URLS))))
    request.app.state.config.OPENAI_API_CONFIGS = {
        key: value
        for key, value in request.app.state.config.OPENAI_API_CONFIGS.items()
        if key in keys
    }

    return {
        "ENABLE_OPENAI_API": request.app.state.config.ENABLE_OPENAI_API,
        "OPENAI_API_BASE_URLS": request.app.state.config.OPENAI_API_BASE_URLS,
        "OPENAI_API_KEYS": request.app.state.config.OPENAI_API_KEYS,
        "OPENAI_API_CONFIGS": request.app.state.config.OPENAI_API_CONFIGS,
    }


@router.post("/audio/speech")
async def speech(request: Request, user=Depends(get_verified_user)):
    idx = None
    try:
        idx = request.app.state.config.OPENAI_API_BASE_URLS.index(
            "https://api.openai.com/v1"
        )

        body = await request.body()
        name = hashlib.sha256(body).hexdigest()

        SPEECH_CACHE_DIR = CACHE_DIR / "audio" / "speech"
        SPEECH_CACHE_DIR.mkdir(parents=True, exist_ok=True)
        file_path = SPEECH_CACHE_DIR.joinpath(f"{name}.mp3")
        file_body_path = SPEECH_CACHE_DIR.joinpath(f"{name}.json")

        # Check if the file already exists in the cache
        if file_path.is_file():
            return FileResponse(file_path)

        url = request.app.state.config.OPENAI_API_BASE_URLS[idx]

        r = None
        try:
            r = requests.post(
                url=f"{url}/audio/speech",
                data=body,
                headers={
                    "Content-Type": "application/json",
                    "Authorization": f"Bearer {request.app.state.config.OPENAI_API_KEYS[idx]}",
                    **(
                        {
                            "HTTP-Referer": "https://axlrator.com/",
                            "X-Title": "AXLRator",
                        }
                        if "openrouter.ai" in url
                        else {}
                    ),
                    **(
                        {
                            "X-OpenWebUI-User-Name": user.name,
                            "X-OpenWebUI-User-Id": user.id,
                            "X-OpenWebUI-User-Email": user.email,
                            "X-OpenWebUI-User-Role": user.role,
                        }
                        if ENABLE_FORWARD_USER_INFO_HEADERS
                        else {}
                    ),
                },
                stream=True,
            )

            r.raise_for_status()

            # Save the streaming content to a file
            with open(file_path, "wb") as f:
                for chunk in r.iter_content(chunk_size=8192):
                    f.write(chunk)

            with open(file_body_path, "w") as f:
                json.dump(json.loads(body.decode("utf-8")), f)

            # Return the saved file
            return FileResponse(file_path)

        except Exception as e:
            log.exception(e)

            detail = None
            if r is not None:
                try:
                    res = r.json()
                    if "error" in res:
                        detail = f"External: {res['error']}"
                except Exception:
                    detail = f"External: {e}"

            raise HTTPException(
                status_code=r.status_code if r else 500,
                detail=detail if detail else "Open WebUI: Server Connection Error",
            )

    except ValueError:
        raise HTTPException(status_code=401, detail=ERROR_MESSAGES.OPENAI_NOT_FOUND)


async def get_all_models_responses(request: Request, user: UserModel) -> list:
    if not request.app.state.config.ENABLE_OPENAI_API:
        return []

    # Check if API KEYS length is same than API URLS length
    num_urls = len(request.app.state.config.OPENAI_API_BASE_URLS)
    num_keys = len(request.app.state.config.OPENAI_API_KEYS)

    if num_keys != num_urls:
        # if there are more keys than urls, remove the extra keys
        if num_keys > num_urls:
            new_keys = request.app.state.config.OPENAI_API_KEYS[:num_urls]
            request.app.state.config.OPENAI_API_KEYS = new_keys
        # if there are more urls than keys, add empty keys
        else:
            request.app.state.config.OPENAI_API_KEYS += [""] * (num_urls - num_keys)

    request_tasks = []
    for idx, url in enumerate(request.app.state.config.OPENAI_API_BASE_URLS):
        if (str(idx) not in request.app.state.config.OPENAI_API_CONFIGS) and (
            url not in request.app.state.config.OPENAI_API_CONFIGS  # Legacy support
        ):
            request_tasks.append(
                send_get_request(
                    f"{url}/models",
                    request.app.state.config.OPENAI_API_KEYS[idx],
                    user=user,
                )
            )
        else:
            api_config = request.app.state.config.OPENAI_API_CONFIGS.get(
                str(idx),
                request.app.state.config.OPENAI_API_CONFIGS.get(
                    url, {}
                ),  # Legacy support
            )

            enable = api_config.get("enable", True)
            model_ids = api_config.get("model_ids", [])

            if enable:
                if len(model_ids) == 0:
                    request_tasks.append(
                        send_get_request(
                            f"{url}/models",
                            request.app.state.config.OPENAI_API_KEYS[idx],
                            user=user,
                        )
                    )
                else:
                    model_list = {
                        "object": "list",
                        "data": [
                            {
                                "id": model_id,
                                "name": model_id,
                                "owned_by": "openai",
                                "openai": {"id": model_id},
                                "urlIdx": idx,
                            }
                            for model_id in model_ids
                        ],
                    }

                    request_tasks.append(
                        asyncio.ensure_future(asyncio.sleep(0, model_list))
                    )
            else:
                request_tasks.append(asyncio.ensure_future(asyncio.sleep(0, None)))

    responses = await asyncio.gather(*request_tasks)

    for idx, response in enumerate(responses):
        if response:
            url = request.app.state.config.OPENAI_API_BASE_URLS[idx]
            api_config = request.app.state.config.OPENAI_API_CONFIGS.get(
                str(idx),
                request.app.state.config.OPENAI_API_CONFIGS.get(
                    url, {}
                ),  # Legacy support
            )

            connection_type = api_config.get("connection_type", "external")
            prefix_id = api_config.get("prefix_id", None)
            tags = api_config.get("tags", [])

            for model in (
                response if isinstance(response, list) else response.get("data", [])
            ):
                if prefix_id:
                    model["id"] = f"{prefix_id}.{model['id']}"

                if tags:
                    model["tags"] = tags

                if connection_type:
                    model["connection_type"] = connection_type

    log.debug(f"get_all_models:responses() {responses}")
    return responses


async def get_filtered_models(models, user):
    # Filter models based on user access control
    filtered_models = []
    for model in models.get("data", []):
        model_info = Models.get_model_by_id(model["id"])
        if model_info:
            if user.id == model_info.user_id or has_access(
                user.id, type="read", access_control=model_info.access_control
            ):
                filtered_models.append(model)
    return filtered_models


@cached(ttl=1)
async def get_all_models(request: Request, user: UserModel) -> dict[str, list]:
    log.info("get_all_models()")

    if not request.app.state.config.ENABLE_OPENAI_API:
        return {"data": []}

    responses = await get_all_models_responses(request, user=user)

    def extract_data(response):
        if response and "data" in response:
            return response["data"]
        if isinstance(response, list):
            return response
        return None

    def merge_models_lists(model_lists):
        log.debug(f"merge_models_lists {model_lists}")
        merged_list = []

        for idx, models in enumerate(model_lists):
            if models is not None and "error" not in models:

                merged_list.extend(
                    [
                        {
                            **model,
                            "name": model.get("name", model["id"]),
                            "owned_by": "openai",
                            "openai": model,
                            "connection_type": model.get("connection_type", "external"),
                            "urlIdx": idx,
                        }
                        for model in models
                        if (model.get("id") or model.get("name"))
                        and (
                            "api.openai.com"
                            not in request.app.state.config.OPENAI_API_BASE_URLS[idx]
                            or not any(
                                name in model["id"]
                                for name in [
                                    "babbage",
                                    "dall-e",
                                    "davinci",
                                    "embedding",
                                    "tts",
                                    "whisper",
                                ]
                            )
                        )
                    ]
                )

        return merged_list

    models = {"data": merge_models_lists(map(extract_data, responses))}
    log.debug(f"models: {models}")

    request.app.state.OPENAI_MODELS = {model["id"]: model for model in models["data"]}
    return models


@router.get("/models")
@router.get("/models/{url_idx}")
async def get_models(
    request: Request, url_idx: Optional[int] = None, user=Depends(get_verified_user)
):
    models = {
        "data": [],
    }

    if url_idx is None:
        models = await get_all_models(request, user=user)
    else:
        url = request.app.state.config.OPENAI_API_BASE_URLS[url_idx]
        key = request.app.state.config.OPENAI_API_KEYS[url_idx]

        api_config = request.app.state.config.OPENAI_API_CONFIGS.get(
            str(url_idx),
            request.app.state.config.OPENAI_API_CONFIGS.get(url, {}),  # Legacy support
        )

        r = None
        async with aiohttp.ClientSession(
            trust_env=True,
            timeout=aiohttp.ClientTimeout(total=AIOHTTP_CLIENT_TIMEOUT_MODEL_LIST),
        ) as session:
            try:
                headers = {
                    "Content-Type": "application/json",
                    **(
                        {
                            "X-OpenWebUI-User-Name": user.name,
                            "X-OpenWebUI-User-Id": user.id,
                            "X-OpenWebUI-User-Email": user.email,
                            "X-OpenWebUI-User-Role": user.role,
                        }
                        if ENABLE_FORWARD_USER_INFO_HEADERS
                        else {}
                    ),
                }

                if api_config.get("azure", False):
                    models = {
                        "data": api_config.get("model_ids", []) or [],
                        "object": "list",
                    }
                else:
                    headers["Authorization"] = f"Bearer {key}"

                    async with session.get(
                        f"{url}/models",
                        headers=headers,
                        ssl=AIOHTTP_CLIENT_SESSION_SSL,
                    ) as r:
                        if r.status != 200:
                            # Extract response error details if available
                            error_detail = f"HTTP Error: {r.status}"
                            res = await r.json()
                            if "error" in res:
                                error_detail = f"External Error: {res['error']}"
                            raise Exception(error_detail)

                        response_data = await r.json()

                        # Check if we're calling OpenAI API based on the URL
                        if "api.openai.com" in url:
                            # Filter models according to the specified conditions
                            response_data["data"] = [
                                model
                                for model in response_data.get("data", [])
                                if not any(
                                    name in model["id"]
                                    for name in [
                                        "babbage",
                                        "dall-e",
                                        "davinci",
                                        "embedding",
                                        "tts",
                                        "whisper",
                                    ]
                                )
                            ]

                        models = response_data
            except aiohttp.ClientError as e:
                # ClientError covers all aiohttp requests issues
                log.exception(f"Client error: {str(e)}")
                raise HTTPException(
                    status_code=500, detail="Open WebUI: Server Connection Error"
                )
            except Exception as e:
                log.exception(f"Unexpected error: {e}")
                error_detail = f"Unexpected error: {str(e)}"
                raise HTTPException(status_code=500, detail=error_detail)

    if user.role == "user" and not BYPASS_MODEL_ACCESS_CONTROL:
        models["data"] = await get_filtered_models(models, user)

    return models


class ConnectionVerificationForm(BaseModel):
    url: str
    key: str

    config: Optional[dict] = None


@router.post("/verify")
async def verify_connection(
    form_data: ConnectionVerificationForm, user=Depends(get_admin_user)
):
    url = form_data.url
    key = form_data.key

    api_config = form_data.config or {}

    async with aiohttp.ClientSession(
        trust_env=True,
        timeout=aiohttp.ClientTimeout(total=AIOHTTP_CLIENT_TIMEOUT_MODEL_LIST),
    ) as session:
        try:
            headers = {
                "Content-Type": "application/json",
                **(
                    {
                        "X-OpenWebUI-User-Name": user.name,
                        "X-OpenWebUI-User-Id": user.id,
                        "X-OpenWebUI-User-Email": user.email,
                        "X-OpenWebUI-User-Role": user.role,
                    }
                    if ENABLE_FORWARD_USER_INFO_HEADERS
                    else {}
                ),
            }

            if api_config.get("azure", False):
                headers["api-key"] = key
                api_version = api_config.get("api_version", "") or "2023-03-15-preview"

                async with session.get(
                    url=f"{url}/openai/models?api-version={api_version}",
                    headers=headers,
                    ssl=AIOHTTP_CLIENT_SESSION_SSL,
                ) as r:
                    if r.status != 200:
                        # Extract response error details if available
                        error_detail = f"HTTP Error: {r.status}"
                        res = await r.json()
                        if "error" in res:
                            error_detail = f"External Error: {res['error']}"
                        raise Exception(error_detail)

                    response_data = await r.json()
                    return response_data
            else:
                headers["Authorization"] = f"Bearer {key}"

                async with session.get(
                    f"{url}/models",
                    headers=headers,
                    ssl=AIOHTTP_CLIENT_SESSION_SSL,
                ) as r:
                    if r.status != 200:
                        # Extract response error details if available
                        error_detail = f"HTTP Error: {r.status}"
                        res = await r.json()
                        if "error" in res:
                            error_detail = f"External Error: {res['error']}"
                        raise Exception(error_detail)

                    response_data = await r.json()
                    return response_data

        except aiohttp.ClientError as e:
            # ClientError covers all aiohttp requests issues
            log.exception(f"Client error: {str(e)}")
            raise HTTPException(
                status_code=500, detail="Open WebUI: Server Connection Error"
            )
        except Exception as e:
            log.exception(f"Unexpected error: {e}")
            error_detail = f"Unexpected error: {str(e)}"
            raise HTTPException(status_code=500, detail=error_detail)


def convert_to_azure_payload(
    url,
    payload: dict,
):
    model = payload.get("model", "")

    # Filter allowed parameters based on Azure OpenAI API
    allowed_params = {
        "messages",
        "temperature",
        "role",
        "content",
        "contentPart",
        "contentPartImage",
        "enhancements",
        "dataSources",
        "n",
        "stream",
        "stop",
        "max_tokens",
        "presence_penalty",
        "frequency_penalty",
        "logit_bias",
        "user",
        "function_call",
        "functions",
        "tools",
        "tool_choice",
        "top_p",
        "log_probs",
        "top_logprobs",
        "response_format",
        "seed",
        "max_completion_tokens",
    }

    # Special handling for o-series models
    if model.startswith("o") and model.endswith("-mini"):
        # Convert max_tokens to max_completion_tokens for o-series models
        if "max_tokens" in payload:
            payload["max_completion_tokens"] = payload["max_tokens"]
            del payload["max_tokens"]

        # Remove temperature if not 1 for o-series models
        if "temperature" in payload and payload["temperature"] != 1:
            log.debug(
                f"Removing temperature parameter for o-series model {model} as only default value (1) is supported"
            )
            del payload["temperature"]

    # Filter out unsupported parameters
    payload = {k: v for k, v in payload.items() if k in allowed_params}

    url = f"{url}/openai/deployments/{model}"
    return url, payload


@router.post("/chat/completions")
async def generate_chat_completion(
    request: Request,
    form_data: dict,
    user=Depends(get_verified_user),
    bypass_filter: Optional[bool] = False,
):
    if BYPASS_MODEL_ACCESS_CONTROL:
        bypass_filter = True

    idx = 0

    payload = {**form_data}
    metadata = payload.pop("metadata", None)

    model_id = form_data.get("model")
    model_info = Models.get_model_by_id(model_id)

    # Check model info and override the payload
    if model_info:
        if model_info.base_model_id:
            payload["model"] = model_info.base_model_id
            model_id = model_info.base_model_id

        params = model_info.params.model_dump()

        if params:
            system = params.pop("system", None)

            payload = apply_model_params_to_body_openai(params, payload)
            payload = apply_model_system_prompt_to_body(system, payload, metadata, user)

        # Check if user has access to the model
        if not bypass_filter and user.role == "user":
            if not (
                user.id == model_info.user_id
                or has_access(
                    user.id, type="read", access_control=model_info.access_control
                )
            ):
                raise HTTPException(
                    status_code=403,
                    detail="Model not found",
                )
    elif not bypass_filter:
        if user.role != "admin":
            raise HTTPException(
                status_code=403,
                detail="Model not found",
            )

    await get_all_models(request, user=user)
    model = request.app.state.OPENAI_MODELS.get(model_id)
    if model:
        idx = model["urlIdx"]
    else:
        raise HTTPException(
            status_code=404,
            detail="Model not found",
        )

    # Get the API config for the model
    api_config = request.app.state.config.OPENAI_API_CONFIGS.get(
        str(idx),
        request.app.state.config.OPENAI_API_CONFIGS.get(
            request.app.state.config.OPENAI_API_BASE_URLS[idx], {}
        ),  # Legacy support
    )

    prefix_id = api_config.get("prefix_id", None)
    if prefix_id:
        payload["model"] = payload["model"].replace(f"{prefix_id}.", "")

    # Add user info to the payload if the model is a pipeline
    if "pipeline" in model and model.get("pipeline"):
        payload["user"] = {
            "name": user.name,
            "id": user.id,
            "email": user.email,
            "role": user.role,
        }

    url = request.app.state.config.OPENAI_API_BASE_URLS[idx]
    key = request.app.state.config.OPENAI_API_KEYS[idx]

    # Check if model is from "o" series
    is_o_series = payload["model"].lower().startswith(("o1", "o3", "o4"))
    if is_o_series:
        payload = openai_o_series_handler(payload)
    elif "api.openai.com" not in url:
        # Remove "max_completion_tokens" from the payload for backward compatibility
        if "max_completion_tokens" in payload:
            payload["max_tokens"] = payload["max_completion_tokens"]
            del payload["max_completion_tokens"]

    if "max_tokens" in payload and "max_completion_tokens" in payload:
        del payload["max_tokens"]

    # Convert the modified body back to JSON
    if "logit_bias" in payload:
        payload["logit_bias"] = json.loads(
            convert_logit_bias_input_to_json(payload["logit_bias"])
        )

    headers = {
        "Content-Type": "application/json",
        **(
            {
                "HTTP-Referer": "https://openwebui.com/",
                "X-Title": "Open WebUI",
            }
            if "openrouter.ai" in url
            else {}
        ),
        **(
            {
                "X-OpenWebUI-User-Name": user.name,
                "X-OpenWebUI-User-Id": user.id,
                "X-OpenWebUI-User-Email": user.email,
                "X-OpenWebUI-User-Role": user.role,
            }
            if ENABLE_FORWARD_USER_INFO_HEADERS
            else {}
        ),
    }

    if api_config.get("azure", False):
        request_url, payload = convert_to_azure_payload(url, payload)
        api_version = api_config.get("api_version", "") or "2023-03-15-preview"
        headers["api-key"] = key
        headers["api-version"] = api_version
        request_url = f"{request_url}/chat/completions?api-version={api_version}"
    else:
        request_url = f"{url}/chat/completions"
        headers["Authorization"] = f"Bearer {key}"

    payload = json.dumps(payload)

    r = None
    session = None
    streaming = False
    response = None

    try:
        session = aiohttp.ClientSession(
            trust_env=True, timeout=aiohttp.ClientTimeout(total=AIOHTTP_CLIENT_TIMEOUT)
        )

        r = await session.request(
            method="POST",
            url=request_url,
            data=payload,
<<<<<<< HEAD
            headers={
                "Authorization": f"Bearer {key}",
                "Content-Type": "application/json",
                **(
                    {
                        "HTTP-Referer": "https://axlrator.com/",
                        "X-Title": "AXLRator",
                    }
                    if "openrouter.ai" in url
                    else {}
                ),
                **(
                    {
                        "X-OpenWebUI-User-Name": user.name,
                        "X-OpenWebUI-User-Id": user.id,
                        "X-OpenWebUI-User-Email": user.email,
                        "X-OpenWebUI-User-Role": user.role,
                    }
                    if ENABLE_FORWARD_USER_INFO_HEADERS
                    else {}
                ),
            },
=======
            headers=headers,
>>>>>>> b5f4c85b
            ssl=AIOHTTP_CLIENT_SESSION_SSL,
        )

        # Check if response is SSE
        if "text/event-stream" in r.headers.get("Content-Type", ""):
            streaming = True
            return StreamingResponse(
                r.content,
                status_code=r.status,
                headers=dict(r.headers),
                background=BackgroundTask(
                    cleanup_response, response=r, session=session
                ),
            )
        else:
            try:
                response = await r.json()
            except Exception as e:
                log.error(e)
                response = await r.text()

            r.raise_for_status()
            return response
    except Exception as e:
        log.exception(e)

        detail = None
        if isinstance(response, dict):
            if "error" in response:
                detail = f"{response['error']['message'] if 'message' in response['error'] else response['error']}"
        elif isinstance(response, str):
            detail = response

        raise HTTPException(
            status_code=r.status if r else 500,
            detail=detail if detail else "Open WebUI: Server Connection Error",
        )
    finally:
        if not streaming and session:
            if r:
                r.close()
            await session.close()


async def embeddings(request: Request, form_data: dict, user):
    """
    Calls the embeddings endpoint for OpenAI-compatible providers.

    Args:
        request (Request): The FastAPI request context.
        form_data (dict): OpenAI-compatible embeddings payload.
        user (UserModel): The authenticated user.

    Returns:
        dict: OpenAI-compatible embeddings response.
    """
    idx = 0
    # Prepare payload/body
    body = json.dumps(form_data)
    # Find correct backend url/key based on model
    await get_all_models(request, user=user)
    model_id = form_data.get("model")
    models = request.app.state.OPENAI_MODELS
    if model_id in models:
        idx = models[model_id]["urlIdx"]
    url = request.app.state.config.OPENAI_API_BASE_URLS[idx]
    key = request.app.state.config.OPENAI_API_KEYS[idx]
    r = None
    session = None
    streaming = False
    try:
        session = aiohttp.ClientSession(trust_env=True)
        r = await session.request(
            method="POST",
            url=f"{url}/embeddings",
            data=body,
            headers={
                "Authorization": f"Bearer {key}",
                "Content-Type": "application/json",
                **(
                    {
                        "X-OpenWebUI-User-Name": user.name,
                        "X-OpenWebUI-User-Id": user.id,
                        "X-OpenWebUI-User-Email": user.email,
                        "X-OpenWebUI-User-Role": user.role,
                    }
                    if ENABLE_FORWARD_USER_INFO_HEADERS and user
                    else {}
                ),
            },
        )
        r.raise_for_status()
        if "text/event-stream" in r.headers.get("Content-Type", ""):
            streaming = True
            return StreamingResponse(
                r.content,
                status_code=r.status,
                headers=dict(r.headers),
                background=BackgroundTask(
                    cleanup_response, response=r, session=session
                ),
            )
        else:
            response_data = await r.json()
            return response_data
    except Exception as e:
        log.exception(e)
        detail = None
        if r is not None:
            try:
                res = await r.json()
                if "error" in res:
                    detail = f"External: {res['error']['message'] if 'message' in res['error'] else res['error']}"
            except Exception:
                detail = f"External: {e}"
        raise HTTPException(
            status_code=r.status if r else 500,
            detail=detail if detail else "Open WebUI: Server Connection Error",
        )
    finally:
        if not streaming and session:
            if r:
                r.close()
            await session.close()


@router.api_route("/{path:path}", methods=["GET", "POST", "PUT", "DELETE"])
async def proxy(path: str, request: Request, user=Depends(get_verified_user)):
    """
    Deprecated: proxy all requests to OpenAI API
    """

    body = await request.body()

    idx = 0
    url = request.app.state.config.OPENAI_API_BASE_URLS[idx]
    key = request.app.state.config.OPENAI_API_KEYS[idx]
    api_config = request.app.state.config.OPENAI_API_CONFIGS.get(
        str(idx),
        request.app.state.config.OPENAI_API_CONFIGS.get(
            request.app.state.config.OPENAI_API_BASE_URLS[idx], {}
        ),  # Legacy support
    )

    r = None
    session = None
    streaming = False

    try:
        headers = {
            "Content-Type": "application/json",
            **(
                {
                    "X-OpenWebUI-User-Name": user.name,
                    "X-OpenWebUI-User-Id": user.id,
                    "X-OpenWebUI-User-Email": user.email,
                    "X-OpenWebUI-User-Role": user.role,
                }
                if ENABLE_FORWARD_USER_INFO_HEADERS
                else {}
            ),
        }

        if api_config.get("azure", False):
            headers["api-key"] = key
            headers["api-version"] = (
                api_config.get("api_version", "") or "2023-03-15-preview"
            )

            payload = json.loads(body)
            url, payload = convert_to_azure_payload(url, payload)
            body = json.dumps(payload).encode()

            request_url = f"{url}/{path}?api-version={api_config.get('api_version', '2023-03-15-preview')}"
        else:
            headers["Authorization"] = f"Bearer {key}"
            request_url = f"{url}/{path}"

        session = aiohttp.ClientSession(trust_env=True)
        r = await session.request(
            method=request.method,
            url=request_url,
            data=body,
            headers=headers,
            ssl=AIOHTTP_CLIENT_SESSION_SSL,
        )
        r.raise_for_status()

        # Check if response is SSE
        if "text/event-stream" in r.headers.get("Content-Type", ""):
            streaming = True
            return StreamingResponse(
                r.content,
                status_code=r.status,
                headers=dict(r.headers),
                background=BackgroundTask(
                    cleanup_response, response=r, session=session
                ),
            )
        else:
            response_data = await r.json()
            return response_data

    except Exception as e:
        log.exception(e)

        detail = None
        if r is not None:
            try:
                res = await r.json()
                log.error(res)
                if "error" in res:
                    detail = f"External: {res['error']['message'] if 'message' in res['error'] else res['error']}"
            except Exception:
                detail = f"External: {e}"
        raise HTTPException(
            status_code=r.status if r else 500,
            detail=detail if detail else "Open WebUI: Server Connection Error",
        )
    finally:
        if not streaming and session:
            if r:
                r.close()
            await session.close()<|MERGE_RESOLUTION|>--- conflicted
+++ resolved
@@ -842,7 +842,6 @@
             method="POST",
             url=request_url,
             data=payload,
-<<<<<<< HEAD
             headers={
                 "Authorization": f"Bearer {key}",
                 "Content-Type": "application/json",
@@ -865,9 +864,6 @@
                     else {}
                 ),
             },
-=======
-            headers=headers,
->>>>>>> b5f4c85b
             ssl=AIOHTTP_CLIENT_SESSION_SSL,
         )
 
