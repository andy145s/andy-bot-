--- conflicted
+++ resolved
@@ -616,17 +616,11 @@
         "CHUNK_SIZE": rag_config.get("CHUNK_SIZE", request.app.state.config.CHUNK_SIZE),
         "CHUNK_OVERLAP": rag_config.get("CHUNK_OVERLAP", request.app.state.config.CHUNK_OVERLAP),
         # File upload settings
-<<<<<<< HEAD
         "FILE_MAX_SIZE": rag_config.get("FILE_MAX_SIZE", request.app.state.config.FILE_MAX_SIZE),
         "FILE_MAX_COUNT": rag_config.get("FILE_MAX_COUNT", request.app.state.config.FILE_MAX_COUNT),
+        "FILE_IMAGE_COMPRESSION_WIDTH": rag_config.get("FILE_IMAGE_COMPRESSION_WIDTH", request.app.state.config.FILE_IMAGE_COMPRESSION_WIDTH),
+        "FILE_IMAGE_COMPRESSION_HEIGHT": rag_config.get("FILE_IMAGE_COMPRESSION_HEIGHT", request.app.state.config.FILE_IMAGE_COMPRESSION_HEIGHT),
         "ALLOWED_FILE_EXTENSIONS": rag_config.get("ALLOWED_FILE_EXTENSIONS", request.app.state.config.ALLOWED_FILE_EXTENSIONS),
-=======
-        "FILE_MAX_SIZE": request.app.state.config.FILE_MAX_SIZE,
-        "FILE_MAX_COUNT": request.app.state.config.FILE_MAX_COUNT,
-        "FILE_IMAGE_COMPRESSION_WIDTH": request.app.state.config.FILE_IMAGE_COMPRESSION_WIDTH,
-        "FILE_IMAGE_COMPRESSION_HEIGHT": request.app.state.config.FILE_IMAGE_COMPRESSION_HEIGHT,
-        "ALLOWED_FILE_EXTENSIONS": request.app.state.config.ALLOWED_FILE_EXTENSIONS,
->>>>>>> e05560a4
         # Integration settings
         "ENABLE_GOOGLE_DRIVE_INTEGRATION": rag_config.get("ENABLE_GOOGLE_DRIVE_INTEGRATION", request.app.state.config.ENABLE_GOOGLE_DRIVE_INTEGRATION),
         "ENABLE_ONEDRIVE_INTEGRATION": rag_config.get("enable_onedrive_integration", request.app.state.config.ENABLE_ONEDRIVE_INTEGRATION),
@@ -927,29 +921,12 @@
             else request.app.state.config.RAG_FULL_CONTEXT
         )
 
-<<<<<<< HEAD
         # Hybrid search settings
         request.app.state.config.ENABLE_RAG_HYBRID_SEARCH = (
             form_data.ENABLE_RAG_HYBRID_SEARCH
             if form_data.ENABLE_RAG_HYBRID_SEARCH is not None
             else request.app.state.config.ENABLE_RAG_HYBRID_SEARCH
         )
-=======
-    # File upload settings
-    request.app.state.config.FILE_MAX_SIZE = form_data.FILE_MAX_SIZE
-    request.app.state.config.FILE_MAX_COUNT = form_data.FILE_MAX_COUNT
-    request.app.state.config.FILE_IMAGE_COMPRESSION_WIDTH = (
-        form_data.FILE_IMAGE_COMPRESSION_WIDTH
-    )
-    request.app.state.config.FILE_IMAGE_COMPRESSION_HEIGHT = (
-        form_data.FILE_IMAGE_COMPRESSION_HEIGHT
-    )
-    request.app.state.config.ALLOWED_FILE_EXTENSIONS = (
-        form_data.ALLOWED_FILE_EXTENSIONS
-        if form_data.ALLOWED_FILE_EXTENSIONS is not None
-        else request.app.state.config.ALLOWED_FILE_EXTENSIONS
-    )
->>>>>>> e05560a4
 
         # Free up memory if hybrid search is disabled and model is not in use elswhere
         in_use =  Knowledges.is_model_in_use_elsewhere(model=request.app.state.config.RAG_RERANKING_MODEL, model_type="RAG_RERANKING_MODEL")
@@ -1196,16 +1173,13 @@
         )
 
         # File upload settings
-<<<<<<< HEAD
-        request.app.state.config.FILE_MAX_SIZE = (
-            form_data.FILE_MAX_SIZE
-            if form_data.FILE_MAX_SIZE is not None
-            else request.app.state.config.FILE_MAX_SIZE
-        )
-        request.app.state.config.FILE_MAX_COUNT = (
-            form_data.FILE_MAX_COUNT
-            if form_data.FILE_MAX_COUNT is not None
-            else request.app.state.config.FILE_MAX_COUNT
+        request.app.state.config.FILE_MAX_SIZE = form_data.FILE_MAX_SIZE
+        request.app.state.config.FILE_MAX_COUNT = form_data.FILE_MAX_COUNT
+        request.app.state.config.FILE_IMAGE_COMPRESSION_WIDTH = (
+            form_data.FILE_IMAGE_COMPRESSION_WIDTH
+        )
+        request.app.state.config.FILE_IMAGE_COMPRESSION_HEIGHT = (
+            form_data.FILE_IMAGE_COMPRESSION_HEIGHT
         )
         request.app.state.config.ALLOWED_FILE_EXTENSIONS = (
             form_data.ALLOWED_FILE_EXTENSIONS
@@ -1213,13 +1187,6 @@
             else request.app.state.config.ALLOWED_FILE_EXTENSIONS
         )
 
-=======
-        "FILE_MAX_SIZE": request.app.state.config.FILE_MAX_SIZE,
-        "FILE_MAX_COUNT": request.app.state.config.FILE_MAX_COUNT,
-        "FILE_IMAGE_COMPRESSION_WIDTH": request.app.state.config.FILE_IMAGE_COMPRESSION_WIDTH,
-        "FILE_IMAGE_COMPRESSION_HEIGHT": request.app.state.config.FILE_IMAGE_COMPRESSION_HEIGHT,
-        "ALLOWED_FILE_EXTENSIONS": request.app.state.config.ALLOWED_FILE_EXTENSIONS,
->>>>>>> e05560a4
         # Integration settings
         request.app.state.config.ENABLE_GOOGLE_DRIVE_INTEGRATION = (
             form_data.ENABLE_GOOGLE_DRIVE_INTEGRATION
@@ -1382,6 +1349,8 @@
             # File upload settings
             "FILE_MAX_SIZE": request.app.state.config.FILE_MAX_SIZE,
             "FILE_MAX_COUNT": request.app.state.config.FILE_MAX_COUNT,
+            "FILE_IMAGE_COMPRESSION_WIDTH": request.app.state.config.FILE_IMAGE_COMPRESSION_WIDTH,
+            "FILE_IMAGE_COMPRESSION_HEIGHT": request.app.state.config.FILE_IMAGE_COMPRESSION_HEIGHT,
             "ALLOWED_FILE_EXTENSIONS": request.app.state.config.ALLOWED_FILE_EXTENSIONS,
             # Integration settings
             "ENABLE_GOOGLE_DRIVE_INTEGRATION": request.app.state.config.ENABLE_GOOGLE_DRIVE_INTEGRATION,
