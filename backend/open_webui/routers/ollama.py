# TODO: Implement a more intelligent load balancing mechanism for distributing requests among multiple backend instances.
# Current implementation uses a simple round-robin approach (random.choice). Consider incorporating algorithms like weighted round-robin,
# least connections, or least response time for better resource utilization and performance optimization.

import asyncio
import json
import logging
import os
import random
import re
import time
from typing import Optional, Union
from urllib.parse import urlparse
import aiohttp
from aiocache import cached
import requests
from open_webui.models.users import UserModel

from open_webui.env import (
    ENABLE_FORWARD_USER_INFO_HEADERS,
)

from fastapi import (
    Depends,
    FastAPI,
    File,
    HTTPException,
    Request,
    UploadFile,
    APIRouter,
)
from fastapi.middleware.cors import CORSMiddleware
from fastapi.responses import StreamingResponse
from pydantic import BaseModel, ConfigDict, validator
from starlette.background import BackgroundTask


from open_webui.models.models import Models
from open_webui.utils.misc import (
    calculate_sha256,
)
from open_webui.utils.payload import (
    apply_model_params_to_body_ollama,
    apply_model_params_to_body_openai,
    apply_model_system_prompt_to_body,
)
from open_webui.utils.auth import get_admin_user, get_verified_user
from open_webui.utils.access_control import has_access


from open_webui.config import (
    UPLOAD_DIR,
)
from open_webui.env import (
    ENV,
    SRC_LOG_LEVELS,
    AIOHTTP_CLIENT_TIMEOUT,
    AIOHTTP_CLIENT_TIMEOUT_MODEL_LIST,
    BYPASS_MODEL_ACCESS_CONTROL,
)
from open_webui.constants import ERROR_MESSAGES

log = logging.getLogger(__name__)
log.setLevel(SRC_LOG_LEVELS["OLLAMA"])


##########################################
#
# Utility functions
#
##########################################


async def send_get_request(url, key=None, user: UserModel = None):
    timeout = aiohttp.ClientTimeout(total=AIOHTTP_CLIENT_TIMEOUT_MODEL_LIST)
    try:
        async with aiohttp.ClientSession(timeout=timeout, trust_env=True) as session:
            async with session.get(
                url,
                headers={
                    "Content-Type": "application/json",
                    **({"Authorization": f"Bearer {key}"} if key else {}),
                    **(
                        {
                            "X-OpenWebUI-User-Name": user.name,
                            "X-OpenWebUI-User-Id": user.id,
                            "X-OpenWebUI-User-Email": user.email,
                            "X-OpenWebUI-User-Role": user.role,
                        }
                        if ENABLE_FORWARD_USER_INFO_HEADERS and user
                        else {}
                    ),
                },
            ) as response:
                return await response.json()
    except Exception as e:
        # Handle connection error here
        log.error(f"Connection error: {e}")
        return None


async def cleanup_response(
    response: Optional[aiohttp.ClientResponse],
    session: Optional[aiohttp.ClientSession],
):
    if response:
        response.close()
    if session:
        await session.close()


async def send_post_request(
    url: str,
    payload: Union[str, bytes],
    stream: bool = True,
    key: Optional[str] = None,
    content_type: Optional[str] = None,
    user: UserModel = None,
):

    r = None
    try:
        session = aiohttp.ClientSession(
            trust_env=True, timeout=aiohttp.ClientTimeout(total=AIOHTTP_CLIENT_TIMEOUT)
        )

        r = await session.post(
            url,
            data=payload,
            headers={
                "Content-Type": "application/json",
                **({"Authorization": f"Bearer {key}"} if key else {}),
                **(
                    {
                        "X-OpenWebUI-User-Name": user.name,
                        "X-OpenWebUI-User-Id": user.id,
                        "X-OpenWebUI-User-Email": user.email,
                        "X-OpenWebUI-User-Role": user.role,
                    }
                    if ENABLE_FORWARD_USER_INFO_HEADERS and user
                    else {}
                ),
            },
        )
        r.raise_for_status()

        if stream:
            response_headers = dict(r.headers)

            if content_type:
                response_headers["Content-Type"] = content_type

            return StreamingResponse(
                r.content,
                status_code=r.status,
                headers=response_headers,
                background=BackgroundTask(
                    cleanup_response, response=r, session=session
                ),
            )
        else:
            res = await r.json()
            await cleanup_response(r, session)
            return res

    except Exception as e:
        detail = None

        if r is not None:
            try:
                res = await r.json()
                if "error" in res:
                    detail = f"Ollama: {res.get('error', 'Unknown error')}"
            except Exception:
                detail = f"Ollama: {e}"

        raise HTTPException(
            status_code=r.status if r else 500,
            detail=detail if detail else "Open WebUI: Server Connection Error",
        )


def get_api_key(idx, url, configs):
    parsed_url = urlparse(url)
    base_url = f"{parsed_url.scheme}://{parsed_url.netloc}"
    return configs.get(str(idx), configs.get(base_url, {})).get(
        "key", None
    )  # Legacy support


##########################################
#
# API routes
#
##########################################

router = APIRouter()


@router.head("/")
@router.get("/")
async def get_status():
    return {"status": True}


class ConnectionVerificationForm(BaseModel):
    url: str
    key: Optional[str] = None


@router.post("/verify")
async def verify_connection(
    form_data: ConnectionVerificationForm, user=Depends(get_admin_user)
):
    url = form_data.url
    key = form_data.key

    async with aiohttp.ClientSession(
        timeout=aiohttp.ClientTimeout(total=AIOHTTP_CLIENT_TIMEOUT_MODEL_LIST)
    ) as session:
        try:
            async with session.get(
                f"{url}/api/version",
                headers={
                    **({"Authorization": f"Bearer {key}"} if key else {}),
                    **(
                        {
                            "X-OpenWebUI-User-Name": user.name,
                            "X-OpenWebUI-User-Id": user.id,
                            "X-OpenWebUI-User-Email": user.email,
                            "X-OpenWebUI-User-Role": user.role,
                        }
                        if ENABLE_FORWARD_USER_INFO_HEADERS and user
                        else {}
                    ),
                },
            ) as r:
                if r.status != 200:
                    detail = f"HTTP Error: {r.status}"
                    res = await r.json()

                    if "error" in res:
                        detail = f"External Error: {res['error']}"
                    raise Exception(detail)

                data = await r.json()
                return data
        except aiohttp.ClientError as e:
            log.exception(f"Client error: {str(e)}")
            raise HTTPException(
                status_code=500, detail="Open WebUI: Server Connection Error"
            )
        except Exception as e:
            log.exception(f"Unexpected error: {e}")
            error_detail = f"Unexpected error: {str(e)}"
            raise HTTPException(status_code=500, detail=error_detail)


@router.get("/config")
async def get_config(request: Request, user=Depends(get_admin_user)):
    return {
        "ENABLE_OLLAMA_API": request.app.state.config.ENABLE_OLLAMA_API,
        "OLLAMA_BASE_URLS": request.app.state.config.OLLAMA_BASE_URLS,
        "OLLAMA_API_CONFIGS": request.app.state.config.OLLAMA_API_CONFIGS,
    }


class OllamaConfigForm(BaseModel):
    ENABLE_OLLAMA_API: Optional[bool] = None
    OLLAMA_BASE_URLS: list[str]
    OLLAMA_API_CONFIGS: dict


@router.post("/config/update")
async def update_config(
    request: Request, form_data: OllamaConfigForm, user=Depends(get_admin_user)
):
    request.app.state.config.ENABLE_OLLAMA_API = form_data.ENABLE_OLLAMA_API

    request.app.state.config.OLLAMA_BASE_URLS = form_data.OLLAMA_BASE_URLS
    request.app.state.config.OLLAMA_API_CONFIGS = form_data.OLLAMA_API_CONFIGS

    # Remove the API configs that are not in the API URLS
    keys = list(map(str, range(len(request.app.state.config.OLLAMA_BASE_URLS))))
    request.app.state.config.OLLAMA_API_CONFIGS = {
        key: value
        for key, value in request.app.state.config.OLLAMA_API_CONFIGS.items()
        if key in keys
    }

    return {
        "ENABLE_OLLAMA_API": request.app.state.config.ENABLE_OLLAMA_API,
        "OLLAMA_BASE_URLS": request.app.state.config.OLLAMA_BASE_URLS,
        "OLLAMA_API_CONFIGS": request.app.state.config.OLLAMA_API_CONFIGS,
    }


@cached(ttl=3)
async def get_all_models(request: Request, user: UserModel = None):
    log.info("get_all_models()")
    if request.app.state.config.ENABLE_OLLAMA_API:
        request_tasks = []
        for idx, url in enumerate(request.app.state.config.OLLAMA_BASE_URLS):
            if (str(idx) not in request.app.state.config.OLLAMA_API_CONFIGS) and (
                url not in request.app.state.config.OLLAMA_API_CONFIGS  # Legacy support
            ):
<<<<<<< HEAD
                request_tasks.append(send_get_request(f"{url}/api/tags", user=user))
=======
                request_tasks.append(send_get_request(f"{url}/api/tags"))
>>>>>>> 6b1e2df6
            else:
                api_config = request.app.state.config.OLLAMA_API_CONFIGS.get(
                    str(idx),
                    request.app.state.config.OLLAMA_API_CONFIGS.get(
                        url, {}
                    ),  # Legacy support
                )

                enable = api_config.get("enable", True)
                key = api_config.get("key", None)

                if enable:
                    request_tasks.append(
                        send_get_request(f"{url}/api/tags", key, user=user)
                    )
                else:
                    request_tasks.append(asyncio.ensure_future(asyncio.sleep(0, None)))

        responses = await asyncio.gather(*request_tasks)

        for idx, response in enumerate(responses):
            if response:
                url = request.app.state.config.OLLAMA_BASE_URLS[idx]
                api_config = request.app.state.config.OLLAMA_API_CONFIGS.get(
                    str(idx),
                    request.app.state.config.OLLAMA_API_CONFIGS.get(
                        url, {}
                    ),  # Legacy support
                )

                prefix_id = api_config.get("prefix_id", None)
                model_ids = api_config.get("model_ids", [])

                if len(model_ids) != 0 and "models" in response:
                    response["models"] = list(
                        filter(
                            lambda model: model["model"] in model_ids,
                            response["models"],
                        )
                    )

                if prefix_id:
                    for model in response.get("models", []):
                        model["model"] = f"{prefix_id}.{model['model']}"

        def merge_models_lists(model_lists):
            merged_models = {}

            for idx, model_list in enumerate(model_lists):
                if model_list is not None:
                    for model in model_list:
                        id = model["model"]
                        if id not in merged_models:
                            model["urls"] = [idx]
                            merged_models[id] = model
                        else:
                            merged_models[id]["urls"].append(idx)

            return list(merged_models.values())

        models = {
            "models": merge_models_lists(
                map(
                    lambda response: response.get("models", []) if response else None,
                    responses,
                )
            )
        }

    else:
        models = {"models": []}

    request.app.state.OLLAMA_MODELS = {
        model["model"]: model for model in models["models"]
    }
    return models


async def get_filtered_models(models, user):
    # Filter models based on user access control
    filtered_models = []
    for model in models.get("models", []):
        model_info = Models.get_model_by_id(model["model"])
        if model_info:
            if user.id == model_info.user_id or has_access(
                user.id, type="read", access_control=model_info.access_control
            ):
                filtered_models.append(model)
    return filtered_models


@router.get("/api/tags")
@router.get("/api/tags/{url_idx}")
async def get_ollama_tags(
    request: Request, url_idx: Optional[int] = None, user=Depends(get_verified_user)
):
    models = []

    if url_idx is None:
        models = await get_all_models(request, user=user)
    else:
        url = request.app.state.config.OLLAMA_BASE_URLS[url_idx]
        key = get_api_key(url_idx, url, request.app.state.config.OLLAMA_API_CONFIGS)

        r = None
        try:
            r = requests.request(
                method="GET",
                url=f"{url}/api/tags",
                headers={
                    **({"Authorization": f"Bearer {key}"} if key else {}),
                    **(
                        {
                            "X-OpenWebUI-User-Name": user.name,
                            "X-OpenWebUI-User-Id": user.id,
                            "X-OpenWebUI-User-Email": user.email,
                            "X-OpenWebUI-User-Role": user.role,
                        }
                        if ENABLE_FORWARD_USER_INFO_HEADERS and user
                        else {}
                    ),
                },
            )
            r.raise_for_status()

            models = r.json()
        except Exception as e:
            log.exception(e)

            detail = None
            if r is not None:
                try:
                    res = r.json()
                    if "error" in res:
                        detail = f"Ollama: {res['error']}"
                except Exception:
                    detail = f"Ollama: {e}"

            raise HTTPException(
                status_code=r.status_code if r else 500,
                detail=detail if detail else "Open WebUI: Server Connection Error",
            )

    if user.role == "user" and not BYPASS_MODEL_ACCESS_CONTROL:
        models["models"] = await get_filtered_models(models, user)

    return models


@router.get("/api/version")
@router.get("/api/version/{url_idx}")
async def get_ollama_versions(request: Request, url_idx: Optional[int] = None):
    if request.app.state.config.ENABLE_OLLAMA_API:
        if url_idx is None:
            # returns lowest version
            request_tasks = [
                send_get_request(
                    f"{url}/api/version",
                    request.app.state.config.OLLAMA_API_CONFIGS.get(
                        str(idx),
                        request.app.state.config.OLLAMA_API_CONFIGS.get(
                            url, {}
                        ),  # Legacy support
                    ).get("key", None),
                )
                for idx, url in enumerate(request.app.state.config.OLLAMA_BASE_URLS)
            ]
            responses = await asyncio.gather(*request_tasks)
            responses = list(filter(lambda x: x is not None, responses))

            if len(responses) > 0:
                lowest_version = min(
                    responses,
                    key=lambda x: tuple(
                        map(int, re.sub(r"^v|-.*", "", x["version"]).split("."))
                    ),
                )

                return {"version": lowest_version["version"]}
            else:
                raise HTTPException(
                    status_code=500,
                    detail=ERROR_MESSAGES.OLLAMA_NOT_FOUND,
                )
        else:
            url = request.app.state.config.OLLAMA_BASE_URLS[url_idx]

            r = None
            try:
                r = requests.request(method="GET", url=f"{url}/api/version")
                r.raise_for_status()

                return r.json()
            except Exception as e:
                log.exception(e)

                detail = None
                if r is not None:
                    try:
                        res = r.json()
                        if "error" in res:
                            detail = f"Ollama: {res['error']}"
                    except Exception:
                        detail = f"Ollama: {e}"

                raise HTTPException(
                    status_code=r.status_code if r else 500,
                    detail=detail if detail else "Open WebUI: Server Connection Error",
                )
    else:
        return {"version": False}


@router.get("/api/ps")
async def get_ollama_loaded_models(request: Request, user=Depends(get_verified_user)):
    """
    List models that are currently loaded into Ollama memory, and which node they are loaded on.
    """
    if request.app.state.config.ENABLE_OLLAMA_API:
        request_tasks = [
            send_get_request(
                f"{url}/api/ps",
                request.app.state.config.OLLAMA_API_CONFIGS.get(
                    str(idx),
                    request.app.state.config.OLLAMA_API_CONFIGS.get(
                        url, {}
                    ),  # Legacy support
                ).get("key", None),
<<<<<<< HEAD
                user=user,
=======
>>>>>>> 6b1e2df6
            )
            for idx, url in enumerate(request.app.state.config.OLLAMA_BASE_URLS)
        ]
        responses = await asyncio.gather(*request_tasks)

        return dict(zip(request.app.state.config.OLLAMA_BASE_URLS, responses))
    else:
        return {}


class ModelNameForm(BaseModel):
    name: str


@router.post("/api/pull")
@router.post("/api/pull/{url_idx}")
async def pull_model(
    request: Request,
    form_data: ModelNameForm,
    url_idx: int = 0,
    user=Depends(get_admin_user),
):
    url = request.app.state.config.OLLAMA_BASE_URLS[url_idx]
    log.info(f"url: {url}")

    # Admin should be able to pull models from any source
    payload = {**form_data.model_dump(exclude_none=True), "insecure": True}

    return await send_post_request(
        url=f"{url}/api/pull",
        payload=json.dumps(payload),
        key=get_api_key(url_idx, url, request.app.state.config.OLLAMA_API_CONFIGS),
<<<<<<< HEAD
        user=user,
=======
>>>>>>> 6b1e2df6
    )


class PushModelForm(BaseModel):
    name: str
    insecure: Optional[bool] = None
    stream: Optional[bool] = None


@router.delete("/api/push")
@router.delete("/api/push/{url_idx}")
async def push_model(
    request: Request,
    form_data: PushModelForm,
    url_idx: Optional[int] = None,
    user=Depends(get_admin_user),
):
    if url_idx is None:
        await get_all_models(request, user=user)
        models = request.app.state.OLLAMA_MODELS

        if form_data.name in models:
            url_idx = models[form_data.name]["urls"][0]
        else:
            raise HTTPException(
                status_code=400,
                detail=ERROR_MESSAGES.MODEL_NOT_FOUND(form_data.name),
            )

    url = request.app.state.config.OLLAMA_BASE_URLS[url_idx]
    log.debug(f"url: {url}")

    return await send_post_request(
        url=f"{url}/api/push",
        payload=form_data.model_dump_json(exclude_none=True).encode(),
        key=get_api_key(url_idx, url, request.app.state.config.OLLAMA_API_CONFIGS),
<<<<<<< HEAD
        user=user,
=======
>>>>>>> 6b1e2df6
    )


class CreateModelForm(BaseModel):
    model: Optional[str] = None
    stream: Optional[bool] = None
    path: Optional[str] = None

    model_config = ConfigDict(extra="allow")


@router.post("/api/create")
@router.post("/api/create/{url_idx}")
async def create_model(
    request: Request,
    form_data: CreateModelForm,
    url_idx: int = 0,
    user=Depends(get_admin_user),
):
    log.debug(f"form_data: {form_data}")
    url = request.app.state.config.OLLAMA_BASE_URLS[url_idx]

    return await send_post_request(
        url=f"{url}/api/create",
        payload=form_data.model_dump_json(exclude_none=True).encode(),
        key=get_api_key(url_idx, url, request.app.state.config.OLLAMA_API_CONFIGS),
<<<<<<< HEAD
        user=user,
=======
>>>>>>> 6b1e2df6
    )


class CopyModelForm(BaseModel):
    source: str
    destination: str


@router.post("/api/copy")
@router.post("/api/copy/{url_idx}")
async def copy_model(
    request: Request,
    form_data: CopyModelForm,
    url_idx: Optional[int] = None,
    user=Depends(get_admin_user),
):
    if url_idx is None:
        await get_all_models(request, user=user)
        models = request.app.state.OLLAMA_MODELS

        if form_data.source in models:
            url_idx = models[form_data.source]["urls"][0]
        else:
            raise HTTPException(
                status_code=400,
                detail=ERROR_MESSAGES.MODEL_NOT_FOUND(form_data.source),
            )

    url = request.app.state.config.OLLAMA_BASE_URLS[url_idx]
    key = get_api_key(url_idx, url, request.app.state.config.OLLAMA_API_CONFIGS)

    try:
        r = requests.request(
            method="POST",
            url=f"{url}/api/copy",
            headers={
                "Content-Type": "application/json",
                **({"Authorization": f"Bearer {key}"} if key else {}),
                **(
                    {
                        "X-OpenWebUI-User-Name": user.name,
                        "X-OpenWebUI-User-Id": user.id,
                        "X-OpenWebUI-User-Email": user.email,
                        "X-OpenWebUI-User-Role": user.role,
                    }
                    if ENABLE_FORWARD_USER_INFO_HEADERS and user
                    else {}
                ),
            },
            data=form_data.model_dump_json(exclude_none=True).encode(),
        )
        r.raise_for_status()

        log.debug(f"r.text: {r.text}")
        return True
    except Exception as e:
        log.exception(e)

        detail = None
        if r is not None:
            try:
                res = r.json()
                if "error" in res:
                    detail = f"Ollama: {res['error']}"
            except Exception:
                detail = f"Ollama: {e}"

        raise HTTPException(
            status_code=r.status_code if r else 500,
            detail=detail if detail else "Open WebUI: Server Connection Error",
        )


@router.delete("/api/delete")
@router.delete("/api/delete/{url_idx}")
async def delete_model(
    request: Request,
    form_data: ModelNameForm,
    url_idx: Optional[int] = None,
    user=Depends(get_admin_user),
):
    if url_idx is None:
        await get_all_models(request, user=user)
        models = request.app.state.OLLAMA_MODELS

        if form_data.name in models:
            url_idx = models[form_data.name]["urls"][0]
        else:
            raise HTTPException(
                status_code=400,
                detail=ERROR_MESSAGES.MODEL_NOT_FOUND(form_data.name),
            )

    url = request.app.state.config.OLLAMA_BASE_URLS[url_idx]
    key = get_api_key(url_idx, url, request.app.state.config.OLLAMA_API_CONFIGS)

    try:
        r = requests.request(
            method="DELETE",
            url=f"{url}/api/delete",
            data=form_data.model_dump_json(exclude_none=True).encode(),
            headers={
                "Content-Type": "application/json",
                **({"Authorization": f"Bearer {key}"} if key else {}),
                **(
                    {
                        "X-OpenWebUI-User-Name": user.name,
                        "X-OpenWebUI-User-Id": user.id,
                        "X-OpenWebUI-User-Email": user.email,
                        "X-OpenWebUI-User-Role": user.role,
                    }
                    if ENABLE_FORWARD_USER_INFO_HEADERS and user
                    else {}
                ),
            },
        )
        r.raise_for_status()

        log.debug(f"r.text: {r.text}")
        return True
    except Exception as e:
        log.exception(e)

        detail = None
        if r is not None:
            try:
                res = r.json()
                if "error" in res:
                    detail = f"Ollama: {res['error']}"
            except Exception:
                detail = f"Ollama: {e}"

        raise HTTPException(
            status_code=r.status_code if r else 500,
            detail=detail if detail else "Open WebUI: Server Connection Error",
        )


@router.post("/api/show")
async def show_model_info(
    request: Request, form_data: ModelNameForm, user=Depends(get_verified_user)
):
    await get_all_models(request, user=user)
    models = request.app.state.OLLAMA_MODELS

    if form_data.name not in models:
        raise HTTPException(
            status_code=400,
            detail=ERROR_MESSAGES.MODEL_NOT_FOUND(form_data.name),
        )

    url_idx = random.choice(models[form_data.name]["urls"])

    url = request.app.state.config.OLLAMA_BASE_URLS[url_idx]
    key = get_api_key(url_idx, url, request.app.state.config.OLLAMA_API_CONFIGS)

    try:
        r = requests.request(
            method="POST",
            url=f"{url}/api/show",
            headers={
                "Content-Type": "application/json",
                **({"Authorization": f"Bearer {key}"} if key else {}),
                **(
                    {
                        "X-OpenWebUI-User-Name": user.name,
                        "X-OpenWebUI-User-Id": user.id,
                        "X-OpenWebUI-User-Email": user.email,
                        "X-OpenWebUI-User-Role": user.role,
                    }
                    if ENABLE_FORWARD_USER_INFO_HEADERS and user
                    else {}
                ),
            },
            data=form_data.model_dump_json(exclude_none=True).encode(),
        )
        r.raise_for_status()

        return r.json()
    except Exception as e:
        log.exception(e)

        detail = None
        if r is not None:
            try:
                res = r.json()
                if "error" in res:
                    detail = f"Ollama: {res['error']}"
            except Exception:
                detail = f"Ollama: {e}"

        raise HTTPException(
            status_code=r.status_code if r else 500,
            detail=detail if detail else "Open WebUI: Server Connection Error",
        )


class GenerateEmbedForm(BaseModel):
    model: str
    input: list[str] | str
    truncate: Optional[bool] = None
    options: Optional[dict] = None
    keep_alive: Optional[Union[int, str]] = None


@router.post("/api/embed")
@router.post("/api/embed/{url_idx}")
async def embed(
    request: Request,
    form_data: GenerateEmbedForm,
    url_idx: Optional[int] = None,
    user=Depends(get_verified_user),
):
    log.info(f"generate_ollama_batch_embeddings {form_data}")

    if url_idx is None:
        await get_all_models(request, user=user)
        models = request.app.state.OLLAMA_MODELS

        model = form_data.model

        if ":" not in model:
            model = f"{model}:latest"

        if model in models:
            url_idx = random.choice(models[model]["urls"])
        else:
            raise HTTPException(
                status_code=400,
                detail=ERROR_MESSAGES.MODEL_NOT_FOUND(form_data.model),
            )

    url = request.app.state.config.OLLAMA_BASE_URLS[url_idx]
    key = get_api_key(url_idx, url, request.app.state.config.OLLAMA_API_CONFIGS)

    try:
        r = requests.request(
            method="POST",
            url=f"{url}/api/embed",
            headers={
                "Content-Type": "application/json",
                **({"Authorization": f"Bearer {key}"} if key else {}),
                **(
                    {
                        "X-OpenWebUI-User-Name": user.name,
                        "X-OpenWebUI-User-Id": user.id,
                        "X-OpenWebUI-User-Email": user.email,
                        "X-OpenWebUI-User-Role": user.role,
                    }
                    if ENABLE_FORWARD_USER_INFO_HEADERS and user
                    else {}
                ),
            },
            data=form_data.model_dump_json(exclude_none=True).encode(),
        )
        r.raise_for_status()

        data = r.json()
        return data
    except Exception as e:
        log.exception(e)

        detail = None
        if r is not None:
            try:
                res = r.json()
                if "error" in res:
                    detail = f"Ollama: {res['error']}"
            except Exception:
                detail = f"Ollama: {e}"

        raise HTTPException(
            status_code=r.status_code if r else 500,
            detail=detail if detail else "Open WebUI: Server Connection Error",
        )


class GenerateEmbeddingsForm(BaseModel):
    model: str
    prompt: str
    options: Optional[dict] = None
    keep_alive: Optional[Union[int, str]] = None


@router.post("/api/embeddings")
@router.post("/api/embeddings/{url_idx}")
async def embeddings(
    request: Request,
    form_data: GenerateEmbeddingsForm,
    url_idx: Optional[int] = None,
    user=Depends(get_verified_user),
):
    log.info(f"generate_ollama_embeddings {form_data}")

    if url_idx is None:
        await get_all_models(request, user=user)
        models = request.app.state.OLLAMA_MODELS

        model = form_data.model

        if ":" not in model:
            model = f"{model}:latest"

        if model in models:
            url_idx = random.choice(models[model]["urls"])
        else:
            raise HTTPException(
                status_code=400,
                detail=ERROR_MESSAGES.MODEL_NOT_FOUND(form_data.model),
            )

    url = request.app.state.config.OLLAMA_BASE_URLS[url_idx]
    key = get_api_key(url_idx, url, request.app.state.config.OLLAMA_API_CONFIGS)

    try:
        r = requests.request(
            method="POST",
            url=f"{url}/api/embeddings",
            headers={
                "Content-Type": "application/json",
                **({"Authorization": f"Bearer {key}"} if key else {}),
                **(
                    {
                        "X-OpenWebUI-User-Name": user.name,
                        "X-OpenWebUI-User-Id": user.id,
                        "X-OpenWebUI-User-Email": user.email,
                        "X-OpenWebUI-User-Role": user.role,
                    }
                    if ENABLE_FORWARD_USER_INFO_HEADERS and user
                    else {}
                ),
            },
            data=form_data.model_dump_json(exclude_none=True).encode(),
        )
        r.raise_for_status()

        data = r.json()
        return data
    except Exception as e:
        log.exception(e)

        detail = None
        if r is not None:
            try:
                res = r.json()
                if "error" in res:
                    detail = f"Ollama: {res['error']}"
            except Exception:
                detail = f"Ollama: {e}"

        raise HTTPException(
            status_code=r.status_code if r else 500,
            detail=detail if detail else "Open WebUI: Server Connection Error",
        )


class GenerateCompletionForm(BaseModel):
    model: str
    prompt: str
    suffix: Optional[str] = None
    images: Optional[list[str]] = None
    format: Optional[str] = None
    options: Optional[dict] = None
    system: Optional[str] = None
    template: Optional[str] = None
    context: Optional[list[int]] = None
    stream: Optional[bool] = True
    raw: Optional[bool] = None
    keep_alive: Optional[Union[int, str]] = None


@router.post("/api/generate")
@router.post("/api/generate/{url_idx}")
async def generate_completion(
    request: Request,
    form_data: GenerateCompletionForm,
    url_idx: Optional[int] = None,
    user=Depends(get_verified_user),
):
    if url_idx is None:
        await get_all_models(request, user=user)
        models = request.app.state.OLLAMA_MODELS

        model = form_data.model

        if ":" not in model:
            model = f"{model}:latest"

        if model in models:
            url_idx = random.choice(models[model]["urls"])
        else:
            raise HTTPException(
                status_code=400,
                detail=ERROR_MESSAGES.MODEL_NOT_FOUND(form_data.model),
            )

    url = request.app.state.config.OLLAMA_BASE_URLS[url_idx]
    api_config = request.app.state.config.OLLAMA_API_CONFIGS.get(
        str(url_idx),
        request.app.state.config.OLLAMA_API_CONFIGS.get(url, {}),  # Legacy support
    )

    prefix_id = api_config.get("prefix_id", None)
    if prefix_id:
        form_data.model = form_data.model.replace(f"{prefix_id}.", "")

    return await send_post_request(
        url=f"{url}/api/generate",
        payload=form_data.model_dump_json(exclude_none=True).encode(),
        key=get_api_key(url_idx, url, request.app.state.config.OLLAMA_API_CONFIGS),
<<<<<<< HEAD
        user=user,
=======
>>>>>>> 6b1e2df6
    )


class ChatMessage(BaseModel):
    role: str
<<<<<<< HEAD
    content: Optional[str] = None
=======
    content: str
>>>>>>> 6b1e2df6
    tool_calls: Optional[list[dict]] = None
    images: Optional[list[str]] = None

    @validator("content", pre=True)
    @classmethod
    def check_at_least_one_field(cls, field_value, values, **kwargs):
        # Raise an error if both 'content' and 'tool_calls' are None
        if field_value is None and (
            "tool_calls" not in values or values["tool_calls"] is None
        ):
            raise ValueError(
                "At least one of 'content' or 'tool_calls' must be provided"
            )

        return field_value


class GenerateChatCompletionForm(BaseModel):
    model: str
    messages: list[ChatMessage]
    format: Optional[Union[dict, str]] = None
    options: Optional[dict] = None
    template: Optional[str] = None
    stream: Optional[bool] = True
    keep_alive: Optional[Union[int, str]] = None
    tools: Optional[list[dict]] = None


async def get_ollama_url(request: Request, model: str, url_idx: Optional[int] = None):
    if url_idx is None:
        models = request.app.state.OLLAMA_MODELS
        if model not in models:
            raise HTTPException(
                status_code=400,
                detail=ERROR_MESSAGES.MODEL_NOT_FOUND(model),
            )
        url_idx = random.choice(models[model].get("urls", []))
    url = request.app.state.config.OLLAMA_BASE_URLS[url_idx]
    return url, url_idx


@router.post("/api/chat")
@router.post("/api/chat/{url_idx}")
async def generate_chat_completion(
    request: Request,
    form_data: dict,
    url_idx: Optional[int] = None,
    user=Depends(get_verified_user),
    bypass_filter: Optional[bool] = False,
):
    if BYPASS_MODEL_ACCESS_CONTROL:
        bypass_filter = True

    metadata = form_data.pop("metadata", None)
    try:
        form_data = GenerateChatCompletionForm(**form_data)
    except Exception as e:
        log.exception(e)
        raise HTTPException(
            status_code=400,
            detail=str(e),
        )

    payload = {**form_data.model_dump(exclude_none=True)}

    model_id = payload["model"]
    model_info = Models.get_model_by_id(model_id)

    if model_info:
        if model_info.base_model_id:
            payload["model"] = model_info.base_model_id

        params = model_info.params.model_dump()

        if params:
            if payload.get("options") is None:
                payload["options"] = {}

            payload["options"] = apply_model_params_to_body_ollama(
                params, payload["options"]
            )
            payload = apply_model_system_prompt_to_body(params, payload, metadata, user)

        # Check if user has access to the model
        if not bypass_filter and user.role == "user":
            if not (
                user.id == model_info.user_id
                or has_access(
                    user.id, type="read", access_control=model_info.access_control
                )
            ):
                raise HTTPException(
                    status_code=403,
                    detail="Model not found",
                )
    elif not bypass_filter:
        if user.role != "admin":
            raise HTTPException(
                status_code=403,
                detail="Model not found",
            )

    if ":" not in payload["model"]:
        payload["model"] = f"{payload['model']}:latest"

    url, url_idx = await get_ollama_url(request, payload["model"], url_idx)
    api_config = request.app.state.config.OLLAMA_API_CONFIGS.get(
        str(url_idx),
        request.app.state.config.OLLAMA_API_CONFIGS.get(url, {}),  # Legacy support
    )

    prefix_id = api_config.get("prefix_id", None)
    if prefix_id:
        payload["model"] = payload["model"].replace(f"{prefix_id}.", "")

    return await send_post_request(
        url=f"{url}/api/chat",
        payload=json.dumps(payload),
        stream=form_data.stream,
        key=get_api_key(url_idx, url, request.app.state.config.OLLAMA_API_CONFIGS),
        content_type="application/x-ndjson",
        user=user,
    )


# TODO: we should update this part once Ollama supports other types
class OpenAIChatMessageContent(BaseModel):
    type: str
    model_config = ConfigDict(extra="allow")


class OpenAIChatMessage(BaseModel):
    role: str
    content: Union[str, list[OpenAIChatMessageContent]]

    model_config = ConfigDict(extra="allow")


class OpenAIChatCompletionForm(BaseModel):
    model: str
    messages: list[OpenAIChatMessage]

    model_config = ConfigDict(extra="allow")


class OpenAICompletionForm(BaseModel):
    model: str
    prompt: str

    model_config = ConfigDict(extra="allow")


@router.post("/v1/completions")
@router.post("/v1/completions/{url_idx}")
async def generate_openai_completion(
    request: Request,
    form_data: dict,
    url_idx: Optional[int] = None,
    user=Depends(get_verified_user),
):
    try:
        form_data = OpenAICompletionForm(**form_data)
    except Exception as e:
        log.exception(e)
        raise HTTPException(
            status_code=400,
            detail=str(e),
        )

    payload = {**form_data.model_dump(exclude_none=True, exclude=["metadata"])}
    if "metadata" in payload:
        del payload["metadata"]

    model_id = form_data.model
    if ":" not in model_id:
        model_id = f"{model_id}:latest"

    model_info = Models.get_model_by_id(model_id)
    if model_info:
        if model_info.base_model_id:
            payload["model"] = model_info.base_model_id
        params = model_info.params.model_dump()

        if params:
            payload = apply_model_params_to_body_openai(params, payload)

        # Check if user has access to the model
        if user.role == "user":
            if not (
                user.id == model_info.user_id
                or has_access(
                    user.id, type="read", access_control=model_info.access_control
                )
            ):
                raise HTTPException(
                    status_code=403,
                    detail="Model not found",
                )
    else:
        if user.role != "admin":
            raise HTTPException(
                status_code=403,
                detail="Model not found",
            )

    if ":" not in payload["model"]:
        payload["model"] = f"{payload['model']}:latest"

    url, url_idx = await get_ollama_url(request, payload["model"], url_idx)
    api_config = request.app.state.config.OLLAMA_API_CONFIGS.get(
        str(url_idx),
        request.app.state.config.OLLAMA_API_CONFIGS.get(url, {}),  # Legacy support
    )

    prefix_id = api_config.get("prefix_id", None)

    if prefix_id:
        payload["model"] = payload["model"].replace(f"{prefix_id}.", "")

    return await send_post_request(
        url=f"{url}/v1/completions",
        payload=json.dumps(payload),
        stream=payload.get("stream", False),
        key=get_api_key(url_idx, url, request.app.state.config.OLLAMA_API_CONFIGS),
<<<<<<< HEAD
        user=user,
=======
>>>>>>> 6b1e2df6
    )


@router.post("/v1/chat/completions")
@router.post("/v1/chat/completions/{url_idx}")
async def generate_openai_chat_completion(
    request: Request,
    form_data: dict,
    url_idx: Optional[int] = None,
    user=Depends(get_verified_user),
):
    metadata = form_data.pop("metadata", None)

    try:
        completion_form = OpenAIChatCompletionForm(**form_data)
    except Exception as e:
        log.exception(e)
        raise HTTPException(
            status_code=400,
            detail=str(e),
        )

    payload = {**completion_form.model_dump(exclude_none=True, exclude=["metadata"])}
    if "metadata" in payload:
        del payload["metadata"]

    model_id = completion_form.model
    if ":" not in model_id:
        model_id = f"{model_id}:latest"

    model_info = Models.get_model_by_id(model_id)
    if model_info:
        if model_info.base_model_id:
            payload["model"] = model_info.base_model_id

        params = model_info.params.model_dump()

        if params:
            payload = apply_model_params_to_body_openai(params, payload)
            payload = apply_model_system_prompt_to_body(params, payload, metadata, user)

        # Check if user has access to the model
        if user.role == "user":
            if not (
                user.id == model_info.user_id
                or has_access(
                    user.id, type="read", access_control=model_info.access_control
                )
            ):
                raise HTTPException(
                    status_code=403,
                    detail="Model not found",
                )
    else:
        if user.role != "admin":
            raise HTTPException(
                status_code=403,
                detail="Model not found",
            )

    if ":" not in payload["model"]:
        payload["model"] = f"{payload['model']}:latest"

    url, url_idx = await get_ollama_url(request, payload["model"], url_idx)
    api_config = request.app.state.config.OLLAMA_API_CONFIGS.get(
        str(url_idx),
        request.app.state.config.OLLAMA_API_CONFIGS.get(url, {}),  # Legacy support
    )

    prefix_id = api_config.get("prefix_id", None)
    if prefix_id:
        payload["model"] = payload["model"].replace(f"{prefix_id}.", "")

    return await send_post_request(
        url=f"{url}/v1/chat/completions",
        payload=json.dumps(payload),
        stream=payload.get("stream", False),
        key=get_api_key(url_idx, url, request.app.state.config.OLLAMA_API_CONFIGS),
<<<<<<< HEAD
        user=user,
=======
>>>>>>> 6b1e2df6
    )


@router.get("/v1/models")
@router.get("/v1/models/{url_idx}")
async def get_openai_models(
    request: Request,
    url_idx: Optional[int] = None,
    user=Depends(get_verified_user),
):

    models = []
    if url_idx is None:
        model_list = await get_all_models(request, user=user)
        models = [
            {
                "id": model["model"],
                "object": "model",
                "created": int(time.time()),
                "owned_by": "openai",
            }
            for model in model_list["models"]
        ]

    else:
        url = request.app.state.config.OLLAMA_BASE_URLS[url_idx]
        try:
            r = requests.request(method="GET", url=f"{url}/api/tags")
            r.raise_for_status()

            model_list = r.json()

            models = [
                {
                    "id": model["model"],
                    "object": "model",
                    "created": int(time.time()),
                    "owned_by": "openai",
                }
                for model in models["models"]
            ]
        except Exception as e:
            log.exception(e)
            error_detail = "Open WebUI: Server Connection Error"
            if r is not None:
                try:
                    res = r.json()
                    if "error" in res:
                        error_detail = f"Ollama: {res['error']}"
                except Exception:
                    error_detail = f"Ollama: {e}"

            raise HTTPException(
                status_code=r.status_code if r else 500,
                detail=error_detail,
            )

    if user.role == "user" and not BYPASS_MODEL_ACCESS_CONTROL:
        # Filter models based on user access control
        filtered_models = []
        for model in models:
            model_info = Models.get_model_by_id(model["id"])
            if model_info:
                if user.id == model_info.user_id or has_access(
                    user.id, type="read", access_control=model_info.access_control
                ):
                    filtered_models.append(model)
        models = filtered_models

    return {
        "data": models,
        "object": "list",
    }


class UrlForm(BaseModel):
    url: str


class UploadBlobForm(BaseModel):
    filename: str


def parse_huggingface_url(hf_url):
    try:
        # Parse the URL
        parsed_url = urlparse(hf_url)

        # Get the path and split it into components
        path_components = parsed_url.path.split("/")

        # Extract the desired output
        model_file = path_components[-1]

        return model_file
    except ValueError:
        return None


async def download_file_stream(
    ollama_url, file_url, file_path, file_name, chunk_size=1024 * 1024
):
    done = False

    if os.path.exists(file_path):
        current_size = os.path.getsize(file_path)
    else:
        current_size = 0

    headers = {"Range": f"bytes={current_size}-"} if current_size > 0 else {}

    timeout = aiohttp.ClientTimeout(total=600)  # Set the timeout

    async with aiohttp.ClientSession(timeout=timeout, trust_env=True) as session:
        async with session.get(file_url, headers=headers) as response:
            total_size = int(response.headers.get("content-length", 0)) + current_size

            with open(file_path, "ab+") as file:
                async for data in response.content.iter_chunked(chunk_size):
                    current_size += len(data)
                    file.write(data)

                    done = current_size == total_size
                    progress = round((current_size / total_size) * 100, 2)

                    yield f'data: {{"progress": {progress}, "completed": {current_size}, "total": {total_size}}}\n\n'

                if done:
                    file.seek(0)
                    hashed = calculate_sha256(file)
                    file.seek(0)

                    url = f"{ollama_url}/api/blobs/sha256:{hashed}"
                    response = requests.post(url, data=file)

                    if response.ok:
                        res = {
                            "done": done,
                            "blob": f"sha256:{hashed}",
                            "name": file_name,
                        }
                        os.remove(file_path)

                        yield f"data: {json.dumps(res)}\n\n"
                    else:
                        raise "Ollama: Could not create blob, Please try again."


# url = "https://huggingface.co/TheBloke/stablelm-zephyr-3b-GGUF/resolve/main/stablelm-zephyr-3b.Q2_K.gguf"
@router.post("/models/download")
@router.post("/models/download/{url_idx}")
async def download_model(
    request: Request,
    form_data: UrlForm,
    url_idx: Optional[int] = None,
    user=Depends(get_admin_user),
):
    allowed_hosts = ["https://huggingface.co/", "https://github.com/"]

    if not any(form_data.url.startswith(host) for host in allowed_hosts):
        raise HTTPException(
            status_code=400,
            detail="Invalid file_url. Only URLs from allowed hosts are permitted.",
        )

    if url_idx is None:
        url_idx = 0
    url = request.app.state.config.OLLAMA_BASE_URLS[url_idx]

    file_name = parse_huggingface_url(form_data.url)

    if file_name:
        file_path = f"{UPLOAD_DIR}/{file_name}"

        return StreamingResponse(
            download_file_stream(url, form_data.url, file_path, file_name),
        )
    else:
        return None


# TODO: Progress bar does not reflect size & duration of upload.
@router.post("/models/upload")
@router.post("/models/upload/{url_idx}")
async def upload_model(
    request: Request,
    file: UploadFile = File(...),
    url_idx: Optional[int] = None,
    user=Depends(get_admin_user),
):
    if url_idx is None:
        url_idx = 0
    ollama_url = request.app.state.config.OLLAMA_BASE_URLS[url_idx]
    file_path = os.path.join(UPLOAD_DIR, file.filename)
    os.makedirs(UPLOAD_DIR, exist_ok=True)

    # --- P1: save file locally ---
    chunk_size = 1024 * 1024 * 2  # 2 MB chunks
    with open(file_path, "wb") as out_f:
        while True:
            chunk = file.file.read(chunk_size)
            # log.info(f"Chunk: {str(chunk)}") # DEBUG
            if not chunk:
                break
            out_f.write(chunk)

    async def file_process_stream():
        nonlocal ollama_url
        total_size = os.path.getsize(file_path)
        log.info(f"Total Model Size: {str(total_size)}")  # DEBUG

        # --- P2: SSE progress + calculate sha256 hash ---
        file_hash = calculate_sha256(file_path, chunk_size)
        log.info(f"Model Hash: {str(file_hash)}")  # DEBUG
        try:
            with open(file_path, "rb") as f:
                bytes_read = 0
                while chunk := f.read(chunk_size):
                    bytes_read += len(chunk)
                    progress = round(bytes_read / total_size * 100, 2)
                    data_msg = {
                        "progress": progress,
                        "total": total_size,
                        "completed": bytes_read,
                    }
                    yield f"data: {json.dumps(data_msg)}\n\n"

            # --- P3: Upload to ollama /api/blobs ---
            with open(file_path, "rb") as f:
                url = f"{ollama_url}/api/blobs/sha256:{file_hash}"
                response = requests.post(url, data=f)

            if response.ok:
                log.info(f"Uploaded to /api/blobs")  # DEBUG
                # Remove local file
                os.remove(file_path)

                # Create model in ollama
                model_name, ext = os.path.splitext(file.filename)
                log.info(f"Created Model: {model_name}")  # DEBUG

                create_payload = {
                    "model": model_name,
                    # Reference the file by its original name => the uploaded blob's digest
                    "files": {file.filename: f"sha256:{file_hash}"},
                }
                log.info(f"Model Payload: {create_payload}")  # DEBUG

                # Call ollama /api/create
                # https://github.com/ollama/ollama/blob/main/docs/api.md#create-a-model
                create_resp = requests.post(
                    url=f"{ollama_url}/api/create",
                    headers={"Content-Type": "application/json"},
                    data=json.dumps(create_payload),
                )

                if create_resp.ok:
                    log.info(f"API SUCCESS!")  # DEBUG
                    done_msg = {
                        "done": True,
                        "blob": f"sha256:{file_hash}",
                        "name": file.filename,
                        "model_created": model_name,
                    }
                    yield f"data: {json.dumps(done_msg)}\n\n"
                else:
                    raise Exception(
                        f"Failed to create model in Ollama. {create_resp.text}"
                    )

            else:
                raise Exception("Ollama: Could not create blob, Please try again.")

        except Exception as e:
            res = {"error": str(e)}
            yield f"data: {json.dumps(res)}\n\n"

    return StreamingResponse(file_process_stream(), media_type="text/event-stream")<|MERGE_RESOLUTION|>--- conflicted
+++ resolved
@@ -304,11 +304,7 @@
             if (str(idx) not in request.app.state.config.OLLAMA_API_CONFIGS) and (
                 url not in request.app.state.config.OLLAMA_API_CONFIGS  # Legacy support
             ):
-<<<<<<< HEAD
                 request_tasks.append(send_get_request(f"{url}/api/tags", user=user))
-=======
-                request_tasks.append(send_get_request(f"{url}/api/tags"))
->>>>>>> 6b1e2df6
             else:
                 api_config = request.app.state.config.OLLAMA_API_CONFIGS.get(
                     str(idx),
@@ -537,10 +533,7 @@
                         url, {}
                     ),  # Legacy support
                 ).get("key", None),
-<<<<<<< HEAD
                 user=user,
-=======
->>>>>>> 6b1e2df6
             )
             for idx, url in enumerate(request.app.state.config.OLLAMA_BASE_URLS)
         ]
@@ -573,10 +566,7 @@
         url=f"{url}/api/pull",
         payload=json.dumps(payload),
         key=get_api_key(url_idx, url, request.app.state.config.OLLAMA_API_CONFIGS),
-<<<<<<< HEAD
         user=user,
-=======
->>>>>>> 6b1e2df6
     )
 
 
@@ -613,10 +603,7 @@
         url=f"{url}/api/push",
         payload=form_data.model_dump_json(exclude_none=True).encode(),
         key=get_api_key(url_idx, url, request.app.state.config.OLLAMA_API_CONFIGS),
-<<<<<<< HEAD
         user=user,
-=======
->>>>>>> 6b1e2df6
     )
 
 
@@ -643,10 +630,7 @@
         url=f"{url}/api/create",
         payload=form_data.model_dump_json(exclude_none=True).encode(),
         key=get_api_key(url_idx, url, request.app.state.config.OLLAMA_API_CONFIGS),
-<<<<<<< HEAD
         user=user,
-=======
->>>>>>> 6b1e2df6
     )
 
 
@@ -1057,20 +1041,13 @@
         url=f"{url}/api/generate",
         payload=form_data.model_dump_json(exclude_none=True).encode(),
         key=get_api_key(url_idx, url, request.app.state.config.OLLAMA_API_CONFIGS),
-<<<<<<< HEAD
         user=user,
-=======
->>>>>>> 6b1e2df6
     )
 
 
 class ChatMessage(BaseModel):
     role: str
-<<<<<<< HEAD
     content: Optional[str] = None
-=======
-    content: str
->>>>>>> 6b1e2df6
     tool_calls: Optional[list[dict]] = None
     images: Optional[list[str]] = None
 
@@ -1295,10 +1272,7 @@
         payload=json.dumps(payload),
         stream=payload.get("stream", False),
         key=get_api_key(url_idx, url, request.app.state.config.OLLAMA_API_CONFIGS),
-<<<<<<< HEAD
         user=user,
-=======
->>>>>>> 6b1e2df6
     )
 
 
@@ -1377,10 +1351,7 @@
         payload=json.dumps(payload),
         stream=payload.get("stream", False),
         key=get_api_key(url_idx, url, request.app.state.config.OLLAMA_API_CONFIGS),
-<<<<<<< HEAD
         user=user,
-=======
->>>>>>> 6b1e2df6
     )
 
 
