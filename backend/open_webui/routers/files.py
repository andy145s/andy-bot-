import logging
import os
import uuid
from pathlib import Path
from typing import Optional
from urllib.parse import quote

from fastapi import APIRouter, Depends, File, HTTPException, Request, UploadFile, status
from fastapi.responses import FileResponse, StreamingResponse
from open_webui.constants import ERROR_MESSAGES
from open_webui.env import SRC_LOG_LEVELS
from open_webui.models.files import (
    FileForm,
    FileModel,
    FileModelResponse,
    Files,
)
<<<<<<< HEAD
from open_webui.routers.retrieval import process_file, ProcessFileForm, process_file_async

from open_webui.config import UPLOAD_DIR
from open_webui.env import SRC_LOG_LEVELS
from open_webui.constants import ERROR_MESSAGES


from fastapi import APIRouter, Depends, File, HTTPException, UploadFile, status, Request, BackgroundTasks
from fastapi.responses import FileResponse, StreamingResponse

=======
from open_webui.routers.retrieval import ProcessFileForm, process_file
from open_webui.storage.provider import Storage
>>>>>>> 6fedd72e
from open_webui.utils.auth import get_admin_user, get_verified_user
from pydantic import BaseModel

log = logging.getLogger(__name__)
log.setLevel(SRC_LOG_LEVELS["MODELS"])

router = APIRouter()
############################
# Upload File
############################


from threading import Lock

import asyncio



@router.post("/", response_model=FileModelResponse)
def upload_file(
    request: Request,
    file: UploadFile = File(...),
    user=Depends(get_verified_user),
    file_metadata: dict = {},
):
    log.info(f"file.content_type: {file.content_type}")
    try:
        unsanitized_filename = file.filename
        filename = os.path.basename(unsanitized_filename)

        # replace filename with uuid
        id = str(uuid.uuid4())
        name = filename
        filename = f"{id}_{filename}"
        contents, file_path = Storage.upload_file(file.file, filename)

        file_item = Files.insert_new_file(
            user.id,
            FileForm(
                **{
                    "id": id,
                    "filename": name,
                    "path": file_path,
                    "meta": {
                        "name": name,
                        "content_type": file.content_type,
                        "size": len(contents),
                        "data": file_metadata,
                    },
                }
            ),
        )

        try:
            process_file(request, ProcessFileForm(file_id=id), user=user)
            file_item = Files.get_file_by_id(id=id)
        except Exception as e:
            log.exception(e)
            log.error(f"Error processing file: {file_item.id}")
            file_item = FileModelResponse(
                **{
                    **file_item.model_dump(),
                    "error": str(e.detail) if hasattr(e, "detail") else str(e),
                }
            )

        if file_item:
            return file_item
        else:
            raise HTTPException(
                status_code=status.HTTP_400_BAD_REQUEST,
                detail=ERROR_MESSAGES.DEFAULT("Error uploading file"),
            )

    except Exception as e:
        log.exception(e)
        raise HTTPException(
            status_code=status.HTTP_400_BAD_REQUEST,
            detail=ERROR_MESSAGES.DEFAULT(e),
        )

############################
# Async Files routes
############################


tasks_cache = {}  # Dictionary to store task results

### Cache temporário para exemplo (substituir por um sistema persistente)
cache_lock = Lock()
    
    
async def process_tasks(request, background_tasks, form_data, user, task_id):
    """Executa OCR e processamento do PDF de forma assíncrona."""
    
    global tasks_cache
    with cache_lock:
        task = tasks_cache.get(task_id, {})
    
    task['status'] = "Processing PDF..."
    text = await process_file_async(request, background_tasks, form_data, task_id, user)
    task['text'] = text
    task['status'] = "Processing Completed"
    
    

@router.post("/async")
async def upload_file_async(
    request: Request,
    background_tasks: BackgroundTasks,
    file: UploadFile = File(...),
    user=Depends(get_verified_user)
):
    global tasks_cache
    log.info(f"file.content_type: {file.content_type}")
    
    unsanitized_filename = file.filename
    filename = os.path.basename(unsanitized_filename)

    # replace filename with uuid
    task_id = str(uuid.uuid4())
    with cache_lock:
        tasks_cache[task_id] = {
            "status": "queued",
            "result": None,
            "error": None
        }
    name = filename
    filename = f"{id}_{filename}"
    contents, file_path = Storage.upload_file(file.file, filename)

    _ = Files.insert_new_file(
        user.id,
        FileForm(
            **{
                "id": task_id,
                "filename": name,
                "path": file_path,
                "meta": {
                    "name": name,
                    "content_type": file.content_type,
                    "size": len(contents),
                },
            }
        ),
    )

    
    background_tasks.add_task(
        process_tasks,
        request,
        background_tasks,
        ProcessFileForm(file_id=task_id),
        user,
        task_id,
    )
    #file_item = Files.get_file_by_id(id=id)
    
    return {"task_id": task_id}
    

############################
# Get task_status
############################

# Rota opcional para verificar status da task
@router.get("/task_status/{task_id}")
async def get_task_status(task_id: str):
    global tasks_cache
    with cache_lock:
        task = tasks_cache.get(task_id, {})
    return {
        "task_id": task_id,
        "status": task.get("status", "not_found"),
        "result": task.get("result"),
        "error": task.get("error"),
        "task": task,
    }

@router.get("/get_tasks")
async def get_task_status():
    if tasks_cache:
        return {"task_ids": list(tasks_cache.keys())}  # Retorna apenas os task_ids
    return {"message": "No tasks found"}

############################
# List Files
############################


@router.get("/", response_model=list[FileModelResponse])
async def list_files(user=Depends(get_verified_user)):
    if user.role == "admin":
        files = Files.get_files()
    else:
        files = Files.get_files_by_user_id(user.id)
    return files


############################
# Delete All Files
############################


@router.delete("/all")
async def delete_all_files(user=Depends(get_admin_user)):
    result = Files.delete_all_files()
    if result:
        try:
            Storage.delete_all_files()
        except Exception as e:
            log.exception(e)
            log.error("Error deleting files")
            raise HTTPException(
                status_code=status.HTTP_400_BAD_REQUEST,
                detail=ERROR_MESSAGES.DEFAULT("Error deleting files"),
            )
        return {"message": "All files deleted successfully"}
    else:
        raise HTTPException(
            status_code=status.HTTP_400_BAD_REQUEST,
            detail=ERROR_MESSAGES.DEFAULT("Error deleting files"),
        )


############################
# Get File By Id
############################


@router.get("/{id}", response_model=Optional[FileModel])
async def get_file_by_id(id: str, user=Depends(get_verified_user)):
    file = Files.get_file_by_id(id)

    if file and (file.user_id == user.id or user.role == "admin"):
        return file
    else:
        raise HTTPException(
            status_code=status.HTTP_404_NOT_FOUND,
            detail=ERROR_MESSAGES.NOT_FOUND,
        )


############################
# Get File Data Content By Id
############################


@router.get("/{id}/data/content")
async def get_file_data_content_by_id(id: str, user=Depends(get_verified_user)):
    file = Files.get_file_by_id(id)

    if file and (file.user_id == user.id or user.role == "admin"):
        return {"content": file.data.get("content", "")}
    else:
        raise HTTPException(
            status_code=status.HTTP_404_NOT_FOUND,
            detail=ERROR_MESSAGES.NOT_FOUND,
        )


############################
# Update File Data Content By Id
############################


class ContentForm(BaseModel):
    content: str


@router.post("/{id}/data/content/update")
async def update_file_data_content_by_id(
    request: Request, id: str, form_data: ContentForm, user=Depends(get_verified_user)
):
    file = Files.get_file_by_id(id)

    if file and (file.user_id == user.id or user.role == "admin"):
        try:
            process_file(
                request,
                ProcessFileForm(file_id=id, content=form_data.content),
                user=user,
            )
            file = Files.get_file_by_id(id=id)
        except Exception as e:
            log.exception(e)
            log.error(f"Error processing file: {file.id}")

        return {"content": file.data.get("content", "")}
    else:
        raise HTTPException(
            status_code=status.HTTP_404_NOT_FOUND,
            detail=ERROR_MESSAGES.NOT_FOUND,
        )


############################
# Get File Content By Id
############################


@router.get("/{id}/content")
async def get_file_content_by_id(id: str, user=Depends(get_verified_user)):
    file = Files.get_file_by_id(id)
    if file and (file.user_id == user.id or user.role == "admin"):
        try:
            file_path = Storage.get_file(file.path)
            file_path = Path(file_path)

            # Check if the file already exists in the cache
            if file_path.is_file():
                # Handle Unicode filenames
                filename = file.meta.get("name", file.filename)
                encoded_filename = quote(filename)  # RFC5987 encoding

                content_type = file.meta.get("content_type")
                filename = file.meta.get("name", file.filename)
                encoded_filename = quote(filename)
                headers = {}

                if content_type == "application/pdf" or filename.lower().endswith(
                    ".pdf"
                ):
                    headers["Content-Disposition"] = (
                        f"inline; filename*=UTF-8''{encoded_filename}"
                    )
                    content_type = "application/pdf"
                elif content_type != "text/plain":
                    headers["Content-Disposition"] = (
                        f"attachment; filename*=UTF-8''{encoded_filename}"
                    )

                return FileResponse(file_path, headers=headers, media_type=content_type)

            else:
                raise HTTPException(
                    status_code=status.HTTP_404_NOT_FOUND,
                    detail=ERROR_MESSAGES.NOT_FOUND,
                )
        except Exception as e:
            log.exception(e)
            log.error("Error getting file content")
            raise HTTPException(
                status_code=status.HTTP_400_BAD_REQUEST,
                detail=ERROR_MESSAGES.DEFAULT("Error getting file content"),
            )
    else:
        raise HTTPException(
            status_code=status.HTTP_404_NOT_FOUND,
            detail=ERROR_MESSAGES.NOT_FOUND,
        )


@router.get("/{id}/content/html")
async def get_html_file_content_by_id(id: str, user=Depends(get_verified_user)):
    file = Files.get_file_by_id(id)
    if file and (file.user_id == user.id or user.role == "admin"):
        try:
            file_path = Storage.get_file(file.path)
            file_path = Path(file_path)

            # Check if the file already exists in the cache
            if file_path.is_file():
                print(f"file_path: {file_path}")
                return FileResponse(file_path)
            else:
                raise HTTPException(
                    status_code=status.HTTP_404_NOT_FOUND,
                    detail=ERROR_MESSAGES.NOT_FOUND,
                )
        except Exception as e:
            log.exception(e)
            log.error("Error getting file content")
            raise HTTPException(
                status_code=status.HTTP_400_BAD_REQUEST,
                detail=ERROR_MESSAGES.DEFAULT("Error getting file content"),
            )
    else:
        raise HTTPException(
            status_code=status.HTTP_404_NOT_FOUND,
            detail=ERROR_MESSAGES.NOT_FOUND,
        )


@router.get("/{id}/content/{file_name}")
async def get_file_content_by_id(id: str, user=Depends(get_verified_user)):
    file = Files.get_file_by_id(id)

    if file and (file.user_id == user.id or user.role == "admin"):
        file_path = file.path

        # Handle Unicode filenames
        filename = file.meta.get("name", file.filename)
        encoded_filename = quote(filename)  # RFC5987 encoding
        headers = {
            "Content-Disposition": f"attachment; filename*=UTF-8''{encoded_filename}"
        }

        if file_path:
            file_path = Storage.get_file(file_path)
            file_path = Path(file_path)

            # Check if the file already exists in the cache
            if file_path.is_file():
                return FileResponse(file_path, headers=headers)
            else:
                raise HTTPException(
                    status_code=status.HTTP_404_NOT_FOUND,
                    detail=ERROR_MESSAGES.NOT_FOUND,
                )
        else:
            # File path doesn’t exist, return the content as .txt if possible
            file_content = file.content.get("content", "")
            file_name = file.filename

            # Create a generator that encodes the file content
            def generator():
                yield file_content.encode("utf-8")

            return StreamingResponse(
                generator(),
                media_type="text/plain",
                headers=headers,
            )
    else:
        raise HTTPException(
            status_code=status.HTTP_404_NOT_FOUND,
            detail=ERROR_MESSAGES.NOT_FOUND,
        )


############################
# Delete File By Id
############################


@router.delete("/{id}")
async def delete_file_by_id(id: str, user=Depends(get_verified_user)):
    file = Files.get_file_by_id(id)
    if file and (file.user_id == user.id or user.role == "admin"):
        # We should add Chroma cleanup here

        result = Files.delete_file_by_id(id)
        if result:
            try:
                Storage.delete_file(file.path)
            except Exception as e:
                log.exception(e)
                log.error("Error deleting files")
                raise HTTPException(
                    status_code=status.HTTP_400_BAD_REQUEST,
                    detail=ERROR_MESSAGES.DEFAULT("Error deleting files"),
                )
            return {"message": "File deleted successfully"}
        else:
            raise HTTPException(
                status_code=status.HTTP_400_BAD_REQUEST,
                detail=ERROR_MESSAGES.DEFAULT("Error deleting file"),
            )
    else:
        raise HTTPException(
            status_code=status.HTTP_404_NOT_FOUND,
            detail=ERROR_MESSAGES.NOT_FOUND,
        )<|MERGE_RESOLUTION|>--- conflicted
+++ resolved
@@ -5,7 +5,7 @@
 from typing import Optional
 from urllib.parse import quote
 
-from fastapi import APIRouter, Depends, File, HTTPException, Request, UploadFile, status
+from fastapi import APIRouter, Depends, File, HTTPException, Request, UploadFile, status, BackgroundTasks
 from fastapi.responses import FileResponse, StreamingResponse
 from open_webui.constants import ERROR_MESSAGES
 from open_webui.env import SRC_LOG_LEVELS
@@ -15,21 +15,8 @@
     FileModelResponse,
     Files,
 )
-<<<<<<< HEAD
-from open_webui.routers.retrieval import process_file, ProcessFileForm, process_file_async
-
-from open_webui.config import UPLOAD_DIR
-from open_webui.env import SRC_LOG_LEVELS
-from open_webui.constants import ERROR_MESSAGES
-
-
-from fastapi import APIRouter, Depends, File, HTTPException, UploadFile, status, Request, BackgroundTasks
-from fastapi.responses import FileResponse, StreamingResponse
-
-=======
-from open_webui.routers.retrieval import ProcessFileForm, process_file
+from open_webui.routers.retrieval import ProcessFileForm, process_file, process_file_async
 from open_webui.storage.provider import Storage
->>>>>>> 6fedd72e
 from open_webui.utils.auth import get_admin_user, get_verified_user
 from pydantic import BaseModel
 
@@ -120,21 +107,21 @@
 
 ### Cache temporário para exemplo (substituir por um sistema persistente)
 cache_lock = Lock()
-    
-    
+
+
 async def process_tasks(request, background_tasks, form_data, user, task_id):
     """Executa OCR e processamento do PDF de forma assíncrona."""
-    
+
     global tasks_cache
     with cache_lock:
         task = tasks_cache.get(task_id, {})
-    
+
     task['status'] = "Processing PDF..."
     text = await process_file_async(request, background_tasks, form_data, task_id, user)
     task['text'] = text
     task['status'] = "Processing Completed"
-    
-    
+
+
 
 @router.post("/async")
 async def upload_file_async(
@@ -145,7 +132,7 @@
 ):
     global tasks_cache
     log.info(f"file.content_type: {file.content_type}")
-    
+
     unsanitized_filename = file.filename
     filename = os.path.basename(unsanitized_filename)
 
@@ -177,7 +164,7 @@
         ),
     )
 
-    
+
     background_tasks.add_task(
         process_tasks,
         request,
@@ -187,9 +174,9 @@
         task_id,
     )
     #file_item = Files.get_file_by_id(id=id)
-    
+
     return {"task_id": task_id}
-    
+
 
 ############################
 # Get task_status
