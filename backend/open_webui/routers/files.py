--- conflicted
+++ resolved
@@ -89,12 +89,9 @@
     file: UploadFile = File(...),
     metadata: Optional[dict | str] = Form(None),
     process: bool = Query(True),
-<<<<<<< HEAD
-    knowledge_id: Optional[str] = Form(None)
-=======
     internal: bool = False,
     user=Depends(get_verified_user),
->>>>>>> 0b84b22b
+    knowledge_id: Optional[str] = Form(None)
 ):
     log.info(f"file.content_type: {file.content_type}")
 
@@ -171,22 +168,10 @@
                             ProcessFileForm(file_id=id, content=result.get("text", ""), knowledge_id=knowledge_id),
                             user=user,
                         )
-<<<<<<< HEAD
-                    elif file.content_type not in [
-                        "image/png",
-                        "image/jpeg",
-                        "image/gif",
-                        "video/mp4",
-                        "video/ogg",
-                        "video/quicktime",
-                    ]:
-                        process_file(request, ProcessFileForm(file_id=id, knowledge_id=knowledge_id), user=user)
-=======
                     elif (not file.content_type.startswith(("image/", "video/"))) or (
                         request.app.state.config.CONTENT_EXTRACTION_ENGINE == "external"
                     ):
-                        process_file(request, ProcessFileForm(file_id=id), user=user)
->>>>>>> 0b84b22b
+                        process_file(request, ProcessFileForm(file_id=id, knowledge_id=knowledge_id), user=user)
                 else:
                     log.info(
                         f"File type {file.content_type} is not provided, but trying to process anyway"
