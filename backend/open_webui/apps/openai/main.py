--- conflicted
+++ resolved
@@ -406,11 +406,7 @@
 
     url = app.state.config.OPENAI_API_BASE_URLS[idx]
     key = app.state.config.OPENAI_API_KEYS[idx]
-<<<<<<< HEAD
-    is_o1 = payload["model"].lower().startswith("o1")
-=======
     is_o1 = payload["model"].lower().startswith("o1-")
->>>>>>> 3c7f8527
 
     # Change max_completion_tokens to max_tokens (Backward compatible)
     if "api.openai.com" not in url and not is_o1:
