--- conflicted
+++ resolved
@@ -1,28 +1,27 @@
+import os
 import logging
-<<<<<<< HEAD
 import requests
 
 from typing import Union
-=======
-import os
-from typing import List, Union
-from typing import Optional
->>>>>>> 53ab4876
-
-import requests
+
 from apps.ollama.main import (
     generate_ollama_embeddings,
     GenerateEmbeddingsForm,
 )
-from config import SRC_LOG_LEVELS, CHROMA_CLIENT
+
 from huggingface_hub import snapshot_download
+
+from langchain_core.documents import Document
+from langchain_community.retrievers import BM25Retriever
 from langchain.retrievers import (
     ContextualCompressionRetriever,
     EnsembleRetriever,
 )
-from langchain_community.retrievers import BM25Retriever
-from langchain_core.documents import Document
-from utils.misc import get_last_user_message
+
+from typing import Optional
+
+from utils.misc import get_last_user_message, add_or_update_system_message
+from config import SRC_LOG_LEVELS, CHROMA_CLIENT
 
 log = logging.getLogger(__name__)
 log.setLevel(SRC_LOG_LEVELS["RAG"])
@@ -56,7 +55,6 @@
     k: int,
     reranking_function,
     r: float,
-    reranking_provider: str,
 ):
     try:
         collection = CHROMA_CLIENT.get_collection(name=collection_name)
@@ -83,7 +81,6 @@
             top_n=k,
             reranking_function=reranking_function,
             r_score=r,
-            reranking_provider=reranking_provider,
         )
 
         compression_retriever = ContextualCompressionRetriever(
@@ -172,10 +169,8 @@
     k: int,
     reranking_function,
     r: float,
-    reranking_provider: str,
 ):
     results = []
-
     for collection_name in collection_names:
         try:
             result = query_doc_with_hybrid_search(
@@ -184,7 +179,6 @@
                 embedding_function=embedding_function,
                 k=k,
                 reranking_function=reranking_function,
-                reranking_provider=reranking_provider,
                 r=r,
             )
             results.append(result)
@@ -199,38 +193,6 @@
     return template
 
 
-def generate_embeddings(
-    engine: str,
-    model: str,
-    text: Union[str, list[str]],
-    key: str,
-    url: str = None,
-):
-    log.debug(f"Generating embeddings with engine: {engine}, model: {model}")
-
-    if url is None:
-        url = {
-            "openai": "https://api.openai.com/v1",
-            "cohereai": "https://api.cohere.ai/v1",
-            "voyageai": "https://api.voyageai.com/v1",
-        }.get(engine)
-
-    batch_embedding_func = {
-        "openai": generate_openai_batch_embeddings,
-        "cohereai": generate_cohereai_batch_embeddings,
-        "voyageai": generate_voyageai_batch_embeddings,
-    }.get(engine)
-
-    if batch_embedding_func is None:
-        raise ValueError(f"Unsupported embedding engine: {engine}")
-
-    texts = text if isinstance(text, list) else [text]
-
-    embeddings = batch_embedding_func(model, texts, key, url)
-
-    return embeddings[0] if isinstance(text, str) else embeddings
-
-
 def get_embedding_function(
     embedding_engine,
     embedding_model,
@@ -238,23 +200,26 @@
     openai_key,
     openai_url,
     batch_size,
-    cohereai_key,
-    cohereai_url,
-    voyageai_key,
-    voyageai_url,
 ):
     if embedding_engine == "":
         return lambda query: embedding_function.encode(query).tolist()
-
-    # Dictionary to map engine to its specific parameters
-    engine_params = {
-        "openai": {"key": openai_key, "url": openai_url},
-        "cohereai": {"key": cohereai_key, "url": cohereai_url},
-        "voyageai": {"key": voyageai_key, "url": voyageai_url},
-    }
-
-    if embedding_engine in engine_params:
-        params = engine_params[embedding_engine]
+    elif embedding_engine in ["ollama", "openai"]:
+        if embedding_engine == "ollama":
+            func = lambda query: generate_ollama_embeddings(
+                GenerateEmbeddingsForm(
+                    **{
+                        "model": embedding_model,
+                        "prompt": query,
+                    }
+                )
+            )
+        elif embedding_engine == "openai":
+            func = lambda query: generate_openai_embeddings(
+                model=embedding_model,
+                text=query,
+                key=openai_key,
+                url=openai_url,
+            )
 
         def generate_multiple(query, f):
             if isinstance(query, list):
@@ -268,27 +233,7 @@
             else:
                 return f(query)
 
-        def func(query):
-            return generate_embeddings(
-                engine=embedding_engine,
-                model=embedding_model,
-                text=query,
-                **params,
-            )
-
-    elif embedding_engine == "ollama":
-        func = lambda query: generate_ollama_embeddings(
-            GenerateEmbeddingsForm(
-                **{
-                    "model": embedding_model,
-                    "prompt": query,
-                }
-            )
-        )
-    else:
-        raise ValueError(f"Unsupported embedding engine: {embedding_engine}")
-
-    return lambda query: generate_multiple(query, func)
+        return lambda query: generate_multiple(query, func)
 
 
 def get_rag_context(
@@ -299,7 +244,6 @@
     reranking_function,
     r,
     hybrid_search,
-    reranking_provider,
 ):
     log.debug(f"files: {files} {messages} {embedding_function} {reranking_function}")
     query = get_last_user_message(messages)
@@ -332,7 +276,6 @@
                         embedding_function=embedding_function,
                         k=k,
                         reranking_function=reranking_function,
-                        reranking_provider=reranking_provider,
                         r=r,
                     )
                 else:
@@ -379,45 +322,54 @@
 
 def get_model_path(model: str, update_model: bool = False):
     # Construct huggingface_hub kwargs with local_files_only to return the snapshot path
-
-    # Check if the model provided to continue else return None
-    if model:
-        cache_dir = os.getenv("SENTENCE_TRANSFORMERS_HOME")
-
-        local_files_only = not update_model
-
-        snapshot_kwargs = {
-            "cache_dir": cache_dir,
-            "local_files_only": local_files_only,
-        }
-
-        log.debug(f"model: {model}")
-        log.debug(f"snapshot_kwargs: {snapshot_kwargs}")
-
-        # Inspiration from upstream sentence_transformers
-        if (
-            os.path.exists(model)
-            or ("\\" in model or model.count("/") > 1)
-            and local_files_only
-        ):
-            # If fully qualified path exists, return input, else set repo_id
-            return model
-        elif "/" not in model:
-            # Set valid repo_id for model short-name
-            model = "sentence-transformers" + "/" + model
-
-        snapshot_kwargs["repo_id"] = model
-
-        # Attempt to query the huggingface_hub library to determine the local path and/or to update
-        try:
-            model_repo_path = snapshot_download(**snapshot_kwargs)
-            log.debug(f"model_repo_path: {model_repo_path}")
-            return model_repo_path
-        except Exception as e:
-            log.exception(f"Cannot determine model snapshot path: {e}")
-            return model
+    cache_dir = os.getenv("SENTENCE_TRANSFORMERS_HOME")
+
+    local_files_only = not update_model
+
+    snapshot_kwargs = {
+        "cache_dir": cache_dir,
+        "local_files_only": local_files_only,
+    }
+
+    log.debug(f"model: {model}")
+    log.debug(f"snapshot_kwargs: {snapshot_kwargs}")
+
+    # Inspiration from upstream sentence_transformers
+    if (
+        os.path.exists(model)
+        or ("\\" in model or model.count("/") > 1)
+        and local_files_only
+    ):
+        # If fully qualified path exists, return input, else set repo_id
+        return model
+    elif "/" not in model:
+        # Set valid repo_id for model short-name
+        model = "sentence-transformers" + "/" + model
+
+    snapshot_kwargs["repo_id"] = model
+
+    # Attempt to query the huggingface_hub library to determine the local path and/or to update
+    try:
+        model_repo_path = snapshot_download(**snapshot_kwargs)
+        log.debug(f"model_repo_path: {model_repo_path}")
+        return model_repo_path
+    except Exception as e:
+        log.exception(f"Cannot determine model snapshot path: {e}")
+        return model
+
+
+def generate_openai_embeddings(
+    model: str,
+    text: Union[str, list[str]],
+    key: str,
+    url: str = "https://api.openai.com/v1",
+):
+    if isinstance(text, list):
+        embeddings = generate_openai_batch_embeddings(model, text, key, url)
     else:
-        return None
+        embeddings = generate_openai_batch_embeddings(model, [text], key, url)
+
+    return embeddings[0] if isinstance(text, str) else embeddings
 
 
 def generate_openai_batch_embeddings(
@@ -443,53 +395,6 @@
         return None
 
 
-def generate_cohereai_batch_embeddings(
-    model: str, texts: list[str], key: str, url: str = "https://api.cohere.com/v1"
-) -> Optional[list[list[float]]]:
-    try:
-        r = requests.post(
-            f"{url}/embed",
-            headers={
-                "accept": "application/json",
-                "Content-Type": "application/json",
-                "Authorization": f"Bearer {key}",
-            },
-            json={"model": model, "texts": texts, "input_type": "classification"},
-        )
-        r.raise_for_status()
-        data = r.json()
-        if "embeddings" in data:
-            return data["embeddings"]
-        else:
-            raise "Something went wrong :/"
-    except Exception as e:
-        print(e)
-        return None
-
-
-def generate_voyageai_batch_embeddings(
-    model: str, texts: list[str], key: str, url: str = "https://api.voyageai.com/v1"
-) -> Optional[list[list[float]]]:
-    try:
-        r = requests.post(
-            f"{url}/embeddings",
-            headers={
-                "Content-Type": "application/json",
-                "Authorization": f"Bearer {key}",
-            },
-            json={"input": texts, "model": model},
-        )
-        r.raise_for_status()
-        data = r.json()
-        if "data" in data:
-            return [elem["embedding"] for elem in data["data"]]
-        else:
-            raise "Something went wrong :/"
-    except Exception as e:
-        print(e)
-        return None
-
-
 from typing import Any
 
 from langchain_core.retrievers import BaseRetriever
@@ -543,7 +448,6 @@
     top_n: int
     reranking_function: Any
     r_score: float
-    reranking_provider: str
 
     class Config:
         extra = Extra.forbid
@@ -558,25 +462,12 @@
         reranking = self.reranking_function is not None
 
         if reranking:
-            if (
-                self.reranking_provider == "voyageai"
-                or self.reranking_provider == "cohereai"
-            ):
-                docs_with_scores = self.reranking_function.predict(
-                    query=query,
-                    docs=documents,
-                    top_n=self.top_n,
-                    r_score=self.r_score,
-                )
-            elif self.reranking_provider == "sentence-transformers":
-                scores = self.reranking_function.predict(
-                    [(query, doc.page_content) for doc in documents]
-                )
-                docs_with_scores = list(zip(documents, scores.tolist()))
-                if self.r_score:
-                    docs_with_scores = [
-                        (d, s) for d, s in docs_with_scores if s >= self.r_score
-                    ]
+            docs_with_scores = self.reranking_function.predict(
+                query=query,
+                docs=documents,
+                top_n=self.top_n,
+                r_score=self.r_score,
+            )
         else:
             from sentence_transformers import util
 
