--- conflicted
+++ resolved
@@ -476,7 +476,6 @@
 
 CUSTOM_NAME = os.environ.get("CUSTOM_NAME", "")
 
-<<<<<<< HEAD
 # if CUSTOM_NAME:
 #     try:
 #         r = requests.get(f"https://api.openwebui.com/api/v1/custom/{CUSTOM_NAME}")
@@ -495,52 +494,27 @@
 #                         r.raw.decode_content = True
 #                         shutil.copyfileobj(r.raw, f)
 
-#             WEBUI_NAME = data["name"]
-#     except Exception as e:
-#         log.exception(e)
-#         pass
+    #         if "splash" in data:
+    #             url = (
+    #                 f"https://api.openwebui.com{data['splash']}"
+    #                 if data["splash"][0] == "/"
+    #                 else data["splash"]
+    #             )
+
+    #             r = requests.get(url, stream=True)
+    #             if r.status_code == 200:
+    #                 with open(f"{STATIC_DIR}/splash.png", "wb") as f:
+    #                     r.raw.decode_content = True
+    #                     shutil.copyfileobj(r.raw, f)
+
+    #         WEBUI_NAME = data["name"]
+    # except Exception as e:
+    #     log.exception(e)
+    #     pass
 
 MODEL_STATUS = os.environ.get("MODEL_STATUS", "")
 
 LOBECHAT_URL = os.environ.get("LOBECHAT_URL", "")
-=======
-if CUSTOM_NAME:
-    try:
-        r = requests.get(f"https://api.openwebui.com/api/v1/custom/{CUSTOM_NAME}")
-        data = r.json()
-        if r.ok:
-            if "logo" in data:
-                WEBUI_FAVICON_URL = url = (
-                    f"https://api.openwebui.com{data['logo']}"
-                    if data["logo"][0] == "/"
-                    else data["logo"]
-                )
-
-                r = requests.get(url, stream=True)
-                if r.status_code == 200:
-                    with open(f"{STATIC_DIR}/favicon.png", "wb") as f:
-                        r.raw.decode_content = True
-                        shutil.copyfileobj(r.raw, f)
-
-            if "splash" in data:
-                url = (
-                    f"https://api.openwebui.com{data['splash']}"
-                    if data["splash"][0] == "/"
-                    else data["splash"]
-                )
-
-                r = requests.get(url, stream=True)
-                if r.status_code == 200:
-                    with open(f"{STATIC_DIR}/splash.png", "wb") as f:
-                        r.raw.decode_content = True
-                        shutil.copyfileobj(r.raw, f)
-
-            WEBUI_NAME = data["name"]
-    except Exception as e:
-        log.exception(e)
-        pass
-
->>>>>>> 9bcd4ce5
 
 ####################################
 # File Upload DIR
