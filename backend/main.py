--- conflicted
+++ resolved
@@ -533,22 +533,11 @@
         }
         body["metadata"] = metadata
 
-<<<<<<< HEAD
         try:
             setting_enableFileUpdateBase64 = user.settings.ui.get("enableFileUpdateBase64", False)
         except AttributeError:
             setting_enableFileUpdateBase64 = False
-
-        __user__ = {
-            "id": user.id,
-            "email": user.email,
-            "name": user.name,
-            "role": user.role,
-            "enableFileUpdateBase64": setting_enableFileUpdateBase64 and rag_app.state.config.ENABLE_BASE64,
-        }
-
-=======
->>>>>>> 5d8dbff4
+            
         extra_params = {
             "__event_emitter__": get_event_emitter(metadata),
             "__event_call__": get_event_call(metadata),
@@ -557,6 +546,7 @@
                 "email": user.email,
                 "name": user.name,
                 "role": user.role,
+                "enableFileUpdateBase64": setting_enableFileUpdateBase64 and rag_app.state.config.ENABLE_BASE64,
             },
         }
 
