.DS_Store
node_modules
/build
/.svelte-kit
/package
.env
.env.*
!.env.example
vite.config.js.timestamp-*
vite.config.ts.timestamp-*
# Byte-compiled / optimized / DLL files
__pycache__/
*.py[cod]
*$py.class

# C extensions
*.so

# Pyodide distribution
static/pyodide/*
!static/pyodide/pyodide-lock.json

# Distribution / packaging
.Python
build/
develop-eggs/
dist/
downloads/
eggs/
.eggs/
lib64/
parts/
sdist/
var/
wheels/
share/python-wheels/
*.egg-info/
.installed.cfg
*.egg
MANIFEST

# PyInstaller
#  Usually these files are written by a python script from a template
#  before PyInstaller builds the exe, so as to inject date/other infos into it.
*.manifest
*.spec

# Installer logs
pip-log.txt
pip-delete-this-directory.txt

# Unit test / coverage reports
htmlcov/
.tox/
.nox/
.coverage
.coverage.*
.cache
nosetests.xml
coverage.xml
*.cover
*.py,cover
.hypothesis/
.pytest_cache/
cover/

# Translations
*.mo
*.pot

# Django stuff:
*.log
local_settings.py
db.sqlite3
db.sqlite3-journal

# Flask stuff:
instance/
.webassets-cache

# Scrapy stuff:
.scrapy

# Sphinx documentation
docs/_build/

# PyBuilder
.pybuilder/
target/

# Jupyter Notebook
.ipynb_checkpoints

# IPython
profile_default/
ipython_config.py

# pyenv
#   For a library or package, you might want to ignore these files since the code is
#   intended to run in multiple environments; otherwise, check them in:
# .python-version

# pipenv
#   According to pypa/pipenv#598, it is recommended to include Pipfile.lock in version control.
#   However, in case of collaboration, if having platform-specific dependencies or dependencies
#   having no cross-platform support, pipenv may install dependencies that don't work, or not
#   install all needed dependencies.
#Pipfile.lock

# poetry
#   Similar to Pipfile.lock, it is generally recommended to include poetry.lock in version control.
#   This is especially recommended for binary packages to ensure reproducibility, and is more
#   commonly ignored for libraries.
#   https://python-poetry.org/docs/basic-usage/#commit-your-poetrylock-file-to-version-control
#poetry.lock

# pdm
#   Similar to Pipfile.lock, it is generally recommended to include pdm.lock in version control.
#pdm.lock
#   pdm stores project-wide configurations in .pdm.toml, but it is recommended to not include it
#   in version control.
#   https://pdm.fming.dev/#use-with-ide
.pdm.toml

# PEP 582; used by e.g. github.com/David-OConnor/pyflow and github.com/pdm-project/pdm
__pypackages__/

# Celery stuff
celerybeat-schedule
celerybeat.pid

# SageMath parsed files
*.sage.py

# Environments
.env
.venv
env/
venv/
ENV/
env.bak/
venv.bak/

# Spyder project settings
.spyderproject
.spyproject

# Rope project settings
.ropeproject

# mkdocs documentation
/site

# mypy
.mypy_cache/
.dmypy.json
dmypy.json

# Pyre type checker
.pyre/

# pytype static type analyzer
.pytype/

# Cython debug symbols
cython_debug/

# PyCharm
#  JetBrains specific template is maintained in a separate JetBrains.gitignore that can
#  be found at https://github.com/github/gitignore/blob/main/Global/JetBrains.gitignore
#  and can be added to the global gitignore or merged into this file.  For a more nuclear
#  option (not recommended) you can uncomment the following to ignore the entire idea folder.
.idea/

# Logs
logs
*.log
npm-debug.log*
yarn-debug.log*
yarn-error.log*
lerna-debug.log*
.pnpm-debug.log*

# Diagnostic reports (https://nodejs.org/api/report.html)
report.[0-9]*.[0-9]*.[0-9]*.[0-9]*.json

# Runtime data
pids
*.pid
*.seed
*.pid.lock

# Directory for instrumented libs generated by jscoverage/JSCover
lib-cov

# Coverage directory used by tools like istanbul
coverage
*.lcov

# nyc test coverage
.nyc_output

# Grunt intermediate storage (https://gruntjs.com/creating-plugins#storing-task-files)
.grunt

# Bower dependency directory (https://bower.io/)
bower_components

# node-waf configuration
.lock-wscript

# Compiled binary addons (https://nodejs.org/api/addons.html)
build/Release

# Dependency directories
node_modules/
jspm_packages/

# Snowpack dependency directory (https://snowpack.dev/)
web_modules/

# TypeScript cache
*.tsbuildinfo

# Optional npm cache directory
.npm

# Optional eslint cache
.eslintcache

# Optional stylelint cache
.stylelintcache

# Microbundle cache
.rpt2_cache/
.rts2_cache_cjs/
.rts2_cache_es/
.rts2_cache_umd/

# Optional REPL history
.node_repl_history

# Output of 'npm pack'
*.tgz

# Yarn Integrity file
.yarn-integrity

# dotenv environment variable files
.env
.env.development.local
.env.test.local
.env.production.local
.env.local

# parcel-bundler cache (https://parceljs.org/)
.cache
.parcel-cache

# Next.js build output
.next
out

# Nuxt.js build / generate output
.nuxt
dist

# Gatsby files
.cache/
# Comment in the public line in if your project uses Gatsby and not Next.js
# https://nextjs.org/blog/next-9-1#public-directory-support
# public

# vuepress build output
.vuepress/dist

# vuepress v2.x temp and cache directory
.temp
.cache

# Docusaurus cache and generated files
.docusaurus

# Serverless directories
.serverless/

# FuseBox cache
.fusebox/

# DynamoDB Local files
.dynamodb/

# TernJS port file
.tern-port

# Stores VSCode versions used for testing VSCode extensions
# VSCode folder
.vscode/

.vscode-test

# yarn v2
.yarn/cache
.yarn/unplugged
.yarn/build-state.yml
.yarn/install-state.gz
.pnp.*

# cypress artifacts
cypress/videos
cypress/screenshots
.vscode/settings.json
<<<<<<< HEAD
build_output_example

# Secrets
.secrets

# nsis
*.exe
=======

# Installer files
installer/**.exe
>>>>>>> 41e2a503
<|MERGE_RESOLUTION|>--- conflicted
+++ resolved
@@ -310,16 +310,6 @@
 cypress/videos
 cypress/screenshots
 .vscode/settings.json
-<<<<<<< HEAD
-build_output_example
-
-# Secrets
-.secrets
-
-# nsis
-*.exe
-=======
 
 # Installer files
-installer/**.exe
->>>>>>> 41e2a503
+installer/**.exe