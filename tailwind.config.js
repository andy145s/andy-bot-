<<<<<<< HEAD
import typography from "@tailwindcss/typography";
=======
import typography from '@tailwindcss/typography';
import containerQuries from '@tailwindcss/container-queries';
>>>>>>> ab94468f

/** @type {import('tailwindcss').Config} */
export default {
	darkMode: ["selector", '[theme="dark"]'],
	content: ["./src/**/*.{html,js,svelte,ts}"],
	theme: {
		extend: {
			colors: {
				gray: {
					50: "var(--color-gray-50, #f9f9f9)",
					100: "var(--color-gray-100, #ececec)",
					200: "var(--color-gray-200, #e3e3e3)",
					300: "var(--color-gray-300, #cdcdcd)",
					400: "var(--color-gray-400, #b4b4b4)",
					500: "var(--color-gray-500, #9b9b9b)",
					600: "var(--color-gray-600, #676767)",
					700: "var(--color-gray-700, #4e4e4e)",
					800: "var(--color-gray-800, #333)",
					850: "var(--color-gray-850, #262626)",
					900: "var(--color-gray-900, #161616)",
					950: "var(--color-gray-950, #0d0d0d)",
				},
			},
			typography: {
				DEFAULT: {
					css: {
						pre: false,
						code: false,
						"pre code": false,
						"code::before": false,
						"code::after": false,
					},
				},
			},
			padding: {
				"safe-bottom": "env(safe-area-inset-bottom)",
			},
		},
	},
<<<<<<< HEAD
	plugins: [typography],
=======
	plugins: [typography, containerQuries]
>>>>>>> ab94468f
};<|MERGE_RESOLUTION|>--- conflicted
+++ resolved
@@ -1,9 +1,5 @@
-<<<<<<< HEAD
-import typography from "@tailwindcss/typography";
-=======
 import typography from '@tailwindcss/typography';
 import containerQuries from '@tailwindcss/container-queries';
->>>>>>> ab94468f
 
 /** @type {import('tailwindcss').Config} */
 export default {
@@ -43,9 +39,5 @@
 			},
 		},
 	},
-<<<<<<< HEAD
-	plugins: [typography],
-=======
 	plugins: [typography, containerQuries]
->>>>>>> ab94468f
 };