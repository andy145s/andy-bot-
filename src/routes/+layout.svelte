<script>
	import { io } from 'socket.io-client';
	import { spring } from 'svelte/motion';
	import PyodideWorker from '$lib/workers/pyodide.worker?worker';

	let loadingProgress = spring(0, {
		stiffness: 0.05
	});

	import { onMount, tick, setContext } from 'svelte';
	import {
		config,
		user,
		settings,
		theme,
		WEBUI_NAME,
		mobile,
		socket,
		activeUserIds,
		USAGE_POOL,
		chatId,
		chats,
		currentChatPage,
		tags,
		temporaryChatEnabled,
		isLastActiveTab,
		isApp,
		appInfo
	} from '$lib/stores';
	import { goto } from '$app/navigation';
	import { page } from '$app/stores';
	import { Toaster, toast } from 'svelte-sonner';

	import { getBackendConfig } from '$lib/apis';
	import { getSessionUser } from '$lib/apis/auths';

	import '../tailwind.css';
	import '../app.css';

	import 'tippy.js/dist/tippy.css';

	import { WEBUI_BASE_URL, WEBUI_HOSTNAME } from '$lib/constants';
	import i18n, { initI18n, getLanguages } from '$lib/i18n';
	import { bestMatchingLanguage } from '$lib/utils';
	import { getAllTags, getChatList } from '$lib/apis/chats';
	import NotificationToast from '$lib/components/NotificationToast.svelte';
	import AppSidebar from '$lib/components/app/AppSidebar.svelte';

	setContext('i18n', i18n);

	const bc = new BroadcastChannel('active-tab-channel');

	let loaded = false;

	const BREAKPOINT = 768;

	const setupSocket = async (enableWebsocket) => {
		const _socket = io(`${WEBUI_BASE_URL}` || undefined, {
			reconnection: true,
			reconnectionDelay: 1000,
			reconnectionDelayMax: 5000,
			randomizationFactor: 0.5,
			path: '/ws/socket.io',
			transports: enableWebsocket ? ['websocket'] : ['polling', 'websocket'],
			auth: { token: localStorage.token }
		});

		await socket.set(_socket);

		_socket.on('connect_error', (err) => {
			console.log('connect_error', err);
		});

		_socket.on('connect', () => {
			console.log('connected', _socket.id);
		});

		_socket.on('reconnect_attempt', (attempt) => {
			console.log('reconnect_attempt', attempt);
		});

		_socket.on('reconnect_failed', () => {
			console.log('reconnect_failed');
		});

		_socket.on('disconnect', (reason, details) => {
			console.log(`Socket ${_socket.id} disconnected due to ${reason}`);
			if (details) {
				console.log('Additional details:', details);
			}
		});

		_socket.on('user-list', (data) => {
			console.log('user-list', data);
			activeUserIds.set(data.user_ids);
		});

		_socket.on('usage', (data) => {
			console.log('usage', data);
			USAGE_POOL.set(data['models']);
		});
	};

	const executePythonAsWorker = async (id, code, cb) => {
		let result = null;
		let stdout = null;
		let stderr = null;

		let executing = true;
		let packages = [
			code.includes('requests') ? 'requests' : null,
			code.includes('bs4') ? 'beautifulsoup4' : null,
			code.includes('numpy') ? 'numpy' : null,
			code.includes('pandas') ? 'pandas' : null,
			code.includes('matplotlib') ? 'matplotlib' : null,
			code.includes('sklearn') ? 'scikit-learn' : null,
			code.includes('scipy') ? 'scipy' : null,
			code.includes('re') ? 'regex' : null,
			code.includes('seaborn') ? 'seaborn' : null,
			code.includes('sympy') ? 'sympy' : null,
			code.includes('tiktoken') ? 'tiktoken' : null,
			code.includes('pytz') ? 'pytz' : null
		].filter(Boolean);

		const pyodideWorker = new PyodideWorker();

		pyodideWorker.postMessage({
			id: id,
			code: code,
			packages: packages
		});

		setTimeout(() => {
			if (executing) {
				executing = false;
				stderr = 'Execution Time Limit Exceeded';
				pyodideWorker.terminate();

				if (cb) {
					cb(
						JSON.parse(
							JSON.stringify(
								{
									stdout: stdout,
									stderr: stderr,
									result: result
								},
								(_key, value) => (typeof value === 'bigint' ? value.toString() : value)
							)
						)
					);
				}
			}
		}, 60000);

		pyodideWorker.onmessage = (event) => {
			console.log('pyodideWorker.onmessage', event);
			const { id, ...data } = event.data;

			console.log(id, data);

			data['stdout'] && (stdout = data['stdout']);
			data['stderr'] && (stderr = data['stderr']);
			data['result'] && (result = data['result']);

			if (cb) {
				cb(
					JSON.parse(
						JSON.stringify(
							{
								stdout: stdout,
								stderr: stderr,
								result: result
							},
							(_key, value) => (typeof value === 'bigint' ? value.toString() : value)
						)
					)
				);
			}

			executing = false;
		};

		pyodideWorker.onerror = (event) => {
			console.log('pyodideWorker.onerror', event);

			if (cb) {
				cb(
					JSON.parse(
						JSON.stringify(
							{
								stdout: stdout,
								stderr: stderr,
								result: result
							},
							(_key, value) => (typeof value === 'bigint' ? value.toString() : value)
						)
					)
				);
			}
			executing = false;
		};
	};

	const chatEventHandler = async (event, cb) => {
		const chat = $page.url.pathname.includes(`/c/${event.chat_id}`);

		let isFocused = document.visibilityState !== 'visible';
		if (window.electronAPI) {
			const res = await window.electronAPI.send({
				type: 'window:isFocused'
			});
			if (res) {
				isFocused = res.isFocused;
			}
		}

<<<<<<< HEAD
		if ((event.chat_id !== $chatId && !$temporaryChatEnabled) || isFocused) {
			await tick();
			const type = event?.data?.type ?? null;
			const data = event?.data?.data ?? null;
=======
		await tick();
		const type = event?.data?.type ?? null;
		const data = event?.data?.data ?? null;
>>>>>>> ab94468f

		if ((event.chat_id !== $chatId && !$temporaryChatEnabled) || isFocused) {
			if (type === 'chat:completion') {
				const { done, content, title } = data;

				if (done) {
					if ($isLastActiveTab) {
						if ($settings?.notificationEnabled ?? false) {
							new Notification(`${title} | Open WebUI`, {
								body: content,
								icon: `${WEBUI_BASE_URL}/static/favicon.png`
							});
						}
					}

					toast.custom(NotificationToast, {
						componentProps: {
							onClick: () => {
								goto(`/c/${event.chat_id}`);
							},
							content: content,
							title: title
						},
						duration: 15000,
						unstyled: true
					});
				}
			} else if (type === 'chat:title') {
				currentChatPage.set(1);
				await chats.set(await getChatList(localStorage.token, $currentChatPage));
			} else if (type === 'chat:tags') {
				tags.set(await getAllTags(localStorage.token));
			}
		} else {
			if (type === 'execute:python') {
				console.log('execute:python', data);
				executePythonAsWorker(data.id, data.code, cb);
			}
		}
	};

	const channelEventHandler = async (event) => {
		if (event.data?.type === 'typing') {
			return;
		}

		// check url path
		const channel = $page.url.pathname.includes(`/channels/${event.channel_id}`);

		let isFocused = document.visibilityState !== 'visible';
		if (window.electronAPI) {
			const res = await window.electronAPI.send({
				type: 'window:isFocused'
			});
			if (res) {
				isFocused = res.isFocused;
			}
		}

		if ((!channel || isFocused) && event?.user?.id !== $user?.id) {
			await tick();
			const type = event?.data?.type ?? null;
			const data = event?.data?.data ?? null;

			if (type === 'message') {
				if ($isLastActiveTab) {
					if ($settings?.notificationEnabled ?? false) {
						new Notification(`${data?.user?.name} (#${event?.channel?.name}) | Open WebUI`, {
							body: data?.content,
							icon: data?.user?.profile_image_url ?? `${WEBUI_BASE_URL}/static/favicon.png`
						});
					}
				}

				toast.custom(NotificationToast, {
					componentProps: {
						onClick: () => {
							goto(`/channels/${event.channel_id}`);
						},
						content: data?.content,
						title: event?.channel?.name
					},
					duration: 15000,
					unstyled: true
				});
			}
		}
	};

	onMount(async () => {
		if (window?.electronAPI) {
			const info = await window.electronAPI.send({
				type: 'app:info'
			});

			if (info) {
				isApp.set(true);
				appInfo.set(info);

				const data = await window.electronAPI.send({
					type: 'app:data'
				});

				if (data) {
					appData.set(data);
				}
			}
		}

		// Listen for messages on the BroadcastChannel
		bc.onmessage = (event) => {
			if (event.data === 'active') {
				isLastActiveTab.set(false); // Another tab became active
			}
		};

		// Set yourself as the last active tab when this tab is focused
		const handleVisibilityChange = () => {
			if (document.visibilityState === 'visible') {
				isLastActiveTab.set(true); // This tab is now the active tab
				bc.postMessage('active'); // Notify other tabs that this tab is active
			}
		};

		// Add event listener for visibility state changes
		document.addEventListener('visibilitychange', handleVisibilityChange);

		// Call visibility change handler initially to set state on load
		handleVisibilityChange();

		theme.set(localStorage.theme);

		mobile.set(window.innerWidth < BREAKPOINT);
		const onResize = () => {
			if (window.innerWidth < BREAKPOINT) {
				mobile.set(true);
			} else {
				mobile.set(false);
			}
		};

		window.addEventListener('resize', onResize);

		let backendConfig = null;
		try {
			backendConfig = await getBackendConfig();
			console.log('Backend config:', backendConfig);
		} catch (error) {
			console.error('Error loading backend config:', error);
		}
		// Initialize i18n even if we didn't get a backend config,
		// so `/error` can show something that's not `undefined`.

		initI18n();
		if (!localStorage.locale) {
			const languages = await getLanguages();
			const browserLanguages = navigator.languages
				? navigator.languages
				: [navigator.language || navigator.userLanguage];
			const lang = backendConfig.default_locale
				? backendConfig.default_locale
				: bestMatchingLanguage(languages, browserLanguages, 'en-US');
			$i18n.changeLanguage(lang);
		}

		if (backendConfig) {
			// Save Backend Status to Store
			await config.set(backendConfig);
			await WEBUI_NAME.set(backendConfig.name);

			if ($config) {
				await setupSocket($config.features?.enable_websocket ?? true);

				if (localStorage.token) {
					// Get Session User Info
					const sessionUser = await getSessionUser(localStorage.token).catch((error) => {
						toast.error(`${error}`);
						return null;
					});

					if (sessionUser) {
						// Save Session User to Store
						$socket.emit('user-join', { auth: { token: sessionUser.token } });

						$socket?.on('chat-events', chatEventHandler);
						$socket?.on('channel-events', channelEventHandler);

						await user.set(sessionUser);
						await config.set(await getBackendConfig());
					} else {
						// Redirect Invalid Session User to /auth Page
						localStorage.removeItem('token');
						await goto('/auth');
					}
				} else {
					// Don't redirect if we're already on the auth page
					// Needed because we pass in tokens from OAuth logins via URL fragments
					if ($page.url.pathname !== '/auth') {
						await goto('/auth');
					}
				}
			}
		} else {
			// Redirect to /error when Backend Not Detected
			await goto(`/error`);
		}

		await tick();

		if (
			document.documentElement.classList.contains('her') &&
			document.getElementById('progress-bar')
		) {
			loadingProgress.subscribe((value) => {
				const progressBar = document.getElementById('progress-bar');

				if (progressBar) {
					progressBar.style.width = `${value}%`;
				}
			});

			await loadingProgress.set(100);

			document.getElementById('splash-screen')?.remove();

			const audio = new Audio(`/audio/greeting.mp3`);
			const playAudio = () => {
				audio.play();
				document.removeEventListener('click', playAudio);
			};

			document.addEventListener('click', playAudio);

			loaded = true;
		} else {
			document.getElementById('splash-screen')?.remove();
			loaded = true;
		}

		return () => {
			window.removeEventListener('resize', onResize);
		};
	});
</script>

<svelte:head>
	<title>{$WEBUI_NAME}</title>
	<link crossorigin="anonymous" rel="icon" href="{WEBUI_BASE_URL}/static/favicon.png" />

	<!-- rosepine themes have been disabled as it's not up to date with our latest version. -->
	<!-- feel free to make a PR to fix if anyone wants to see it return -->
	<!-- <link rel="stylesheet" type="text/css" href="/themes/rosepine.css" />
	<link rel="stylesheet" type="text/css" href="/themes/rosepine-dawn.css" /> -->
</svelte:head>

{#if loaded}
	{#if $isApp}
		<div class="flex flex-row h-screen">
			<AppSidebar />

			<div class="w-full flex-1 max-w-[calc(100%-4.5rem)]">
				<slot />
			</div>
		</div>
	{:else}
		<slot />
	{/if}
{/if}

<Toaster
	theme={$theme.includes('dark')
		? 'dark'
		: $theme === 'system'
			? window.matchMedia('(prefers-color-scheme: dark)').matches
				? 'dark'
				: 'light'
			: 'light'}
	richColors
	position="top-right"
/><|MERGE_RESOLUTION|>--- conflicted
+++ resolved
@@ -215,16 +215,9 @@
 			}
 		}
 
-<<<<<<< HEAD
-		if ((event.chat_id !== $chatId && !$temporaryChatEnabled) || isFocused) {
-			await tick();
-			const type = event?.data?.type ?? null;
-			const data = event?.data?.data ?? null;
-=======
 		await tick();
 		const type = event?.data?.type ?? null;
 		const data = event?.data?.data ?? null;
->>>>>>> ab94468f
 
 		if ((event.chat_id !== $chatId && !$temporaryChatEnabled) || isFocused) {
 			if (type === 'chat:completion') {
