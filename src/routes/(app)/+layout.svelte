--- conflicted
+++ resolved
@@ -310,25 +310,11 @@
 						</div>
 					</div>
 				</div>
-<<<<<<< HEAD
-			</div>
-		{/if}
+			{/if}
 
 		{#if !$page.url.pathname.startsWith('/d/') && !$page.url.pathname.startsWith('/codeassist')}
 			<Sidebar />
 		{/if}
-
-		{#if loaded}
-			<slot />
-		{:else}
-			<div class="w-full flex-1 h-full flex items-center justify-center">
-				<Spinner />
-			</div>
-		{/if}
-=======
-			{/if}
-
-			<Sidebar />
 
 			{#if loaded}
 				<slot />
@@ -338,7 +324,6 @@
 				</div>
 			{/if}
 		</div>
->>>>>>> 4ce1e887
 	</div>
 {/if}
 
