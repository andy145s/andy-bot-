<script lang="ts">
	import { toast } from 'svelte-sonner';
	import { onMount, tick, getContext, setContext } from 'svelte';
	import { openDB, deleteDB } from 'idb';
	import fileSaver from 'file-saver';
	const { saveAs } = fileSaver;
	import mermaid from 'mermaid';

	import { goto } from '$app/navigation';
	import { page } from '$app/stores';
	import { fade } from 'svelte/transition';

	import { getKnowledgeBases } from '$lib/apis/knowledge';
	import { getFunctions } from '$lib/apis/functions';
	import { getModels, getToolServersData, getVersionUpdates } from '$lib/apis';
	import { getAllTags } from '$lib/apis/chats';
	import { getPrompts } from '$lib/apis/prompts';
	import { getTools } from '$lib/apis/tools';
	import { getBanners } from '$lib/apis/configs';
	import { getUserSettings } from '$lib/apis/users';

	import { WEBUI_VERSION } from '$lib/constants';
	import { compareVersion } from '$lib/utils';

	import {
		config,
		user,
		settings,
		models,
		prompts,
		knowledge,
		tools,
		functions,
		tags,
		banners,
		showSettings,
		showChangelog,
		temporaryChatEnabled,
		toolServers
	} from '$lib/stores';

	import Sidebar from '$lib/components/layout/Sidebar.svelte';
	import SettingsModal from '$lib/components/chat/SettingsModal.svelte';
	import ChangelogModal from '$lib/components/ChangelogModal.svelte';
	import AccountPending from '$lib/components/layout/Overlay/AccountPending.svelte';
	import UpdateInfoToast from '$lib/components/layout/UpdateInfoToast.svelte';
	import { get } from 'svelte/store';
<<<<<<< HEAD
	import Header from '$lib/components/layout/Header.svelte';
=======
	import Spinner from '$lib/components/common/Spinner.svelte';
>>>>>>> 07d84601

	interface I18n {
		t: (key: string) => string;
	}

	const i18n = getContext<I18n>('i18n');
	setContext('i18n', i18n);

	let loaded = false;
	let DB = null;
	let localDBChats = [];

	let version;

	onMount(async () => {
		if ($user === undefined || $user === null) {
			await goto('/auth');
		} else if (['user', 'admin'].includes($user?.role)) {
			try {
				// Check if IndexedDB exists
				DB = await openDB('Chats', 1);

				if (DB) {
					const chats = await DB.getAllFromIndex('chats', 'timestamp');
					localDBChats = chats.map((item, idx) => chats[chats.length - 1 - idx]);

					if (localDBChats.length === 0) {
						await deleteDB('Chats');
					}
				}

				console.log(DB);
			} catch (error) {
				// IndexedDB Not Found
			}

			const userSettings = await getUserSettings(localStorage.token).catch((error) => {
				console.error(error);
				return null;
			});

			if (userSettings) {
				settings.set(userSettings.ui);
			} else {
				let localStorageSettings = {} as Parameters<(typeof settings)['set']>[0];

				try {
					localStorageSettings = JSON.parse(localStorage.getItem('settings') ?? '{}');
				} catch (e: unknown) {
					console.error('Failed to parse settings from localStorage', e);
				}

				settings.set(localStorageSettings);
			}

			models.set(
				await getModels(
					localStorage.token,
					$config?.features?.enable_direct_connections && ($settings?.directConnections ?? null)
				)
			);

			banners.set(await getBanners(localStorage.token));
			tools.set(await getTools(localStorage.token));
			toolServers.set(await getToolServersData($i18n, $settings?.toolServers ?? []));

			document.addEventListener('keydown', async function (event) {
				const isCtrlPressed = event.ctrlKey || event.metaKey; // metaKey is for Cmd key on Mac
				// Check if the Shift key is pressed
				const isShiftPressed = event.shiftKey;

				// Check if Ctrl + Shift + O is pressed
				if (isCtrlPressed && isShiftPressed && event.key.toLowerCase() === 'o') {
					event.preventDefault();
					console.log('newChat');
					document.getElementById('sidebar-new-chat-button')?.click();
				}

				// Check if Shift + Esc is pressed
				if (isShiftPressed && event.key === 'Escape') {
					event.preventDefault();
					console.log('focusInput');
					document.getElementById('chat-input')?.focus();
				}

				// Check if Ctrl + Shift + ; is pressed
				if (isCtrlPressed && isShiftPressed && event.key === ';') {
					event.preventDefault();
					console.log('copyLastCodeBlock');
					const button = [...document.getElementsByClassName('copy-code-button')]?.at(-1);
					button?.click();
				}

				// Check if Ctrl + Shift + C is pressed
				if (isCtrlPressed && isShiftPressed && event.key.toLowerCase() === 'c') {
					event.preventDefault();
					console.log('copyLastResponse');
					const button = [...document.getElementsByClassName('copy-response-button')]?.at(-1);
					console.log(button);
					button?.click();
				}

				// Check if Ctrl + Shift + S is pressed
				if (isCtrlPressed && isShiftPressed && event.key.toLowerCase() === 's') {
					event.preventDefault();
					console.log('toggleSidebar');
					document.getElementById('sidebar-toggle-button')?.click();
				}

				// Check if Ctrl + Shift + Backspace is pressed
				if (
					isCtrlPressed &&
					isShiftPressed &&
					(event.key === 'Backspace' || event.key === 'Delete')
				) {
					event.preventDefault();
					console.log('deleteChat');
					document.getElementById('delete-chat-button')?.click();
				}

				// Check if Ctrl + . is pressed
				if (isCtrlPressed && event.key === '.') {
					event.preventDefault();
					console.log('openSettings');
					showSettings.set(!$showSettings);
				}

				// Check if Ctrl + / is pressed
				if (isCtrlPressed && event.key === '/') {
					event.preventDefault();
					console.log('showShortcuts');
					document.getElementById('show-shortcuts-button')?.click();
				}

				// Check if Ctrl + Shift + ' is pressed
				if (
					isCtrlPressed &&
					isShiftPressed &&
					(event.key.toLowerCase() === `'` || event.key.toLowerCase() === `"`)
				) {
					event.preventDefault();
					console.log('temporaryChat');
					temporaryChatEnabled.set(!$temporaryChatEnabled);
					await goto('/');
					const newChatButton = document.getElementById('new-chat-button');
					setTimeout(() => {
						newChatButton?.click();
					}, 0);
				}
			});

			if ($user?.role === 'admin' && ($settings?.showChangelog ?? true)) {
				showChangelog.set($settings?.version !== $config.version);
			}

			if ($user?.permissions?.chat?.temporary ?? true) {
				if ($page.url.searchParams.get('temporary-chat') === 'true') {
					temporaryChatEnabled.set(true);
				}

				if ($user?.permissions?.chat?.temporary_enforced) {
					temporaryChatEnabled.set(true);
				}
			}

			// Check for version updates
			if ($user?.role === 'admin') {
				// Check if the user has dismissed the update toast in the last 24 hours
				if (localStorage.dismissedUpdateToast) {
					const dismissedUpdateToast = new Date(Number(localStorage.dismissedUpdateToast));
					const now = new Date();

					if (now - dismissedUpdateToast > 24 * 60 * 60 * 1000) {
						//checkForVersionUpdates();
					}
				} else {
					//checkForVersionUpdates();
				}
			}
			await tick();
		}

		loaded = true;
	});

	const checkForVersionUpdates = async () => {
		version = await getVersionUpdates(localStorage.token).catch((error) => {
			return {
				current: WEBUI_VERSION,
				latest: WEBUI_VERSION
			};
		});
	};
</script>

<div class="app relative h-screen overflow-hidden">
	<SettingsModal bind:show={$showSettings} />
	<ChangelogModal bind:show={$showChangelog} />

	{#if version && compareVersion(version.latest, version.current) && ($settings?.showUpdateToast ?? true)}
		<div class="absolute bottom-8 right-8 z-50" in:fade={{ duration: 100 }}>
			<UpdateInfoToast
				{version}
				on:close={() => {
					localStorage.setItem('dismissedUpdateToast', Date.now().toString());
					version = null;
				}}
			/>
		</div>
	{/if}

	<main
		class="text-gray-700 dark:text-gray-100 bg-white dark:bg-gray-900 h-[100vh] overflow-auto w-full relative z-0"
	>
<<<<<<< HEAD
		<div class="mb-[5vh]">
			<Header />
		</div>

		{#if !loaded}
			<div class="flex items-center justify-center h-full">
				<div class="loading">Loading...</div>
			</div>
		{:else if !['user', 'admin'].includes($user?.role)}
			<AccountPending />
		{:else if localDBChats.length > 0}
			<div class="fixed w-full flex z-50">
=======
		{#if !['user', 'admin'].includes($user?.role)}
			<AccountPending />
		{:else if localDBChats.length > 0}
			<div class="fixed w-full h-full flex z-50">
>>>>>>> 07d84601
				<div
					class="absolute w-full h-full backdrop-blur-md bg-white/20 dark:bg-gray-900/50 flex justify-center"
				>
					<div class="m-auto pb-44 flex flex-col justify-center">
						<div class="max-w-md">
							<div class="text-center dark:text-white text-2xl font-medium z-50">
								Important Update<br /> Action Required for Chat Log Storage
							</div>

<<<<<<< HEAD
							<div class="mt-4 text-center text-sm dark:text-gray-200 w-full">
								{i18n.t(
									"Saving chat logs directly to your browser's storage is no longer supported. Please take a moment to download and delete your chat logs by clicking the button below. Don't worry, you can easily re-import your chat logs to the backend through"
								)}
								<span class="font-semibold dark:text-white"
									>{i18n.t('Settings')} > {i18n.t('Chats')} > {i18n.t('Import Chats')}</span
								>. {i18n.t(
=======
							<div class=" mt-4 text-center text-sm dark:text-gray-200 w-full">
								{$i18n.t(
									"Saving chat logs directly to your browser's storage is no longer supported. Please take a moment to download and delete your chat logs by clicking the button below. Don't worry, you can easily re-import your chat logs to the backend through"
								)}
								<span class="font-semibold dark:text-white"
									>{$i18n.t('Settings')} > {$i18n.t('Chats')} > {$i18n.t('Import Chats')}</span
								>. {$i18n.t(
>>>>>>> 07d84601
									'This ensures that your valuable conversations are securely saved to your backend database. Thank you!'
								)}
							</div>

<<<<<<< HEAD
							<div class="mt-6 mx-auto relative group w-fit">
=======
							<div class=" mt-6 mx-auto relative group w-fit">
>>>>>>> 07d84601
								<button
									class="relative z-20 flex px-5 py-2 rounded-full bg-white border border-gray-100 dark:border-none hover:bg-gray-100 transition font-medium text-sm"
									on:click={async () => {
										let blob = new Blob([JSON.stringify(localDBChats)], {
											type: 'application/json'
										});
										saveAs(blob, `chat-export-${Date.now()}.json`);

										const tx = DB.transaction('chats', 'readwrite');
										await Promise.all([tx.store.clear(), tx.done]);
										await deleteDB('Chats');

										localDBChats = [];
									}}
								>
									Download & Delete
								</button>

								<button
									class="text-xs text-center w-full mt-2 text-gray-400 underline"
									on:click={async () => {
										localDBChats = [];
<<<<<<< HEAD
									}}>{i18n.t('Close')}</button
=======
									}}>{$i18n.t('Close')}</button
>>>>>>> 07d84601
								>
							</div>
						</div>
					</div>
				</div>
			</div>
<<<<<<< HEAD
		{:else}
			<div class="flex flex-1 h-[95vh]">
				<div class="flex flex-1 overflow-hidden mx-auto w-full">
					<Sidebar />
					<div class="flex-1 overflow-auto">
						<slot />
					</div>
				</div>
=======
		{/if}

		<Sidebar />

		{#if loaded}
			<slot />
		{:else}
			<div class="w-full flex-1 h-full flex items-center justify-center">
				<Spinner />
>>>>>>> 07d84601
			</div>
		{/if}
	</main>
</div>

<style>
	.loading {
		display: inline-block;
		clip-path: inset(0 1ch 0 0);
		animation: l 1s steps(3) infinite;
		letter-spacing: -0.5px;
	}

	@keyframes l {
		to {
			clip-path: inset(0 -1ch 0 0);
		}
	}

	pre[class*='language-'] {
		position: relative;
		overflow: auto;

		/* make space  */
		margin: 5px 0;
		padding: 1.75rem 0 1.75rem 1rem;
		border-radius: 10px;
	}

	pre[class*='language-'] button {
		position: absolute;
		top: 5px;
		right: 5px;

		font-size: 0.9rem;
		padding: 0.15rem;
		background-color: #828282;

		border: ridge 1px #7b7b7c;
		border-radius: 5px;
		text-shadow: #c4c4c4 0 0 2px;
	}

	pre[class*='language-'] button:hover {
		cursor: pointer;
		background-color: #bcbabb;
	}
</style><|MERGE_RESOLUTION|>--- conflicted
+++ resolved
@@ -45,15 +45,12 @@
 	import AccountPending from '$lib/components/layout/Overlay/AccountPending.svelte';
 	import UpdateInfoToast from '$lib/components/layout/UpdateInfoToast.svelte';
 	import { get } from 'svelte/store';
-<<<<<<< HEAD
 	import Header from '$lib/components/layout/Header.svelte';
-=======
-	import Spinner from '$lib/components/common/Spinner.svelte';
->>>>>>> 07d84601
 
 	interface I18n {
 		t: (key: string) => string;
 	}
+	import Spinner from '$lib/components/common/Spinner.svelte';
 
 	const i18n = getContext<I18n>('i18n');
 	setContext('i18n', i18n);
@@ -264,7 +261,6 @@
 	<main
 		class="text-gray-700 dark:text-gray-100 bg-white dark:bg-gray-900 h-[100vh] overflow-auto w-full relative z-0"
 	>
-<<<<<<< HEAD
 		<div class="mb-[5vh]">
 			<Header />
 		</div>
@@ -277,12 +273,6 @@
 			<AccountPending />
 		{:else if localDBChats.length > 0}
 			<div class="fixed w-full flex z-50">
-=======
-		{#if !['user', 'admin'].includes($user?.role)}
-			<AccountPending />
-		{:else if localDBChats.length > 0}
-			<div class="fixed w-full h-full flex z-50">
->>>>>>> 07d84601
 				<div
 					class="absolute w-full h-full backdrop-blur-md bg-white/20 dark:bg-gray-900/50 flex justify-center"
 				>
@@ -292,15 +282,6 @@
 								Important Update<br /> Action Required for Chat Log Storage
 							</div>
 
-<<<<<<< HEAD
-							<div class="mt-4 text-center text-sm dark:text-gray-200 w-full">
-								{i18n.t(
-									"Saving chat logs directly to your browser's storage is no longer supported. Please take a moment to download and delete your chat logs by clicking the button below. Don't worry, you can easily re-import your chat logs to the backend through"
-								)}
-								<span class="font-semibold dark:text-white"
-									>{i18n.t('Settings')} > {i18n.t('Chats')} > {i18n.t('Import Chats')}</span
-								>. {i18n.t(
-=======
 							<div class=" mt-4 text-center text-sm dark:text-gray-200 w-full">
 								{$i18n.t(
 									"Saving chat logs directly to your browser's storage is no longer supported. Please take a moment to download and delete your chat logs by clicking the button below. Don't worry, you can easily re-import your chat logs to the backend through"
@@ -308,16 +289,11 @@
 								<span class="font-semibold dark:text-white"
 									>{$i18n.t('Settings')} > {$i18n.t('Chats')} > {$i18n.t('Import Chats')}</span
 								>. {$i18n.t(
->>>>>>> 07d84601
 									'This ensures that your valuable conversations are securely saved to your backend database. Thank you!'
 								)}
 							</div>
 
-<<<<<<< HEAD
-							<div class="mt-6 mx-auto relative group w-fit">
-=======
 							<div class=" mt-6 mx-auto relative group w-fit">
->>>>>>> 07d84601
 								<button
 									class="relative z-20 flex px-5 py-2 rounded-full bg-white border border-gray-100 dark:border-none hover:bg-gray-100 transition font-medium text-sm"
 									on:click={async () => {
@@ -340,18 +316,13 @@
 									class="text-xs text-center w-full mt-2 text-gray-400 underline"
 									on:click={async () => {
 										localDBChats = [];
-<<<<<<< HEAD
 									}}>{i18n.t('Close')}</button
-=======
-									}}>{$i18n.t('Close')}</button
->>>>>>> 07d84601
 								>
 							</div>
 						</div>
 					</div>
 				</div>
 			</div>
-<<<<<<< HEAD
 		{:else}
 			<div class="flex flex-1 h-[95vh]">
 				<div class="flex flex-1 overflow-hidden mx-auto w-full">
@@ -360,17 +331,6 @@
 						<slot />
 					</div>
 				</div>
-=======
-		{/if}
-
-		<Sidebar />
-
-		{#if loaded}
-			<slot />
-		{:else}
-			<div class="w-full flex-1 h-full flex items-center justify-center">
-				<Spinner />
->>>>>>> 07d84601
 			</div>
 		{/if}
 	</main>
