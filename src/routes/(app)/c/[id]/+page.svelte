<script lang="ts">
	import { toast } from 'svelte-sonner';
	import { v4 as uuidv4 } from 'uuid';

	import { goto } from '$app/navigation';
	import { page } from '$app/stores';
	import {
		WEBUI_NAME,
		tags as _tags,
		chatId,
		chats,
		config,
		modelfiles,
		models,
		settings,
		showSidebar,
		user
	} from '$lib/stores';
	import { convertMessagesToHistory, copyToClipboard, splitStream } from '$lib/utils';
	import { getContext, onMount, tick } from 'svelte';

	import {
		addTagById,
		createNewChat,
		deleteTagById,
		getAllChatTags,
		getChatById,
		getChatList,
		getTagsById,
		updateChatById
	} from '$lib/apis/chats';
	import { cancelOllamaRequest, generateChatCompletion } from '$lib/apis/ollama';
	import { generateOpenAIChatCompletion, generateTitle } from '$lib/apis/openai';

	import MessageInput from '$lib/components/chat/MessageInput.svelte';
	import Messages from '$lib/components/chat/Messages.svelte';
	import Navbar from '$lib/components/layout/Navbar.svelte';

	import { queryMemory } from '$lib/apis/memories';
	import { createOpenAITextStream } from '$lib/apis/streaming';
	import {
		LITELLM_API_BASE_URL,
		OLLAMA_API_BASE_URL,
		OPENAI_API_BASE_URL,
		WEBUI_BASE_URL
	} from '$lib/constants';

	const i18n = getContext('i18n');

	let loaded = false;

	let stopResponseFlag = false;
	let autoScroll = true;
	let processing = '';
	let messagesContainerElement: HTMLDivElement;
	let currentRequestId = null;

	// let chatId = $page.params.id;
	let showModelSelector = true;
	let selectedModels = [''];
	let atSelectedModel = '';

	let selectedModelfile = null;

	$: selectedModelfile =
		selectedModels.length === 1 &&
		$modelfiles.filter((modelfile) => modelfile.tagName === selectedModels[0]).length > 0
			? $modelfiles.filter((modelfile) => modelfile.tagName === selectedModels[0])[0]
			: null;

	let selectedModelfiles = {};
	$: selectedModelfiles = selectedModels.reduce((a, tagName, i, arr) => {
		const modelfile =
			$modelfiles.filter((modelfile) => modelfile.tagName === tagName)?.at(0) ?? undefined;

		return {
			...a,
			...(modelfile && { [tagName]: modelfile })
		};
	}, {});

	let chat = null;
	let tags = [];

	let title = '';
	let prompt = '';
	let files = [];

	let messages = [];
	let history = {
		messages: {},
		currentId: null
	};

	$: if (history.currentId !== null) {
		let _messages = [];

		let currentMessage = history.messages[history.currentId];
		while (currentMessage !== null) {
			_messages.unshift({ ...currentMessage });
			currentMessage =
				currentMessage.parentId !== null ? history.messages[currentMessage.parentId] : null;
		}
		messages = _messages;
	} else {
		messages = [];
	}

	$: if ($page.params.id) {
		(async () => {
			if (await loadChat()) {
				await tick();
				loaded = true;

				window.setTimeout(() => scrollToBottom(), 0);
				const chatInput = document.getElementById('chat-textarea');
				chatInput?.focus();
			} else {
				await goto('/');
			}
		})();
	}

	//////////////////////////
	// Web functions
	//////////////////////////

	const loadChat = async () => {
		await chatId.set($page.params.id);
		chat = await getChatById(localStorage.token, $chatId).catch(async (error) => {
			await goto('/');
			return null;
		});

		if (chat) {
			tags = await getTags();
			const chatContent = chat.chat;

			if (chatContent) {
				console.log(chatContent);

				selectedModels =
					(chatContent?.models ?? undefined) !== undefined
						? chatContent.models
						: [chatContent.models ?? ''];
				history =
					(chatContent?.history ?? undefined) !== undefined
						? chatContent.history
						: convertMessagesToHistory(chatContent.messages);
				title = chatContent.title;

				let _settings = JSON.parse(localStorage.getItem('settings') ?? '{}');
				await settings.set({
					..._settings,
					system: chatContent.system ?? _settings.system,
					options: chatContent.options ?? _settings.options
				});
				autoScroll = true;
				await tick();

				if (messages.length > 0) {
					history.messages[messages.at(-1).id].done = true;
				}
				await tick();

				return true;
			} else {
				return null;
			}
		}
	};

	const scrollToBottom = async () => {
		await tick();
		if (messagesContainerElement) {
			messagesContainerElement.scrollTop = messagesContainerElement.scrollHeight;
		}
	};

	//////////////////////////
	// Ollama functions
	//////////////////////////

	const submitPrompt = async (userPrompt, _user = null) => {
		console.log('submitPrompt', $chatId);

		if (selectedModels.includes('')) {
			toast.error($i18n.t('Model not selected'));
		} else if (messages.length != 0 && messages.at(-1).done != true) {
			// Response not done
			console.log('wait');
		} else if (
			files.length > 0 &&
			files.filter((file) => file.upload_status === false).length > 0
		) {
			// Upload not done
			toast.error(
				`Oops! Hold tight! Your files are still in the processing oven. We're cooking them up to perfection. Please be patient and we'll let you know once they're ready.`
			);
		} else {
			// Reset chat message textarea height
			document.getElementById('chat-textarea').style.height = '';

			// Create user message
			let userMessageId = uuidv4();
			let userMessage = {
				id: userMessageId,
				parentId: messages.length !== 0 ? messages.at(-1).id : null,
				childrenIds: [],
				role: 'user',
				user: _user ?? undefined,
				content: userPrompt,
				files: files.length > 0 ? files : undefined,
				timestamp: Math.floor(Date.now() / 1000), // Unix epoch
				models: selectedModels
			};

			// Add message to history and Set currentId to messageId
			history.messages[userMessageId] = userMessage;
			history.currentId = userMessageId;

			// Append messageId to childrenIds of parent message
			if (messages.length !== 0) {
				history.messages[messages.at(-1).id].childrenIds.push(userMessageId);
			}

			// Wait until history/message have been updated
			await tick();

			// Create new chat if only one message in messages
			if (messages.length == 1) {
				if ($settings.saveChatHistory ?? true) {
					chat = await createNewChat(localStorage.token, {
						id: $chatId,
						title: $i18n.t('New Chat'),
						models: selectedModels,
						system: $settings.system ?? undefined,
						options: {
							...($settings.options ?? {})
						},
						messages: messages,
						history: history,
						timestamp: Date.now()
					});
					await chats.set(await getChatList(localStorage.token));
					await chatId.set(chat.id);
				} else {
					await chatId.set('local');
				}
				await tick();
			}
			// Reset chat input textarea
			prompt = '';
			files = [];

			// Send prompt
			await sendPrompt(userPrompt, userMessageId);
		}
	};

	const sendPrompt = async (prompt, parentId, modelId = null) => {
		const _chatId = JSON.parse(JSON.stringify($chatId));

		await Promise.all(
			(modelId ? [modelId] : atSelectedModel !== '' ? [atSelectedModel.id] : selectedModels).map(
				async (modelId) => {
					console.log('modelId', modelId);
					const model = $models.filter((m) => m.id === modelId).at(0);

					if (model) {
						// Create response message
						let responseMessageId = uuidv4();
						let responseMessage = {
							parentId: parentId,
							id: responseMessageId,
							childrenIds: [],
							role: 'assistant',
							content: '',
							model: model.id,
							userContext: null,
							timestamp: Math.floor(Date.now() / 1000) // Unix epoch
						};

						// Add message to history and Set currentId to messageId
						history.messages[responseMessageId] = responseMessage;
						history.currentId = responseMessageId;

						// Append messageId to childrenIds of parent message
						if (parentId !== null) {
							history.messages[parentId].childrenIds = [
								...history.messages[parentId].childrenIds,
								responseMessageId
							];
						}

						await tick();

						let userContext = null;
						if ($settings?.memory ?? false) {
							if (userContext === null) {
								const res = await queryMemory(localStorage.token, prompt).catch((error) => {
									toast.error(error);
									return null;
								});

								if (res) {
									if (res.documents[0].length > 0) {
										userContext = res.documents.reduce((acc, doc, index) => {
											const createdAtTimestamp = res.metadatas[index][0].created_at;
											const createdAtDate = new Date(createdAtTimestamp * 1000)
												.toISOString()
												.split('T')[0];
											acc.push(`${index + 1}. [${createdAtDate}]. ${doc[0]}`);
											return acc;
										}, []);
									}

									console.log(userContext);
								}
							}
						}
						responseMessage.userContext = userContext;

						if (model?.external) {
							await sendPromptOpenAI(model, prompt, responseMessageId, _chatId);
						} else if (model) {
							await sendPromptOllama(model, prompt, responseMessageId, _chatId);
						}
					} else {
						toast.error($i18n.t(`Model {{modelId}} not found`, { modelId }));
					}
				}
			)
		);

		await chats.set(await getChatList(localStorage.token));
	};

	const sendPromptOllama = async (model, userPrompt, responseMessageId, _chatId) => {
		model = model.id;
		const responseMessage = history.messages[responseMessageId];

		// Wait until history/message have been updated
		await tick();

		// Scroll down
		scrollToBottom();

		const messagesBody = [
			$settings.system || (responseMessage?.userContext ?? null)
				? {
						role: 'system',
						content: `${$settings?.system ?? ''}${
							responseMessage?.userContext ?? null
								? `\n\nUser Context:\n${(responseMessage?.userContext ?? []).join('\n')}`
								: ''
						}`
				  }
				: undefined,
			...messages
		]
			.filter((message) => message)
			.map((message, idx, arr) => {
				// Prepare the base message object
				const baseMessage = {
					role: message.role,
					content: arr.length - 2 !== idx ? message.content : message?.raContent ?? message.content
				};

				// Extract and format image URLs if any exist
				const imageUrls = message.files
					?.filter((file) => file.type === 'image')
					.map((file) => file.url.slice(file.url.indexOf(',') + 1));

				// Add images array only if it contains elements
				if (imageUrls && imageUrls.length > 0 && message.role === 'user') {
					baseMessage.images = imageUrls;
				}

				return baseMessage;
			});

		let lastImageIndex = -1;

		// Find the index of the last object with images
		messagesBody.forEach((item, index) => {
			if (item.images) {
				lastImageIndex = index;
			}
		});

		// Remove images from all but the last one
		messagesBody.forEach((item, index) => {
			if (index !== lastImageIndex) {
				delete item.images;
			}
		});

		const docs = messages
			.filter((message) => message?.files ?? null)
			.map((message) =>
				message.files.filter((item) => item.type === 'doc' || item.type === 'collection')
			)
			.flat(1);

		const [res, controller] = await generateChatCompletion(localStorage.token, {
			model: model,
			messages: messagesBody,
			options: {
				...($settings.options ?? {}),
				stop:
					$settings?.options?.stop ?? undefined
						? $settings.options.stop.map((str) =>
								decodeURIComponent(JSON.parse('"' + str.replace(/\"/g, '\\"') + '"'))
						  )
						: undefined
			},
			format: $settings.requestFormat ?? undefined,
			keep_alive: $settings.keepAlive ?? undefined,
			docs: docs.length > 0 ? docs : undefined,
			citations: docs.length > 0
		});

		if (res && res.ok) {
			console.log('controller', controller);

			const reader = res.body
				.pipeThrough(new TextDecoderStream())
				.pipeThrough(splitStream('\n'))
				.getReader();

			while (true) {
				const { value, done } = await reader.read();
				if (done || stopResponseFlag || _chatId !== $chatId) {
					responseMessage.done = true;
					messages = messages;

					if (stopResponseFlag) {
						controller.abort('User: Stop Response');
						await cancelOllamaRequest(localStorage.token, currentRequestId);
					}

					currentRequestId = null;

					break;
				}

				try {
					let lines = value.split('\n');

					for (const line of lines) {
						if (line !== '') {
							console.log(line);
							let data = JSON.parse(line);

							if ('citations' in data) {
								responseMessage.citations = data.citations;
								continue;
							}

							if ('detail' in data) {
								throw data;
							}

							if ('id' in data) {
								console.log(data);
								currentRequestId = data.id;
							} else {
								if (data.done == false) {
									if (responseMessage.content == '' && data.message.content == '\n') {
										continue;
									} else {
										responseMessage.content += data.message.content;
										messages = messages;
									}
								} else {
									responseMessage.done = true;

									if (responseMessage.content == '') {
										responseMessage.error = true;
										responseMessage.content =
											'Oops! No text generated from Ollama, Please try again.';
									}

									responseMessage.context = data.context ?? null;
									responseMessage.info = {
										total_duration: data.total_duration,
										load_duration: data.load_duration,
										sample_count: data.sample_count,
										sample_duration: data.sample_duration,
										prompt_eval_count: data.prompt_eval_count,
										prompt_eval_duration: data.prompt_eval_duration,
										eval_count: data.eval_count,
										eval_duration: data.eval_duration
									};
									messages = messages;

									if ($settings.notificationEnabled && !document.hasFocus()) {
										const notification = new Notification(
											selectedModelfile
												? `${
														selectedModelfile.title.charAt(0).toUpperCase() +
														selectedModelfile.title.slice(1)
												  }`
												: `${model}`,
											{
												body: responseMessage.content,
												icon: selectedModelfile?.imageUrl ?? `${WEBUI_BASE_URL}/static/favicon.png`
											}
										);
									}

									if ($settings.responseAutoCopy) {
										copyToClipboard(responseMessage.content);
									}

									if ($settings.responseAutoPlayback) {
										await tick();
										document.getElementById(`speak-button-${responseMessage.id}`)?.click();
									}
								}
							}
						}
					}
				} catch (error) {
					console.log(error);
					if ('detail' in error) {
						toast.error(error.detail);
					}
					break;
				}

				if (autoScroll) {
					scrollToBottom();
				}
			}

			if ($chatId == _chatId) {
				if ($settings.saveChatHistory ?? true) {
					chat = await updateChatById(localStorage.token, _chatId, {
						messages: messages,
						history: history
					});
					await chats.set(await getChatList(localStorage.token));
				}
			}
		} else {
			if (res !== null) {
				const error = await res.json();
				console.log(error);
				if ('detail' in error) {
					toast.error(error.detail);
					responseMessage.content = error.detail;
				} else {
					toast.error(error.error);
					responseMessage.content = error.error;
				}
			} else {
				toast.error(
					$i18n.t(`Uh-oh! There was an issue connecting to {{provider}}.`, { provider: 'Ollama' })
				);
				responseMessage.content = $i18n.t(`Uh-oh! There was an issue connecting to {{provider}}.`, {
					provider: 'Ollama'
				});
			}

			responseMessage.error = true;
			responseMessage.content = $i18n.t(`Uh-oh! There was an issue connecting to {{provider}}.`, {
				provider: 'Ollama'
			});
			responseMessage.done = true;
			messages = messages;
		}

		stopResponseFlag = false;
		await tick();

		if (autoScroll) {
			scrollToBottom();
		}

		if (messages.length == 2 && messages.at(1).content !== '') {
			window.history.replaceState(history.state, '', `/c/${_chatId}`);
			const _title = await generateChatTitle(userPrompt);
			await setChatTitle(_chatId, _title);
		}
	};

	const sendPromptOpenAI = async (model, userPrompt, responseMessageId, _chatId) => {
		const responseMessage = history.messages[responseMessageId];

		const docs = messages
			.filter((message) => message?.files ?? null)
			.map((message) =>
				message.files.filter((item) => item.type === 'doc' || item.type === 'collection')
			)
			.flat(1);

		console.log(docs);

		scrollToBottom();

		try {
			const [res, controller] = await generateOpenAIChatCompletion(
				localStorage.token,
				{
					model: model.id,
					stream: true,
					messages: [
						$settings.system || (responseMessage?.userContext ?? null)
							? {
									role: 'system',
									content: `${$settings?.system ?? ''}${
										responseMessage?.userContext ?? null
											? `\n\nUser Context:\n${(responseMessage?.userContext ?? []).join('\n')}`
											: ''
									}`
							  }
							: undefined,
						...messages
					]
<<<<<<< HEAD
						.filter((message) => message?.content?.trim())
=======
						.filter((message) => message)
						.filter((message) => message.content != '')
>>>>>>> d43ee0fc
						.map((message, idx, arr) => ({
							role: message.role,
							...((message.files?.filter((file) => file.type === 'image').length > 0 ?? false) &&
							message.role === 'user'
								? {
										content: [
											{
												type: 'text',
												text:
													arr.length - 1 !== idx
														? message.content
														: message?.raContent ?? message.content
											},
											...message.files
												.filter((file) => file.type === 'image')
												.map((file) => ({
													type: 'image_url',
													image_url: {
														url: file.url
													}
												}))
										]
								  }
								: {
										content:
											arr.length - 1 !== idx
												? message.content
												: message?.raContent ?? message.content
								  })
						})),
					seed: $settings?.options?.seed ?? undefined,
					stop:
						$settings?.options?.stop ?? undefined
							? $settings.options.stop.map((str) =>
									decodeURIComponent(JSON.parse('"' + str.replace(/\"/g, '\\"') + '"'))
							  )
							: undefined,
					temperature: $settings?.options?.temperature ?? undefined,
					top_p: $settings?.options?.top_p ?? undefined,
					num_ctx: $settings?.options?.num_ctx ?? undefined,
					frequency_penalty: $settings?.options?.repeat_penalty ?? undefined,
					max_tokens: $settings?.options?.num_predict ?? undefined,
					docs: docs.length > 0 ? docs : undefined,
					citations: docs.length > 0
				},
				model?.source?.toLowerCase() === 'litellm'
					? `${LITELLM_API_BASE_URL}/v1`
					: `${OPENAI_API_BASE_URL}`
			);

			// Wait until history/message have been updated
			await tick();

			scrollToBottom();

			if (res && res.ok && res.body) {
				const textStream = await createOpenAITextStream(res.body, $settings.splitLargeChunks);

				for await (const update of textStream) {
					const { value, done, citations, error } = update;
					if (error) {
						await handleOpenAIError(error, null, model, responseMessage);
						break;
					}
					if (done || stopResponseFlag || _chatId !== $chatId) {
						responseMessage.done = true;
						messages = messages;

						if (stopResponseFlag) {
							controller.abort('User: Stop Response');
						}

						break;
					}

					if (citations) {
						responseMessage.citations = citations;
						continue;
					}

					if (responseMessage.content == '' && value == '\n') {
						continue;
					} else {
						responseMessage.content += value;
						messages = messages;
					}

					if ($settings.notificationEnabled && !document.hasFocus()) {
						const notification = new Notification(`OpenAI ${model}`, {
							body: responseMessage.content,
							icon: `${WEBUI_BASE_URL}/static/favicon.png`
						});
					}

					if ($settings.responseAutoCopy) {
						copyToClipboard(responseMessage.content);
					}

					if ($settings.responseAutoPlayback) {
						await tick();
						document.getElementById(`speak-button-${responseMessage.id}`)?.click();
					}

					if (autoScroll) {
						scrollToBottom();
					}
				}

				if ($chatId == _chatId) {
					if ($settings.saveChatHistory ?? true) {
						chat = await updateChatById(localStorage.token, _chatId, {
							messages: messages,
							history: history
						});
						await chats.set(await getChatList(localStorage.token));
					}
				}
			} else {
				await handleOpenAIError(null, res, model, responseMessage);
			}
		} catch (error) {
			await handleOpenAIError(error, null, model, responseMessage);
		}
		messages = messages;

		stopResponseFlag = false;
		await tick();

		if (autoScroll) {
			scrollToBottom();
		}

		if (messages.length == 2) {
			window.history.replaceState(history.state, '', `/c/${_chatId}`);

			const _title = await generateChatTitle(userPrompt);
			await setChatTitle(_chatId, _title);
		}
	};

	const handleOpenAIError = async (error, res: Response | null, model, responseMessage) => {
		let errorMessage = '';
		let innerError;

		if (error) {
			innerError = error;
		} else if (res !== null) {
			innerError = await res.json();
		}
		console.error(innerError);
		if ('detail' in innerError) {
			toast.error(innerError.detail);
			errorMessage = innerError.detail;
		} else if ('error' in innerError) {
			if ('message' in innerError.error) {
				toast.error(innerError.error.message);
				errorMessage = innerError.error.message;
			} else {
				toast.error(innerError.error);
				errorMessage = innerError.error;
			}
		} else if ('message' in innerError) {
			toast.error(innerError.message);
			errorMessage = innerError.message;
		}

		responseMessage.error = true;
		responseMessage.content =
			$i18n.t(`Uh-oh! There was an issue connecting to {{provider}}.`, {
				provider: model.name ?? model.id
			}) +
			'\n' +
			errorMessage;
		responseMessage.done = true;

		messages = messages;
	};

	const stopResponse = () => {
		stopResponseFlag = true;
		console.log('stopResponse');
	};

	const regenerateResponse = async (message) => {
		console.log('regenerateResponse');

		if (messages.length != 0) {
			let userMessage = history.messages[message.parentId];
			let userPrompt = userMessage.content;

			if ((userMessage?.models ?? [...selectedModels]).length == 1) {
				await sendPrompt(userPrompt, userMessage.id);
			} else {
				await sendPrompt(userPrompt, userMessage.id, message.model);
			}
		}
	};

	const continueGeneration = async () => {
		console.log('continueGeneration');
		const _chatId = JSON.parse(JSON.stringify($chatId));

		if (messages.length != 0 && messages.at(-1).done == true) {
			const responseMessage = history.messages[history.currentId];
			responseMessage.done = false;
			await tick();

			const model = $models.filter((m) => m.id === responseMessage.model).at(0);

			if (model) {
				if (model?.external) {
					await sendPromptOpenAI(
						model,
						history.messages[responseMessage.parentId].content,
						responseMessage.id,
						_chatId
					);
				} else
					await sendPromptOllama(
						model,
						history.messages[responseMessage.parentId].content,
						responseMessage.id,
						_chatId
					);
			}
		} else {
			toast.error($i18n.t(`Model {{modelId}} not found`, { modelId }));
		}
	};

	const generateChatTitle = async (userPrompt) => {
		if ($settings?.title?.auto ?? true) {
			const model = $models.find((model) => model.id === selectedModels[0]);

			const titleModelId =
				model?.external ?? false
					? $settings?.title?.modelExternal ?? selectedModels[0]
					: $settings?.title?.model ?? selectedModels[0];
			const titleModel = $models.find((model) => model.id === titleModelId);

			console.log(titleModel);
			const title = await generateTitle(
				localStorage.token,
				$settings?.title?.prompt ??
					$i18n.t(
						"Create a concise, 3-5 word phrase as a header for the following query, strictly adhering to the 3-5 word limit and avoiding the use of the word 'title':"
					) + ' {{prompt}}',
				titleModelId,
				userPrompt,
				titleModel?.external ?? false
					? titleModel?.source?.toLowerCase() === 'litellm'
						? `${LITELLM_API_BASE_URL}/v1`
						: `${OPENAI_API_BASE_URL}`
					: `${OLLAMA_API_BASE_URL}/v1`
			);

			return title;
		} else {
			return `${userPrompt}`;
		}
	};

	const setChatTitle = async (_chatId, _title) => {
		if (_chatId === $chatId) {
			title = _title;
		}

		if ($settings.saveChatHistory ?? true) {
			chat = await updateChatById(localStorage.token, _chatId, { title: _title });
			await chats.set(await getChatList(localStorage.token));
		}
	};

	const getTags = async () => {
		return await getTagsById(localStorage.token, $chatId).catch(async (error) => {
			return [];
		});
	};

	const addTag = async (tagName) => {
		const res = await addTagById(localStorage.token, $chatId, tagName);
		tags = await getTags();

		chat = await updateChatById(localStorage.token, $chatId, {
			tags: tags
		});

		_tags.set(await getAllChatTags(localStorage.token));
	};

	const deleteTag = async (tagName) => {
		const res = await deleteTagById(localStorage.token, $chatId, tagName);
		tags = await getTags();

		chat = await updateChatById(localStorage.token, $chatId, {
			tags: tags
		});

		_tags.set(await getAllChatTags(localStorage.token));
	};

	onMount(async () => {
		if (!($settings.saveChatHistory ?? true)) {
			await goto('/');
		}
	});
</script>

<svelte:head>
	<title>
		{title
			? `${title.length > 30 ? `${title.slice(0, 30)}...` : title} | ${$WEBUI_NAME}`
			: `${$WEBUI_NAME}`}
	</title>
</svelte:head>

{#if loaded}
	<div
		class="min-h-screen max-h-screen {$showSidebar
			? 'md:max-w-[calc(100%-260px)]'
			: ''} w-full max-w-full flex flex-col"
	>
		<Navbar
			{title}
			{chat}
			bind:selectedModels
			bind:showModelSelector
			shareEnabled={messages.length > 0}
			initNewChat={async () => {
				if (currentRequestId !== null) {
					await cancelOllamaRequest(localStorage.token, currentRequestId);
					currentRequestId = null;
				}

				goto('/');
			}}
		/>
		<div class="flex flex-col flex-auto">
			<div
				class=" pb-2.5 flex flex-col justify-between w-full flex-auto overflow-auto h-0 max-w-full"
				id="messages-container"
				bind:this={messagesContainerElement}
				on:scroll={(e) => {
					autoScroll =
						messagesContainerElement.scrollHeight - messagesContainerElement.scrollTop <=
						messagesContainerElement.clientHeight + 5;
				}}
			>
				<div class=" h-full w-full flex flex-col py-4">
					<Messages
						chatId={$chatId}
						{selectedModels}
						{selectedModelfiles}
						{processing}
						bind:history
						bind:messages
						bind:autoScroll
						bind:prompt
						bottomPadding={files.length > 0}
						{sendPrompt}
						{continueGeneration}
						{regenerateResponse}
					/>
				</div>
			</div>
		</div>
	</div>

	<MessageInput
		bind:files
		bind:prompt
		bind:autoScroll
		bind:selectedModel={atSelectedModel}
		{messages}
		{submitPrompt}
		{stopResponse}
	/>
{/if}<|MERGE_RESOLUTION|>--- conflicted
+++ resolved
@@ -619,12 +619,7 @@
 							: undefined,
 						...messages
 					]
-<<<<<<< HEAD
 						.filter((message) => message?.content?.trim())
-=======
-						.filter((message) => message)
-						.filter((message) => message.content != '')
->>>>>>> d43ee0fc
 						.map((message, idx, arr) => ({
 							role: message.role,
 							...((message.files?.filter((file) => file.type === 'image').length > 0 ?? false) &&
