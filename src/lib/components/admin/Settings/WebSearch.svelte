<script lang="ts">
	import { getRAGConfig, updateRAGConfig } from '$lib/apis/retrieval';
	import Switch from '$lib/components/common/Switch.svelte';

	import { models } from '$lib/stores';
	import { onMount, getContext } from 'svelte';
	import { toast } from 'svelte-sonner';
	import SensitiveInput from '$lib/components/common/SensitiveInput.svelte';
	import Tooltip from '$lib/components/common/Tooltip.svelte';

	const i18n = getContext('i18n');

	export let saveHandler: Function;

	let webConfig = null;
	let webSearchEngines = [
		'searxng',
		'google_pse',
		'brave',
		'kagi',
		'mojeek',
		'bocha',
		'serpstack',
		'serper',
		'serply',
		'searchapi',
		'serpapi',
		'duckduckgo',
		'tavily',
		'jina',
		'bing',
<<<<<<< HEAD
		'exa',
		'perplexity'
=======
		'exa'
>>>>>>> 6b1e2df6
	];

	let youtubeLanguage = 'en';
	let youtubeTranslation = null;
	let youtubeProxyUrl = '';

	const submitHandler = async () => {
		// Convert domain filter string to array before sending
		if (webConfig.search.domain_filter_list) {
			webConfig.search.domain_filter_list = webConfig.search.domain_filter_list
				.split(',')
				.map((domain) => domain.trim())
				.filter((domain) => domain.length > 0);
		} else {
			webConfig.search.domain_filter_list = [];
		}

		const res = await updateRAGConfig(localStorage.token, {
			web: webConfig,
			youtube: {
				language: youtubeLanguage.split(',').map((lang) => lang.trim()),
				translation: youtubeTranslation,
				proxy_url: youtubeProxyUrl
			}
		});

		webConfig.search.domain_filter_list = webConfig.search.domain_filter_list.join(', ');
	};

	onMount(async () => {
		const res = await getRAGConfig(localStorage.token);

		if (res) {
			webConfig = res.web;
			// Convert array back to comma-separated string for display
			if (webConfig?.search?.domain_filter_list) {
				webConfig.search.domain_filter_list = webConfig.search.domain_filter_list.join(', ');
			}

			youtubeLanguage = res.youtube.language.join(',');
			youtubeTranslation = res.youtube.translation;
			youtubeProxyUrl = res.youtube.proxy_url;
		}
	});
</script>

<form
	class="flex flex-col h-full justify-between space-y-3 text-sm"
	on:submit|preventDefault={async () => {
		await submitHandler();
		saveHandler();
	}}
>
	<div class=" space-y-3 overflow-y-scroll scrollbar-hidden h-full">
		{#if webConfig}
			<div class="">
				<div class="mb-3">
					<div class=" mb-2.5 text-base font-medium">{$i18n.t('General')}</div>

					<hr class=" border-gray-100 dark:border-gray-850 my-2" />

					<div class="  mb-2.5 flex w-full justify-between">
						<div class=" self-center text-xs font-medium">
							{$i18n.t('Web Search')}
						</div>
						<div class="flex items-center relative">
							<Switch bind:state={webConfig.search.enabled} />
						</div>
					</div>

					<div class="  mb-2.5 flex w-full justify-between">
						<div class=" self-center text-xs font-medium">
							{$i18n.t('Web Search Engine')}
						</div>
						<div class="flex items-center relative">
							<select
								class="dark:bg-gray-900 w-fit pr-8 rounded-sm px-2 p-1 text-xs bg-transparent outline-hidden text-right"
								bind:value={webConfig.search.engine}
								placeholder={$i18n.t('Select a engine')}
								required
							>
								<option disabled selected value="">{$i18n.t('Select a engine')}</option>
								{#each webSearchEngines as engine}
									<option value={engine}>{engine}</option>
								{/each}
							</select>
						</div>
					</div>

					{#if webConfig.search.engine !== ''}
						{#if webConfig.search.engine === 'searxng'}
							<div class="mb-2.5 flex w-full flex-col">
								<div>
									<div class=" self-center text-xs font-medium mb-1">
										{$i18n.t('Searxng Query URL')}
									</div>

									<div class="flex w-full">
										<div class="flex-1">
											<input
												class="w-full rounded-lg py-2 px-4 text-sm bg-gray-50 dark:text-gray-300 dark:bg-gray-850 outline-hidden"
												type="text"
												placeholder={$i18n.t('Enter Searxng Query URL')}
												bind:value={webConfig.search.searxng_query_url}
												autocomplete="off"
											/>
										</div>
									</div>
								</div>
							</div>
						{:else if webConfig.search.engine === 'google_pse'}
							<div class="mb-2.5 flex w-full flex-col">
								<div>
									<div class=" self-center text-xs font-medium mb-1">
										{$i18n.t('Google PSE API Key')}
									</div>

									<SensitiveInput
										placeholder={$i18n.t('Enter Google PSE API Key')}
										bind:value={webConfig.search.google_pse_api_key}
									/>
								</div>
								<div class="mt-1.5">
									<div class=" self-center text-xs font-medium mb-1">
										{$i18n.t('Google PSE Engine Id')}
									</div>

									<div class="flex w-full">
										<div class="flex-1">
											<input
												class="w-full rounded-lg py-2 px-4 text-sm bg-gray-50 dark:text-gray-300 dark:bg-gray-850 outline-hidden"
												type="text"
												placeholder={$i18n.t('Enter Google PSE Engine Id')}
												bind:value={webConfig.search.google_pse_engine_id}
												autocomplete="off"
											/>
										</div>
									</div>
								</div>
							</div>
						{:else if webConfig.search.engine === 'brave'}
							<div class="mb-2.5 flex w-full flex-col">
								<div>
									<div class=" self-center text-xs font-medium mb-1">
										{$i18n.t('Brave Search API Key')}
									</div>

									<SensitiveInput
										placeholder={$i18n.t('Enter Brave Search API Key')}
										bind:value={webConfig.search.brave_search_api_key}
									/>
								</div>
							</div>
						{:else if webConfig.search.engine === 'kagi'}
							<div class="mb-2.5 flex w-full flex-col">
								<div>
									<div class=" self-center text-xs font-medium mb-1">
										{$i18n.t('Kagi Search API Key')}
									</div>

									<SensitiveInput
										placeholder={$i18n.t('Enter Kagi Search API Key')}
										bind:value={webConfig.search.kagi_search_api_key}
									/>
								</div>
								.
							</div>
						{:else if webConfig.search.engine === 'mojeek'}
							<div class="mb-2.5 flex w-full flex-col">
								<div>
									<div class=" self-center text-xs font-medium mb-1">
										{$i18n.t('Mojeek Search API Key')}
									</div>

									<SensitiveInput
										placeholder={$i18n.t('Enter Mojeek Search API Key')}
										bind:value={webConfig.search.mojeek_search_api_key}
									/>
								</div>
							</div>
						{:else if webConfig.search.engine === 'bocha'}
							<div class="mb-2.5 flex w-full flex-col">
								<div>
									<div class=" self-center text-xs font-medium mb-1">
										{$i18n.t('Bocha Search API Key')}
									</div>

									<SensitiveInput
										placeholder={$i18n.t('Enter Bocha Search API Key')}
										bind:value={webConfig.search.bocha_search_api_key}
									/>
								</div>
							</div>
						{:else if webConfig.search.engine === 'serpstack'}
							<div class="mb-2.5 flex w-full flex-col">
								<div>
									<div class=" self-center text-xs font-medium mb-1">
										{$i18n.t('Serpstack API Key')}
									</div>

									<SensitiveInput
										placeholder={$i18n.t('Enter Serpstack API Key')}
										bind:value={webConfig.search.serpstack_api_key}
									/>
								</div>
							</div>
						{:else if webConfig.search.engine === 'serper'}
							<div class="mb-2.5 flex w-full flex-col">
								<div>
									<div class=" self-center text-xs font-medium mb-1">
										{$i18n.t('Serper API Key')}
									</div>

									<SensitiveInput
										placeholder={$i18n.t('Enter Serper API Key')}
										bind:value={webConfig.search.serper_api_key}
									/>
								</div>
							</div>
						{:else if webConfig.search.engine === 'serply'}
							<div class="mb-2.5 flex w-full flex-col">
								<div>
									<div class=" self-center text-xs font-medium mb-1">
										{$i18n.t('Serply API Key')}
									</div>

									<SensitiveInput
										placeholder={$i18n.t('Enter Serply API Key')}
										bind:value={webConfig.search.serply_api_key}
									/>
								</div>
							</div>
						{:else if webConfig.search.engine === 'searchapi'}
							<div class="mb-2.5 flex w-full flex-col">
								<div>
									<div class=" self-center text-xs font-medium mb-1">
										{$i18n.t('SearchApi API Key')}
									</div>

									<SensitiveInput
										placeholder={$i18n.t('Enter SearchApi API Key')}
										bind:value={webConfig.search.searchapi_api_key}
									/>
								</div>
								<div class="mt-1.5">
									<div class=" self-center text-xs font-medium mb-1">
										{$i18n.t('SearchApi Engine')}
									</div>

									<div class="flex w-full">
										<div class="flex-1">
											<input
												class="w-full rounded-lg py-2 px-4 text-sm bg-gray-50 dark:text-gray-300 dark:bg-gray-850 outline-hidden"
												type="text"
												placeholder={$i18n.t('Enter SearchApi Engine')}
												bind:value={webConfig.search.searchapi_engine}
												autocomplete="off"
											/>
										</div>
									</div>
								</div>
							</div>
						{:else if webConfig.search.engine === 'serpapi'}
							<div class="mb-2.5 flex w-full flex-col">
								<div>
									<div class=" self-center text-xs font-medium mb-1">
										{$i18n.t('SerpApi API Key')}
									</div>

									<SensitiveInput
										placeholder={$i18n.t('Enter SerpApi API Key')}
										bind:value={webConfig.search.serpapi_api_key}
									/>
								</div>
								<div class="mt-1.5">
									<div class=" self-center text-xs font-medium mb-1">
										{$i18n.t('SerpApi Engine')}
									</div>

									<div class="flex w-full">
										<div class="flex-1">
											<input
												class="w-full rounded-lg py-2 px-4 text-sm bg-gray-50 dark:text-gray-300 dark:bg-gray-850 outline-hidden"
												type="text"
												placeholder={$i18n.t('Enter SerpApi Engine')}
												bind:value={webConfig.search.serpapi_engine}
												autocomplete="off"
											/>
										</div>
									</div>
								</div>
							</div>
						{:else if webConfig.search.engine === 'tavily'}
							<div class="mb-2.5 flex w-full flex-col">
								<div>
									<div class=" self-center text-xs font-medium mb-1">
										{$i18n.t('Tavily API Key')}
									</div>

									<SensitiveInput
										placeholder={$i18n.t('Enter Tavily API Key')}
										bind:value={webConfig.search.tavily_api_key}
									/>
								</div>
							</div>
						{:else if webConfig.search.engine === 'jina'}
							<div class="mb-2.5 flex w-full flex-col">
								<div>
									<div class=" self-center text-xs font-medium mb-1">
										{$i18n.t('Jina API Key')}
									</div>

									<SensitiveInput
										placeholder={$i18n.t('Enter Jina API Key')}
										bind:value={webConfig.search.jina_api_key}
									/>
								</div>
							</div>
						{:else if webConfig.search.engine === 'exa'}
							<div class="mb-2.5 flex w-full flex-col">
								<div>
									<div class=" self-center text-xs font-medium mb-1">
										{$i18n.t('Exa API Key')}
									</div>

									<SensitiveInput
										placeholder={$i18n.t('Enter Exa API Key')}
										bind:value={webConfig.search.exa_api_key}
									/>
								</div>
							</div>
						{:else if webConfig.search.engine === 'perplexity'}
							<div>
								<div class=" self-center text-xs font-medium mb-1">
									{$i18n.t('Perplexity API Key')}
								</div>

								<SensitiveInput
									placeholder={$i18n.t('Enter Perplexity API Key')}
									bind:value={webConfig.search.perplexity_api_key}
								/>
							</div>
						{:else if webConfig.search.engine === 'exa'}
							<div>
								<div class=" self-center text-xs font-medium mb-1">
									{$i18n.t('Exa API Key')}
								</div>

								<SensitiveInput
									placeholder={$i18n.t('Enter Exa API Key')}
									bind:value={webConfig.search.exa_api_key}
								/>
							</div>
						{:else if webConfig.search.engine === 'bing'}
							<div class="mb-2.5 flex w-full flex-col">
								<div>
									<div class=" self-center text-xs font-medium mb-1">
										{$i18n.t('Bing Search V7 Endpoint')}
									</div>

									<div class="flex w-full">
										<div class="flex-1">
											<input
												class="w-full rounded-lg py-2 px-4 text-sm bg-gray-50 dark:text-gray-300 dark:bg-gray-850 outline-hidden"
												type="text"
												placeholder={$i18n.t('Enter Bing Search V7 Endpoint')}
												bind:value={webConfig.search.bing_search_v7_endpoint}
												autocomplete="off"
											/>
										</div>
									</div>
								</div>

								<div class="mt-2">
									<div class=" self-center text-xs font-medium mb-1">
										{$i18n.t('Bing Search V7 Subscription Key')}
									</div>

									<SensitiveInput
										placeholder={$i18n.t('Enter Bing Search V7 Subscription Key')}
										bind:value={webConfig.search.bing_search_v7_subscription_key}
									/>
								</div>
							</div>
						{/if}
					{/if}

					{#if webConfig.search.enabled}
						<div class="mb-2.5 flex w-full flex-col">
							<div class="flex gap-2">
								<div class="w-full">
									<div class=" self-center text-xs font-medium mb-1">
										{$i18n.t('Search Result Count')}
									</div>

									<input
										class="w-full rounded-lg py-2 px-4 text-sm bg-gray-50 dark:text-gray-300 dark:bg-gray-850 outline-hidden"
										placeholder={$i18n.t('Search Result Count')}
										bind:value={webConfig.search.result_count}
										required
									/>
								</div>

								<div class="w-full">
									<div class=" self-center text-xs font-medium mb-1">
										{$i18n.t('Concurrent Requests')}
									</div>

									<input
										class="w-full rounded-lg py-2 px-4 text-sm bg-gray-50 dark:text-gray-300 dark:bg-gray-850 outline-hidden"
										placeholder={$i18n.t('Concurrent Requests')}
										bind:value={webConfig.search.concurrent_requests}
										required
									/>
								</div>
							</div>
						</div>

						<div class="mb-2.5 flex w-full flex-col">
							<div class="  text-xs font-medium mb-1">
								{$i18n.t('Domain Filter List')}
							</div>

							<input
								class="w-full rounded-lg py-2 px-4 text-sm bg-gray-50 dark:text-gray-300 dark:bg-gray-850 outline-hidden"
								placeholder={$i18n.t(
									'Enter domains separated by commas (e.g., example.com,site.org)'
								)}
								bind:value={webConfig.search.domain_filter_list}
							/>
						</div>
					{/if}

					<div class="  mb-2.5 flex w-full justify-between">
						<div class=" self-center text-xs font-medium">
							<Tooltip content={$i18n.t('Full Context Mode')} placement="top-start">
								{$i18n.t('Bypass Embedding and Retrieval')}
							</Tooltip>
						</div>
						<div class="flex items-center relative">
							<Tooltip
								content={webConfig.BYPASS_WEB_SEARCH_EMBEDDING_AND_RETRIEVAL
									? 'Inject the entire content as context for comprehensive processing, this is recommended for complex queries.'
									: 'Default to segmented retrieval for focused and relevant content extraction, this is recommended for most cases.'}
							>
								<Switch bind:state={webConfig.BYPASS_WEB_SEARCH_EMBEDDING_AND_RETRIEVAL} />
							</Tooltip>
						</div>
					</div>

					<div class="  mb-2.5 flex w-full justify-between">
						<div class=" self-center text-xs font-medium">
							{$i18n.t('Trust Proxy Environment')}
						</div>
						<div class="flex items-center relative">
							<Tooltip
								content={webConfig.search.trust_env
									? 'Use proxy designated by http_proxy and https_proxy environment variables to fetch page contents'
									: 'Use no proxy to fetch page contents.'}
							>
								<Switch bind:state={webConfig.search.trust_env} />
							</Tooltip>
						</div>
					</div>
				</div>

				<div class="mb-3">
					<div class=" mb-2.5 text-base font-medium">{$i18n.t('Loader')}</div>

					<hr class=" border-gray-100 dark:border-gray-850 my-2" />

					<div class="  mb-2.5 flex w-full justify-between">
						<div class=" self-center text-xs font-medium">
							{$i18n.t('Bypass SSL verification for Websites')}
						</div>
						<div class="flex items-center relative">
							<Switch bind:state={webConfig.ENABLE_RAG_WEB_LOADER_SSL_VERIFICATION} />
						</div>
					</div>

					<div class="  mb-2.5 flex w-full justify-between">
						<div class=" self-center text-xs font-medium">
							{$i18n.t('Youtube Language')}
						</div>
						<div class="flex items-center relative">
							<input
								class="flex-1 w-full rounded-lg text-sm bg-transparent outline-hidden"
								type="text"
								placeholder={$i18n.t('Enter language codes')}
								bind:value={youtubeLanguage}
								autocomplete="off"
							/>
						</div>
					</div>

					<div class="  mb-2.5 flex flex-col w-full justify-between">
						<div class=" mb-1 text-xs font-medium">
							{$i18n.t('Youtube Proxy URL')}
						</div>
						<div class="flex items-center relative">
							<input
								class="flex-1 w-full rounded-lg text-sm bg-transparent outline-hidden"
								type="text"
								placeholder={$i18n.t('Enter proxy URL (e.g. https://user:password@host:port)')}
								bind:value={youtubeProxyUrl}
								autocomplete="off"
							/>
						</div>
					</div>
				</div>
			</div>
		{/if}
	</div>
	<div class="flex justify-end pt-3 text-sm font-medium">
		<button
			class="px-3.5 py-1.5 text-sm font-medium bg-black hover:bg-gray-900 text-white dark:bg-white dark:text-black dark:hover:bg-gray-100 transition rounded-full"
			type="submit"
		>
			{$i18n.t('Save')}
		</button>
	</div>
</form><|MERGE_RESOLUTION|>--- conflicted
+++ resolved
@@ -29,12 +29,8 @@
 		'tavily',
 		'jina',
 		'bing',
-<<<<<<< HEAD
 		'exa',
 		'perplexity'
-=======
-		'exa'
->>>>>>> 6b1e2df6
 	];
 
 	let youtubeLanguage = 'en';
