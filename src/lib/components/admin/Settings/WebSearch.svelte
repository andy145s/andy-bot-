<script lang="ts">
<<<<<<< HEAD
  import { preventDefault } from 'svelte/legacy';

  import { getRAGConfig, updateRAGConfig } from '$lib/apis/retrieval';
  import Switch from '$lib/components/common/Switch.svelte';

  import { models } from '$lib/stores';
  import { onMount, getContext } from 'svelte';
  import { toast } from 'svelte-sonner';
  import SensitiveInput from '$lib/components/common/SensitiveInput.svelte';
  import Tooltip from '$lib/components/common/Tooltip.svelte';

  const i18n = getContext('i18n');

  interface Props {
    saveHandler: Function;
  }

  let { saveHandler }: Props = $props();

  let webConfig = $state(null);
  let webSearchEngines = [
    'searxng',
    'google_pse',
    'brave',
    'kagi',
    'mojeek',
    'bocha',
    'serpstack',
    'serper',
    'serply',
    'searchapi',
    'serpapi',
    'duckduckgo',
    'tavily',
    'jina',
    'bing',
    'exa'
  ];

  let youtubeLanguage = $state('en');
  let youtubeTranslation = null;
  let youtubeProxyUrl = $state('');

  const submitHandler = async () => {
    // Convert domain filter string to array before sending
    if (webConfig.search.domain_filter_list) {
      webConfig.search.domain_filter_list = webConfig.search.domain_filter_list
        .split(',')
        .map((domain) => domain.trim())
        .filter((domain) => domain.length > 0);
    } else {
      webConfig.search.domain_filter_list = [];
    }

    const res = await updateRAGConfig(localStorage.token, {
      web: webConfig,
      youtube: {
        language: youtubeLanguage.split(',').map((lang) => lang.trim()),
        translation: youtubeTranslation,
        proxy_url: youtubeProxyUrl
      }
    });

    webConfig.search.domain_filter_list = webConfig.search.domain_filter_list.join(', ');
  };

  onMount(async () => {
    const res = await getRAGConfig(localStorage.token);

    if (res) {
      webConfig = res.web;
      // Convert array back to comma-separated string for display
      if (webConfig?.search?.domain_filter_list) {
        webConfig.search.domain_filter_list = webConfig.search.domain_filter_list.join(', ');
      }

      youtubeLanguage = res.youtube.language.join(',');
      youtubeTranslation = res.youtube.translation;
      youtubeProxyUrl = res.youtube.proxy_url;
    }
  });
=======
	import { getRAGConfig, updateRAGConfig } from '$lib/apis/retrieval';
	import Switch from '$lib/components/common/Switch.svelte';

	import { models } from '$lib/stores';
	import { onMount, getContext } from 'svelte';
	import { toast } from 'svelte-sonner';
	import SensitiveInput from '$lib/components/common/SensitiveInput.svelte';
	import Tooltip from '$lib/components/common/Tooltip.svelte';

	const i18n = getContext('i18n');

	export let saveHandler: Function;

	let webConfig = null;
	let webSearchEngines = [
		'searxng',
		'google_pse',
		'brave',
		'kagi',
		'mojeek',
		'bocha',
		'serpstack',
		'serper',
		'serply',
		'searchapi',
		'serpapi',
		'duckduckgo',
		'tavily',
		'jina',
		'bing',
		'exa',
		'perplexity'
	];

	let youtubeLanguage = 'en';
	let youtubeTranslation = null;
	let youtubeProxyUrl = '';

	const submitHandler = async () => {
		// Convert domain filter string to array before sending
		if (webConfig.search.domain_filter_list) {
			webConfig.search.domain_filter_list = webConfig.search.domain_filter_list
				.split(',')
				.map((domain) => domain.trim())
				.filter((domain) => domain.length > 0);
		} else {
			webConfig.search.domain_filter_list = [];
		}

		const res = await updateRAGConfig(localStorage.token, {
			web: webConfig,
			youtube: {
				language: youtubeLanguage.split(',').map((lang) => lang.trim()),
				translation: youtubeTranslation,
				proxy_url: youtubeProxyUrl
			}
		});

		webConfig.search.domain_filter_list = webConfig.search.domain_filter_list.join(', ');
	};

	onMount(async () => {
		const res = await getRAGConfig(localStorage.token);

		if (res) {
			webConfig = res.web;
			// Convert array back to comma-separated string for display
			if (webConfig?.search?.domain_filter_list) {
				webConfig.search.domain_filter_list = webConfig.search.domain_filter_list.join(', ');
			}

			youtubeLanguage = res.youtube.language.join(',');
			youtubeTranslation = res.youtube.translation;
			youtubeProxyUrl = res.youtube.proxy_url;
		}
	});
>>>>>>> 331caad5
</script>

<form
  class="flex flex-col h-full justify-between space-y-3 text-sm"
  onsubmit={preventDefault(async () => {
    await submitHandler();
    saveHandler();
  })}
>
<<<<<<< HEAD
  <div class=" space-y-3 overflow-y-scroll scrollbar-hidden h-full">
    {#if webConfig}
      <div class="">
        <div class="mb-3">
          <div class=" mb-2.5 text-base font-medium">{$i18n.t('General')}</div>

          <hr class=" border-gray-100 dark:border-gray-850 my-2" />

          <div class="  mb-2.5 flex w-full justify-between">
            <div class=" self-center text-xs font-medium">
              {$i18n.t('Web Search')}
            </div>
            <div class="flex items-center relative">
              <Switch bind:state={webConfig.search.enabled} />
            </div>
          </div>

          <div class="  mb-2.5 flex w-full justify-between">
            <div class=" self-center text-xs font-medium">
              {$i18n.t('Web Search Engine')}
            </div>
            <div class="flex items-center relative">
              <select
                class="dark:bg-gray-900 w-fit pr-8 rounded-sm px-2 p-1 text-xs bg-transparent outline-hidden text-right"
                placeholder={$i18n.t('Select a engine')}
                required
                bind:value={webConfig.search.engine}
              >
                <option
                  disabled
                  selected
                  value=""
                >{$i18n.t('Select a engine')}</option>
                {#each webSearchEngines as engine}
                  <option value={engine}>{engine}</option>
                {/each}
              </select>
            </div>
          </div>

          {#if webConfig.search.engine !== ''}
            {#if webConfig.search.engine === 'searxng'}
              <div class="mb-2.5 flex w-full flex-col">
                <div>
                  <div class=" self-center text-xs font-medium mb-1">
                    {$i18n.t('Searxng Query URL')}
                  </div>

                  <div class="flex w-full">
                    <div class="flex-1">
                      <input
                        class="w-full rounded-lg py-2 px-4 text-sm bg-gray-50 dark:text-gray-300 dark:bg-gray-850 outline-hidden"
                        autocomplete="off"
                        placeholder={$i18n.t('Enter Searxng Query URL')}
                        type="text"
                        bind:value={webConfig.search.searxng_query_url}
                      />
                    </div>
                  </div>
                </div>
              </div>
            {:else if webConfig.search.engine === 'google_pse'}
              <div class="mb-2.5 flex w-full flex-col">
                <div>
                  <div class=" self-center text-xs font-medium mb-1">
                    {$i18n.t('Google PSE API Key')}
                  </div>

                  <SensitiveInput
                    placeholder={$i18n.t('Enter Google PSE API Key')}
                    bind:value={webConfig.search.google_pse_api_key}
                  />
                </div>
                <div class="mt-1.5">
                  <div class=" self-center text-xs font-medium mb-1">
                    {$i18n.t('Google PSE Engine Id')}
                  </div>

                  <div class="flex w-full">
                    <div class="flex-1">
                      <input
                        class="w-full rounded-lg py-2 px-4 text-sm bg-gray-50 dark:text-gray-300 dark:bg-gray-850 outline-hidden"
                        autocomplete="off"
                        placeholder={$i18n.t('Enter Google PSE Engine Id')}
                        type="text"
                        bind:value={webConfig.search.google_pse_engine_id}
                      />
                    </div>
                  </div>
                </div>
              </div>
            {:else if webConfig.search.engine === 'brave'}
              <div class="mb-2.5 flex w-full flex-col">
                <div>
                  <div class=" self-center text-xs font-medium mb-1">
                    {$i18n.t('Brave Search API Key')}
                  </div>

                  <SensitiveInput
                    placeholder={$i18n.t('Enter Brave Search API Key')}
                    bind:value={webConfig.search.brave_search_api_key}
                  />
                </div>
              </div>
            {:else if webConfig.search.engine === 'kagi'}
              <div class="mb-2.5 flex w-full flex-col">
                <div>
                  <div class=" self-center text-xs font-medium mb-1">
                    {$i18n.t('Kagi Search API Key')}
                  </div>

                  <SensitiveInput
                    placeholder={$i18n.t('Enter Kagi Search API Key')}
                    bind:value={webConfig.search.kagi_search_api_key}
                  />
                </div>
                .
              </div>
            {:else if webConfig.search.engine === 'mojeek'}
              <div class="mb-2.5 flex w-full flex-col">
                <div>
                  <div class=" self-center text-xs font-medium mb-1">
                    {$i18n.t('Mojeek Search API Key')}
                  </div>

                  <SensitiveInput
                    placeholder={$i18n.t('Enter Mojeek Search API Key')}
                    bind:value={webConfig.search.mojeek_search_api_key}
                  />
                </div>
              </div>
            {:else if webConfig.search.engine === 'bocha'}
              <div class="mb-2.5 flex w-full flex-col">
                <div>
                  <div class=" self-center text-xs font-medium mb-1">
                    {$i18n.t('Bocha Search API Key')}
                  </div>

                  <SensitiveInput
                    placeholder={$i18n.t('Enter Bocha Search API Key')}
                    bind:value={webConfig.search.bocha_search_api_key}
                  />
                </div>
              </div>
            {:else if webConfig.search.engine === 'serpstack'}
              <div class="mb-2.5 flex w-full flex-col">
                <div>
                  <div class=" self-center text-xs font-medium mb-1">
                    {$i18n.t('Serpstack API Key')}
                  </div>

                  <SensitiveInput
                    placeholder={$i18n.t('Enter Serpstack API Key')}
                    bind:value={webConfig.search.serpstack_api_key}
                  />
                </div>
              </div>
            {:else if webConfig.search.engine === 'serper'}
              <div class="mb-2.5 flex w-full flex-col">
                <div>
                  <div class=" self-center text-xs font-medium mb-1">
                    {$i18n.t('Serper API Key')}
                  </div>

                  <SensitiveInput
                    placeholder={$i18n.t('Enter Serper API Key')}
                    bind:value={webConfig.search.serper_api_key}
                  />
                </div>
              </div>
            {:else if webConfig.search.engine === 'serply'}
              <div class="mb-2.5 flex w-full flex-col">
                <div>
                  <div class=" self-center text-xs font-medium mb-1">
                    {$i18n.t('Serply API Key')}
                  </div>

                  <SensitiveInput
                    placeholder={$i18n.t('Enter Serply API Key')}
                    bind:value={webConfig.search.serply_api_key}
                  />
                </div>
              </div>
            {:else if webConfig.search.engine === 'searchapi'}
              <div class="mb-2.5 flex w-full flex-col">
                <div>
                  <div class=" self-center text-xs font-medium mb-1">
                    {$i18n.t('SearchApi API Key')}
                  </div>

                  <SensitiveInput
                    placeholder={$i18n.t('Enter SearchApi API Key')}
                    bind:value={webConfig.search.searchapi_api_key}
                  />
                </div>
                <div class="mt-1.5">
                  <div class=" self-center text-xs font-medium mb-1">
                    {$i18n.t('SearchApi Engine')}
                  </div>

                  <div class="flex w-full">
                    <div class="flex-1">
                      <input
                        class="w-full rounded-lg py-2 px-4 text-sm bg-gray-50 dark:text-gray-300 dark:bg-gray-850 outline-hidden"
                        autocomplete="off"
                        placeholder={$i18n.t('Enter SearchApi Engine')}
                        type="text"
                        bind:value={webConfig.search.searchapi_engine}
                      />
                    </div>
                  </div>
                </div>
              </div>
            {:else if webConfig.search.engine === 'serpapi'}
              <div class="mb-2.5 flex w-full flex-col">
                <div>
                  <div class=" self-center text-xs font-medium mb-1">
                    {$i18n.t('SerpApi API Key')}
                  </div>

                  <SensitiveInput
                    placeholder={$i18n.t('Enter SerpApi API Key')}
                    bind:value={webConfig.search.serpapi_api_key}
                  />
                </div>
                <div class="mt-1.5">
                  <div class=" self-center text-xs font-medium mb-1">
                    {$i18n.t('SerpApi Engine')}
                  </div>

                  <div class="flex w-full">
                    <div class="flex-1">
                      <input
                        class="w-full rounded-lg py-2 px-4 text-sm bg-gray-50 dark:text-gray-300 dark:bg-gray-850 outline-hidden"
                        autocomplete="off"
                        placeholder={$i18n.t('Enter SerpApi Engine')}
                        type="text"
                        bind:value={webConfig.search.serpapi_engine}
                      />
                    </div>
                  </div>
                </div>
              </div>
            {:else if webConfig.search.engine === 'tavily'}
              <div class="mb-2.5 flex w-full flex-col">
                <div>
                  <div class=" self-center text-xs font-medium mb-1">
                    {$i18n.t('Tavily API Key')}
                  </div>

                  <SensitiveInput
                    placeholder={$i18n.t('Enter Tavily API Key')}
                    bind:value={webConfig.search.tavily_api_key}
                  />
                </div>
              </div>
            {:else if webConfig.search.engine === 'jina'}
              <div class="mb-2.5 flex w-full flex-col">
                <div>
                  <div class=" self-center text-xs font-medium mb-1">
                    {$i18n.t('Jina API Key')}
                  </div>

                  <SensitiveInput
                    placeholder={$i18n.t('Enter Jina API Key')}
                    bind:value={webConfig.search.jina_api_key}
                  />
                </div>
              </div>
            {:else if webConfig.search.engine === 'exa'}
              <div class="mb-2.5 flex w-full flex-col">
                <div>
                  <div class=" self-center text-xs font-medium mb-1">
                    {$i18n.t('Exa API Key')}
                  </div>

                  <SensitiveInput
                    placeholder={$i18n.t('Enter Exa API Key')}
                    bind:value={webConfig.search.exa_api_key}
                  />
                </div>
              </div>
            {:else if webConfig.search.engine === 'bing'}
              <div class="mb-2.5 flex w-full flex-col">
                <div>
                  <div class=" self-center text-xs font-medium mb-1">
                    {$i18n.t('Bing Search V7 Endpoint')}
                  </div>

                  <div class="flex w-full">
                    <div class="flex-1">
                      <input
                        class="w-full rounded-lg py-2 px-4 text-sm bg-gray-50 dark:text-gray-300 dark:bg-gray-850 outline-hidden"
                        autocomplete="off"
                        placeholder={$i18n.t('Enter Bing Search V7 Endpoint')}
                        type="text"
                        bind:value={webConfig.search.bing_search_v7_endpoint}
                      />
                    </div>
                  </div>
                </div>

                <div class="mt-2">
                  <div class=" self-center text-xs font-medium mb-1">
                    {$i18n.t('Bing Search V7 Subscription Key')}
                  </div>

                  <SensitiveInput
                    placeholder={$i18n.t('Enter Bing Search V7 Subscription Key')}
                    bind:value={webConfig.search.bing_search_v7_subscription_key}
                  />
                </div>
              </div>
            {/if}
          {/if}

          {#if webConfig.search.enabled}
            <div class="mb-2.5 flex w-full flex-col">
              <div class="flex gap-2">
                <div class="w-full">
                  <div class=" self-center text-xs font-medium mb-1">
                    {$i18n.t('Search Result Count')}
                  </div>

                  <input
                    class="w-full rounded-lg py-2 px-4 text-sm bg-gray-50 dark:text-gray-300 dark:bg-gray-850 outline-hidden"
                    placeholder={$i18n.t('Search Result Count')}
                    required
                    bind:value={webConfig.search.result_count}
                  />
                </div>

                <div class="w-full">
                  <div class=" self-center text-xs font-medium mb-1">
                    {$i18n.t('Concurrent Requests')}
                  </div>

                  <input
                    class="w-full rounded-lg py-2 px-4 text-sm bg-gray-50 dark:text-gray-300 dark:bg-gray-850 outline-hidden"
                    placeholder={$i18n.t('Concurrent Requests')}
                    required
                    bind:value={webConfig.search.concurrent_requests}
                  />
                </div>
              </div>
            </div>

            <div class="mb-2.5 flex w-full flex-col">
              <div class="  text-xs font-medium mb-1">
                {$i18n.t('Domain Filter List')}
              </div>

              <input
                class="w-full rounded-lg py-2 px-4 text-sm bg-gray-50 dark:text-gray-300 dark:bg-gray-850 outline-hidden"
                placeholder={$i18n.t(
                  'Enter domains separated by commas (e.g., example.com,site.org)'
                )}
                bind:value={webConfig.search.domain_filter_list}
              />
            </div>
          {/if}

          <div class="  mb-2.5 flex w-full justify-between">
            <div class=" self-center text-xs font-medium">
              <Tooltip
                content={$i18n.t('Full Context Mode')}
                placement="top-start"
              >
                {$i18n.t('Bypass Embedding and Retrieval')}
              </Tooltip>
            </div>
            <div class="flex items-center relative">
              <Tooltip
                content={webConfig.BYPASS_WEB_SEARCH_EMBEDDING_AND_RETRIEVAL
                  ? 'Inject the entire content as context for comprehensive processing, this is recommended for complex queries.'
                  : 'Default to segmented retrieval for focused and relevant content extraction, this is recommended for most cases.'}
              >
                <Switch bind:state={webConfig.BYPASS_WEB_SEARCH_EMBEDDING_AND_RETRIEVAL} />
              </Tooltip>
            </div>
          </div>

          <div class="  mb-2.5 flex w-full justify-between">
            <div class=" self-center text-xs font-medium">
              {$i18n.t('Trust Proxy Environment')}
            </div>
            <div class="flex items-center relative">
              <Tooltip
                content={webConfig.search.trust_env
                  ? 'Use proxy designated by http_proxy and https_proxy environment variables to fetch page contents'
                  : 'Use no proxy to fetch page contents.'}
              >
                <Switch bind:state={webConfig.search.trust_env} />
              </Tooltip>
            </div>
          </div>
        </div>

        <div class="mb-3">
          <div class=" mb-2.5 text-base font-medium">{$i18n.t('Loader')}</div>

          <hr class=" border-gray-100 dark:border-gray-850 my-2" />

          <div class="  mb-2.5 flex w-full justify-between">
            <div class=" self-center text-xs font-medium">
              {$i18n.t('Bypass SSL verification for Websites')}
            </div>
            <div class="flex items-center relative">
              <Switch bind:state={webConfig.ENABLE_RAG_WEB_LOADER_SSL_VERIFICATION} />
            </div>
          </div>

          <div class="  mb-2.5 flex w-full justify-between">
            <div class=" self-center text-xs font-medium">
              {$i18n.t('Youtube Language')}
            </div>
            <div class="flex items-center relative">
              <input
                class="flex-1 w-full rounded-lg text-sm bg-transparent outline-hidden"
                autocomplete="off"
                placeholder={$i18n.t('Enter language codes')}
                type="text"
                bind:value={youtubeLanguage}
              />
            </div>
          </div>

          <div class="  mb-2.5 flex flex-col w-full justify-between">
            <div class=" mb-1 text-xs font-medium">
              {$i18n.t('Youtube Proxy URL')}
            </div>
            <div class="flex items-center relative">
              <input
                class="flex-1 w-full rounded-lg text-sm bg-transparent outline-hidden"
                autocomplete="off"
                placeholder={$i18n.t('Enter proxy URL (e.g. https://user:password@host:port)')}
                type="text"
                bind:value={youtubeProxyUrl}
              />
            </div>
          </div>
        </div>
      </div>
    {/if}
  </div>
  <div class="flex justify-end pt-3 text-sm font-medium">
    <button
      class="px-3.5 py-1.5 text-sm font-medium bg-black hover:bg-gray-900 text-white dark:bg-white dark:text-black dark:hover:bg-gray-100 transition rounded-full"
      type="submit"
    >
      {$i18n.t('Save')}
    </button>
  </div>
=======
	<div class=" space-y-3 overflow-y-scroll scrollbar-hidden h-full">
		{#if webConfig}
			<div class="">
				<div class="mb-3">
					<div class=" mb-2.5 text-base font-medium">{$i18n.t('General')}</div>

					<hr class=" border-gray-100 dark:border-gray-850 my-2" />

					<div class="  mb-2.5 flex w-full justify-between">
						<div class=" self-center text-xs font-medium">
							{$i18n.t('Web Search')}
						</div>
						<div class="flex items-center relative">
							<Switch bind:state={webConfig.search.enabled} />
						</div>
					</div>

					<div class="  mb-2.5 flex w-full justify-between">
						<div class=" self-center text-xs font-medium">
							{$i18n.t('Web Search Engine')}
						</div>
						<div class="flex items-center relative">
							<select
								class="dark:bg-gray-900 w-fit pr-8 rounded-sm px-2 p-1 text-xs bg-transparent outline-hidden text-right"
								bind:value={webConfig.search.engine}
								placeholder={$i18n.t('Select a engine')}
								required
							>
								<option disabled selected value="">{$i18n.t('Select a engine')}</option>
								{#each webSearchEngines as engine}
									<option value={engine}>{engine}</option>
								{/each}
							</select>
						</div>
					</div>

					{#if webConfig.search.engine !== ''}
						{#if webConfig.search.engine === 'searxng'}
							<div class="mb-2.5 flex w-full flex-col">
								<div>
									<div class=" self-center text-xs font-medium mb-1">
										{$i18n.t('Searxng Query URL')}
									</div>

									<div class="flex w-full">
										<div class="flex-1">
											<input
												class="w-full rounded-lg py-2 px-4 text-sm bg-gray-50 dark:text-gray-300 dark:bg-gray-850 outline-hidden"
												type="text"
												placeholder={$i18n.t('Enter Searxng Query URL')}
												bind:value={webConfig.search.searxng_query_url}
												autocomplete="off"
											/>
										</div>
									</div>
								</div>
							</div>
						{:else if webConfig.search.engine === 'google_pse'}
							<div class="mb-2.5 flex w-full flex-col">
								<div>
									<div class=" self-center text-xs font-medium mb-1">
										{$i18n.t('Google PSE API Key')}
									</div>

									<SensitiveInput
										placeholder={$i18n.t('Enter Google PSE API Key')}
										bind:value={webConfig.search.google_pse_api_key}
									/>
								</div>
								<div class="mt-1.5">
									<div class=" self-center text-xs font-medium mb-1">
										{$i18n.t('Google PSE Engine Id')}
									</div>

									<div class="flex w-full">
										<div class="flex-1">
											<input
												class="w-full rounded-lg py-2 px-4 text-sm bg-gray-50 dark:text-gray-300 dark:bg-gray-850 outline-hidden"
												type="text"
												placeholder={$i18n.t('Enter Google PSE Engine Id')}
												bind:value={webConfig.search.google_pse_engine_id}
												autocomplete="off"
											/>
										</div>
									</div>
								</div>
							</div>
						{:else if webConfig.search.engine === 'brave'}
							<div class="mb-2.5 flex w-full flex-col">
								<div>
									<div class=" self-center text-xs font-medium mb-1">
										{$i18n.t('Brave Search API Key')}
									</div>

									<SensitiveInput
										placeholder={$i18n.t('Enter Brave Search API Key')}
										bind:value={webConfig.search.brave_search_api_key}
									/>
								</div>
							</div>
						{:else if webConfig.search.engine === 'kagi'}
							<div class="mb-2.5 flex w-full flex-col">
								<div>
									<div class=" self-center text-xs font-medium mb-1">
										{$i18n.t('Kagi Search API Key')}
									</div>

									<SensitiveInput
										placeholder={$i18n.t('Enter Kagi Search API Key')}
										bind:value={webConfig.search.kagi_search_api_key}
									/>
								</div>
								.
							</div>
						{:else if webConfig.search.engine === 'mojeek'}
							<div class="mb-2.5 flex w-full flex-col">
								<div>
									<div class=" self-center text-xs font-medium mb-1">
										{$i18n.t('Mojeek Search API Key')}
									</div>

									<SensitiveInput
										placeholder={$i18n.t('Enter Mojeek Search API Key')}
										bind:value={webConfig.search.mojeek_search_api_key}
									/>
								</div>
							</div>
						{:else if webConfig.search.engine === 'bocha'}
							<div class="mb-2.5 flex w-full flex-col">
								<div>
									<div class=" self-center text-xs font-medium mb-1">
										{$i18n.t('Bocha Search API Key')}
									</div>

									<SensitiveInput
										placeholder={$i18n.t('Enter Bocha Search API Key')}
										bind:value={webConfig.search.bocha_search_api_key}
									/>
								</div>
							</div>
						{:else if webConfig.search.engine === 'serpstack'}
							<div class="mb-2.5 flex w-full flex-col">
								<div>
									<div class=" self-center text-xs font-medium mb-1">
										{$i18n.t('Serpstack API Key')}
									</div>

									<SensitiveInput
										placeholder={$i18n.t('Enter Serpstack API Key')}
										bind:value={webConfig.search.serpstack_api_key}
									/>
								</div>
							</div>
						{:else if webConfig.search.engine === 'serper'}
							<div class="mb-2.5 flex w-full flex-col">
								<div>
									<div class=" self-center text-xs font-medium mb-1">
										{$i18n.t('Serper API Key')}
									</div>

									<SensitiveInput
										placeholder={$i18n.t('Enter Serper API Key')}
										bind:value={webConfig.search.serper_api_key}
									/>
								</div>
							</div>
						{:else if webConfig.search.engine === 'serply'}
							<div class="mb-2.5 flex w-full flex-col">
								<div>
									<div class=" self-center text-xs font-medium mb-1">
										{$i18n.t('Serply API Key')}
									</div>

									<SensitiveInput
										placeholder={$i18n.t('Enter Serply API Key')}
										bind:value={webConfig.search.serply_api_key}
									/>
								</div>
							</div>
						{:else if webConfig.search.engine === 'searchapi'}
							<div class="mb-2.5 flex w-full flex-col">
								<div>
									<div class=" self-center text-xs font-medium mb-1">
										{$i18n.t('SearchApi API Key')}
									</div>

									<SensitiveInput
										placeholder={$i18n.t('Enter SearchApi API Key')}
										bind:value={webConfig.search.searchapi_api_key}
									/>
								</div>
								<div class="mt-1.5">
									<div class=" self-center text-xs font-medium mb-1">
										{$i18n.t('SearchApi Engine')}
									</div>

									<div class="flex w-full">
										<div class="flex-1">
											<input
												class="w-full rounded-lg py-2 px-4 text-sm bg-gray-50 dark:text-gray-300 dark:bg-gray-850 outline-hidden"
												type="text"
												placeholder={$i18n.t('Enter SearchApi Engine')}
												bind:value={webConfig.search.searchapi_engine}
												autocomplete="off"
											/>
										</div>
									</div>
								</div>
							</div>
						{:else if webConfig.search.engine === 'serpapi'}
							<div class="mb-2.5 flex w-full flex-col">
								<div>
									<div class=" self-center text-xs font-medium mb-1">
										{$i18n.t('SerpApi API Key')}
									</div>

									<SensitiveInput
										placeholder={$i18n.t('Enter SerpApi API Key')}
										bind:value={webConfig.search.serpapi_api_key}
									/>
								</div>
								<div class="mt-1.5">
									<div class=" self-center text-xs font-medium mb-1">
										{$i18n.t('SerpApi Engine')}
									</div>

									<div class="flex w-full">
										<div class="flex-1">
											<input
												class="w-full rounded-lg py-2 px-4 text-sm bg-gray-50 dark:text-gray-300 dark:bg-gray-850 outline-hidden"
												type="text"
												placeholder={$i18n.t('Enter SerpApi Engine')}
												bind:value={webConfig.search.serpapi_engine}
												autocomplete="off"
											/>
										</div>
									</div>
								</div>
							</div>
						{:else if webConfig.search.engine === 'tavily'}
							<div class="mb-2.5 flex w-full flex-col">
								<div>
									<div class=" self-center text-xs font-medium mb-1">
										{$i18n.t('Tavily API Key')}
									</div>

									<SensitiveInput
										placeholder={$i18n.t('Enter Tavily API Key')}
										bind:value={webConfig.search.tavily_api_key}
									/>
								</div>
							</div>
						{:else if webConfig.search.engine === 'jina'}
							<div class="mb-2.5 flex w-full flex-col">
								<div>
									<div class=" self-center text-xs font-medium mb-1">
										{$i18n.t('Jina API Key')}
									</div>

									<SensitiveInput
										placeholder={$i18n.t('Enter Jina API Key')}
										bind:value={webConfig.search.jina_api_key}
									/>
								</div>
							</div>
						{:else if webConfig.search.engine === 'exa'}
							<div class="mb-2.5 flex w-full flex-col">
								<div>
									<div class=" self-center text-xs font-medium mb-1">
										{$i18n.t('Exa API Key')}
									</div>

									<SensitiveInput
										placeholder={$i18n.t('Enter Exa API Key')}
										bind:value={webConfig.search.exa_api_key}
									/>
								</div>
							</div>
						{:else if webConfig.search.engine === 'perplexity'}
							<div>
								<div class=" self-center text-xs font-medium mb-1">
									{$i18n.t('Perplexity API Key')}
								</div>

								<SensitiveInput
									placeholder={$i18n.t('Enter Perplexity API Key')}
									bind:value={webConfig.search.perplexity_api_key}
								/>
							</div>
						{:else if webConfig.search.engine === 'bing'}
							<div class="mb-2.5 flex w-full flex-col">
								<div>
									<div class=" self-center text-xs font-medium mb-1">
										{$i18n.t('Bing Search V7 Endpoint')}
									</div>

									<div class="flex w-full">
										<div class="flex-1">
											<input
												class="w-full rounded-lg py-2 px-4 text-sm bg-gray-50 dark:text-gray-300 dark:bg-gray-850 outline-hidden"
												type="text"
												placeholder={$i18n.t('Enter Bing Search V7 Endpoint')}
												bind:value={webConfig.search.bing_search_v7_endpoint}
												autocomplete="off"
											/>
										</div>
									</div>
								</div>

								<div class="mt-2">
									<div class=" self-center text-xs font-medium mb-1">
										{$i18n.t('Bing Search V7 Subscription Key')}
									</div>

									<SensitiveInput
										placeholder={$i18n.t('Enter Bing Search V7 Subscription Key')}
										bind:value={webConfig.search.bing_search_v7_subscription_key}
									/>
								</div>
							</div>
						{/if}
					{/if}

					{#if webConfig.search.enabled}
						<div class="mb-2.5 flex w-full flex-col">
							<div class="flex gap-2">
								<div class="w-full">
									<div class=" self-center text-xs font-medium mb-1">
										{$i18n.t('Search Result Count')}
									</div>

									<input
										class="w-full rounded-lg py-2 px-4 text-sm bg-gray-50 dark:text-gray-300 dark:bg-gray-850 outline-hidden"
										placeholder={$i18n.t('Search Result Count')}
										bind:value={webConfig.search.result_count}
										required
									/>
								</div>

								<div class="w-full">
									<div class=" self-center text-xs font-medium mb-1">
										{$i18n.t('Concurrent Requests')}
									</div>

									<input
										class="w-full rounded-lg py-2 px-4 text-sm bg-gray-50 dark:text-gray-300 dark:bg-gray-850 outline-hidden"
										placeholder={$i18n.t('Concurrent Requests')}
										bind:value={webConfig.search.concurrent_requests}
										required
									/>
								</div>
							</div>
						</div>

						<div class="mb-2.5 flex w-full flex-col">
							<div class="  text-xs font-medium mb-1">
								{$i18n.t('Domain Filter List')}
							</div>

							<input
								class="w-full rounded-lg py-2 px-4 text-sm bg-gray-50 dark:text-gray-300 dark:bg-gray-850 outline-hidden"
								placeholder={$i18n.t(
									'Enter domains separated by commas (e.g., example.com,site.org)'
								)}
								bind:value={webConfig.search.domain_filter_list}
							/>
						</div>
					{/if}

					<div class="  mb-2.5 flex w-full justify-between">
						<div class=" self-center text-xs font-medium">
							<Tooltip content={$i18n.t('Full Context Mode')} placement="top-start">
								{$i18n.t('Bypass Embedding and Retrieval')}
							</Tooltip>
						</div>
						<div class="flex items-center relative">
							<Tooltip
								content={webConfig.BYPASS_WEB_SEARCH_EMBEDDING_AND_RETRIEVAL
									? 'Inject the entire content as context for comprehensive processing, this is recommended for complex queries.'
									: 'Default to segmented retrieval for focused and relevant content extraction, this is recommended for most cases.'}
							>
								<Switch bind:state={webConfig.BYPASS_WEB_SEARCH_EMBEDDING_AND_RETRIEVAL} />
							</Tooltip>
						</div>
					</div>

					<div class="  mb-2.5 flex w-full justify-between">
						<div class=" self-center text-xs font-medium">
							{$i18n.t('Trust Proxy Environment')}
						</div>
						<div class="flex items-center relative">
							<Tooltip
								content={webConfig.search.trust_env
									? 'Use proxy designated by http_proxy and https_proxy environment variables to fetch page contents'
									: 'Use no proxy to fetch page contents.'}
							>
								<Switch bind:state={webConfig.search.trust_env} />
							</Tooltip>
						</div>
					</div>
				</div>

				<div class="mb-3">
					<div class=" mb-2.5 text-base font-medium">{$i18n.t('Loader')}</div>

					<hr class=" border-gray-100 dark:border-gray-850 my-2" />

					<div class="  mb-2.5 flex w-full justify-between">
						<div class=" self-center text-xs font-medium">
							{$i18n.t('Bypass SSL verification for Websites')}
						</div>
						<div class="flex items-center relative">
							<Switch bind:state={webConfig.ENABLE_RAG_WEB_LOADER_SSL_VERIFICATION} />
						</div>
					</div>

					<div class="  mb-2.5 flex w-full justify-between">
						<div class=" self-center text-xs font-medium">
							{$i18n.t('Youtube Language')}
						</div>
						<div class="flex items-center relative">
							<input
								class="flex-1 w-full rounded-lg text-sm bg-transparent outline-hidden"
								type="text"
								placeholder={$i18n.t('Enter language codes')}
								bind:value={youtubeLanguage}
								autocomplete="off"
							/>
						</div>
					</div>

					<div class="  mb-2.5 flex flex-col w-full justify-between">
						<div class=" mb-1 text-xs font-medium">
							{$i18n.t('Youtube Proxy URL')}
						</div>
						<div class="flex items-center relative">
							<input
								class="flex-1 w-full rounded-lg text-sm bg-transparent outline-hidden"
								type="text"
								placeholder={$i18n.t('Enter proxy URL (e.g. https://user:password@host:port)')}
								bind:value={youtubeProxyUrl}
								autocomplete="off"
							/>
						</div>
					</div>
				</div>
			</div>
		{/if}
	</div>
	<div class="flex justify-end pt-3 text-sm font-medium">
		<button
			class="px-3.5 py-1.5 text-sm font-medium bg-black hover:bg-gray-900 text-white dark:bg-white dark:text-black dark:hover:bg-gray-100 transition rounded-full"
			type="submit"
		>
			{$i18n.t('Save')}
		</button>
	</div>
>>>>>>> 331caad5
</form><|MERGE_RESOLUTION|>--- conflicted
+++ resolved
@@ -1,5 +1,4 @@
 <script lang="ts">
-<<<<<<< HEAD
   import { preventDefault } from 'svelte/legacy';
 
   import { getRAGConfig, updateRAGConfig } from '$lib/apis/retrieval';
@@ -36,7 +35,8 @@
     'tavily',
     'jina',
     'bing',
-    'exa'
+    'exa',
+    'perplexity'
   ];
 
   let youtubeLanguage = $state('en');
@@ -81,84 +81,6 @@
       youtubeProxyUrl = res.youtube.proxy_url;
     }
   });
-=======
-	import { getRAGConfig, updateRAGConfig } from '$lib/apis/retrieval';
-	import Switch from '$lib/components/common/Switch.svelte';
-
-	import { models } from '$lib/stores';
-	import { onMount, getContext } from 'svelte';
-	import { toast } from 'svelte-sonner';
-	import SensitiveInput from '$lib/components/common/SensitiveInput.svelte';
-	import Tooltip from '$lib/components/common/Tooltip.svelte';
-
-	const i18n = getContext('i18n');
-
-	export let saveHandler: Function;
-
-	let webConfig = null;
-	let webSearchEngines = [
-		'searxng',
-		'google_pse',
-		'brave',
-		'kagi',
-		'mojeek',
-		'bocha',
-		'serpstack',
-		'serper',
-		'serply',
-		'searchapi',
-		'serpapi',
-		'duckduckgo',
-		'tavily',
-		'jina',
-		'bing',
-		'exa',
-		'perplexity'
-	];
-
-	let youtubeLanguage = 'en';
-	let youtubeTranslation = null;
-	let youtubeProxyUrl = '';
-
-	const submitHandler = async () => {
-		// Convert domain filter string to array before sending
-		if (webConfig.search.domain_filter_list) {
-			webConfig.search.domain_filter_list = webConfig.search.domain_filter_list
-				.split(',')
-				.map((domain) => domain.trim())
-				.filter((domain) => domain.length > 0);
-		} else {
-			webConfig.search.domain_filter_list = [];
-		}
-
-		const res = await updateRAGConfig(localStorage.token, {
-			web: webConfig,
-			youtube: {
-				language: youtubeLanguage.split(',').map((lang) => lang.trim()),
-				translation: youtubeTranslation,
-				proxy_url: youtubeProxyUrl
-			}
-		});
-
-		webConfig.search.domain_filter_list = webConfig.search.domain_filter_list.join(', ');
-	};
-
-	onMount(async () => {
-		const res = await getRAGConfig(localStorage.token);
-
-		if (res) {
-			webConfig = res.web;
-			// Convert array back to comma-separated string for display
-			if (webConfig?.search?.domain_filter_list) {
-				webConfig.search.domain_filter_list = webConfig.search.domain_filter_list.join(', ');
-			}
-
-			youtubeLanguage = res.youtube.language.join(',');
-			youtubeTranslation = res.youtube.translation;
-			youtubeProxyUrl = res.youtube.proxy_url;
-		}
-	});
->>>>>>> 331caad5
 </script>
 
 <form
@@ -168,7 +90,6 @@
     saveHandler();
   })}
 >
-<<<<<<< HEAD
   <div class=" space-y-3 overflow-y-scroll scrollbar-hidden h-full">
     {#if webConfig}
       <div class="">
@@ -445,18 +366,29 @@
                     {$i18n.t('Exa API Key')}
                   </div>
 
-                  <SensitiveInput
-                    placeholder={$i18n.t('Enter Exa API Key')}
-                    bind:value={webConfig.search.exa_api_key}
-                  />
-                </div>
-              </div>
-            {:else if webConfig.search.engine === 'bing'}
-              <div class="mb-2.5 flex w-full flex-col">
-                <div>
-                  <div class=" self-center text-xs font-medium mb-1">
-                    {$i18n.t('Bing Search V7 Endpoint')}
-                  </div>
+									<SensitiveInput
+										placeholder={$i18n.t('Enter Exa API Key')}
+										bind:value={webConfig.search.exa_api_key}
+									/>
+								</div>
+							</div>
+						{:else if webConfig.search.engine === 'perplexity'}
+							<div>
+								<div class=" self-center text-xs font-medium mb-1">
+									{$i18n.t('Perplexity API Key')}
+								</div>
+
+								<SensitiveInput
+									placeholder={$i18n.t('Enter Perplexity API Key')}
+									bind:value={webConfig.search.perplexity_api_key}
+								/>
+							</div>
+						{:else if webConfig.search.engine === 'bing'}
+							<div class="mb-2.5 flex w-full flex-col">
+								<div>
+									<div class=" self-center text-xs font-medium mb-1">
+										{$i18n.t('Bing Search V7 Endpoint')}
+									</div>
 
                   <div class="flex w-full">
                     <div class="flex-1">
@@ -622,463 +554,4 @@
       {$i18n.t('Save')}
     </button>
   </div>
-=======
-	<div class=" space-y-3 overflow-y-scroll scrollbar-hidden h-full">
-		{#if webConfig}
-			<div class="">
-				<div class="mb-3">
-					<div class=" mb-2.5 text-base font-medium">{$i18n.t('General')}</div>
-
-					<hr class=" border-gray-100 dark:border-gray-850 my-2" />
-
-					<div class="  mb-2.5 flex w-full justify-between">
-						<div class=" self-center text-xs font-medium">
-							{$i18n.t('Web Search')}
-						</div>
-						<div class="flex items-center relative">
-							<Switch bind:state={webConfig.search.enabled} />
-						</div>
-					</div>
-
-					<div class="  mb-2.5 flex w-full justify-between">
-						<div class=" self-center text-xs font-medium">
-							{$i18n.t('Web Search Engine')}
-						</div>
-						<div class="flex items-center relative">
-							<select
-								class="dark:bg-gray-900 w-fit pr-8 rounded-sm px-2 p-1 text-xs bg-transparent outline-hidden text-right"
-								bind:value={webConfig.search.engine}
-								placeholder={$i18n.t('Select a engine')}
-								required
-							>
-								<option disabled selected value="">{$i18n.t('Select a engine')}</option>
-								{#each webSearchEngines as engine}
-									<option value={engine}>{engine}</option>
-								{/each}
-							</select>
-						</div>
-					</div>
-
-					{#if webConfig.search.engine !== ''}
-						{#if webConfig.search.engine === 'searxng'}
-							<div class="mb-2.5 flex w-full flex-col">
-								<div>
-									<div class=" self-center text-xs font-medium mb-1">
-										{$i18n.t('Searxng Query URL')}
-									</div>
-
-									<div class="flex w-full">
-										<div class="flex-1">
-											<input
-												class="w-full rounded-lg py-2 px-4 text-sm bg-gray-50 dark:text-gray-300 dark:bg-gray-850 outline-hidden"
-												type="text"
-												placeholder={$i18n.t('Enter Searxng Query URL')}
-												bind:value={webConfig.search.searxng_query_url}
-												autocomplete="off"
-											/>
-										</div>
-									</div>
-								</div>
-							</div>
-						{:else if webConfig.search.engine === 'google_pse'}
-							<div class="mb-2.5 flex w-full flex-col">
-								<div>
-									<div class=" self-center text-xs font-medium mb-1">
-										{$i18n.t('Google PSE API Key')}
-									</div>
-
-									<SensitiveInput
-										placeholder={$i18n.t('Enter Google PSE API Key')}
-										bind:value={webConfig.search.google_pse_api_key}
-									/>
-								</div>
-								<div class="mt-1.5">
-									<div class=" self-center text-xs font-medium mb-1">
-										{$i18n.t('Google PSE Engine Id')}
-									</div>
-
-									<div class="flex w-full">
-										<div class="flex-1">
-											<input
-												class="w-full rounded-lg py-2 px-4 text-sm bg-gray-50 dark:text-gray-300 dark:bg-gray-850 outline-hidden"
-												type="text"
-												placeholder={$i18n.t('Enter Google PSE Engine Id')}
-												bind:value={webConfig.search.google_pse_engine_id}
-												autocomplete="off"
-											/>
-										</div>
-									</div>
-								</div>
-							</div>
-						{:else if webConfig.search.engine === 'brave'}
-							<div class="mb-2.5 flex w-full flex-col">
-								<div>
-									<div class=" self-center text-xs font-medium mb-1">
-										{$i18n.t('Brave Search API Key')}
-									</div>
-
-									<SensitiveInput
-										placeholder={$i18n.t('Enter Brave Search API Key')}
-										bind:value={webConfig.search.brave_search_api_key}
-									/>
-								</div>
-							</div>
-						{:else if webConfig.search.engine === 'kagi'}
-							<div class="mb-2.5 flex w-full flex-col">
-								<div>
-									<div class=" self-center text-xs font-medium mb-1">
-										{$i18n.t('Kagi Search API Key')}
-									</div>
-
-									<SensitiveInput
-										placeholder={$i18n.t('Enter Kagi Search API Key')}
-										bind:value={webConfig.search.kagi_search_api_key}
-									/>
-								</div>
-								.
-							</div>
-						{:else if webConfig.search.engine === 'mojeek'}
-							<div class="mb-2.5 flex w-full flex-col">
-								<div>
-									<div class=" self-center text-xs font-medium mb-1">
-										{$i18n.t('Mojeek Search API Key')}
-									</div>
-
-									<SensitiveInput
-										placeholder={$i18n.t('Enter Mojeek Search API Key')}
-										bind:value={webConfig.search.mojeek_search_api_key}
-									/>
-								</div>
-							</div>
-						{:else if webConfig.search.engine === 'bocha'}
-							<div class="mb-2.5 flex w-full flex-col">
-								<div>
-									<div class=" self-center text-xs font-medium mb-1">
-										{$i18n.t('Bocha Search API Key')}
-									</div>
-
-									<SensitiveInput
-										placeholder={$i18n.t('Enter Bocha Search API Key')}
-										bind:value={webConfig.search.bocha_search_api_key}
-									/>
-								</div>
-							</div>
-						{:else if webConfig.search.engine === 'serpstack'}
-							<div class="mb-2.5 flex w-full flex-col">
-								<div>
-									<div class=" self-center text-xs font-medium mb-1">
-										{$i18n.t('Serpstack API Key')}
-									</div>
-
-									<SensitiveInput
-										placeholder={$i18n.t('Enter Serpstack API Key')}
-										bind:value={webConfig.search.serpstack_api_key}
-									/>
-								</div>
-							</div>
-						{:else if webConfig.search.engine === 'serper'}
-							<div class="mb-2.5 flex w-full flex-col">
-								<div>
-									<div class=" self-center text-xs font-medium mb-1">
-										{$i18n.t('Serper API Key')}
-									</div>
-
-									<SensitiveInput
-										placeholder={$i18n.t('Enter Serper API Key')}
-										bind:value={webConfig.search.serper_api_key}
-									/>
-								</div>
-							</div>
-						{:else if webConfig.search.engine === 'serply'}
-							<div class="mb-2.5 flex w-full flex-col">
-								<div>
-									<div class=" self-center text-xs font-medium mb-1">
-										{$i18n.t('Serply API Key')}
-									</div>
-
-									<SensitiveInput
-										placeholder={$i18n.t('Enter Serply API Key')}
-										bind:value={webConfig.search.serply_api_key}
-									/>
-								</div>
-							</div>
-						{:else if webConfig.search.engine === 'searchapi'}
-							<div class="mb-2.5 flex w-full flex-col">
-								<div>
-									<div class=" self-center text-xs font-medium mb-1">
-										{$i18n.t('SearchApi API Key')}
-									</div>
-
-									<SensitiveInput
-										placeholder={$i18n.t('Enter SearchApi API Key')}
-										bind:value={webConfig.search.searchapi_api_key}
-									/>
-								</div>
-								<div class="mt-1.5">
-									<div class=" self-center text-xs font-medium mb-1">
-										{$i18n.t('SearchApi Engine')}
-									</div>
-
-									<div class="flex w-full">
-										<div class="flex-1">
-											<input
-												class="w-full rounded-lg py-2 px-4 text-sm bg-gray-50 dark:text-gray-300 dark:bg-gray-850 outline-hidden"
-												type="text"
-												placeholder={$i18n.t('Enter SearchApi Engine')}
-												bind:value={webConfig.search.searchapi_engine}
-												autocomplete="off"
-											/>
-										</div>
-									</div>
-								</div>
-							</div>
-						{:else if webConfig.search.engine === 'serpapi'}
-							<div class="mb-2.5 flex w-full flex-col">
-								<div>
-									<div class=" self-center text-xs font-medium mb-1">
-										{$i18n.t('SerpApi API Key')}
-									</div>
-
-									<SensitiveInput
-										placeholder={$i18n.t('Enter SerpApi API Key')}
-										bind:value={webConfig.search.serpapi_api_key}
-									/>
-								</div>
-								<div class="mt-1.5">
-									<div class=" self-center text-xs font-medium mb-1">
-										{$i18n.t('SerpApi Engine')}
-									</div>
-
-									<div class="flex w-full">
-										<div class="flex-1">
-											<input
-												class="w-full rounded-lg py-2 px-4 text-sm bg-gray-50 dark:text-gray-300 dark:bg-gray-850 outline-hidden"
-												type="text"
-												placeholder={$i18n.t('Enter SerpApi Engine')}
-												bind:value={webConfig.search.serpapi_engine}
-												autocomplete="off"
-											/>
-										</div>
-									</div>
-								</div>
-							</div>
-						{:else if webConfig.search.engine === 'tavily'}
-							<div class="mb-2.5 flex w-full flex-col">
-								<div>
-									<div class=" self-center text-xs font-medium mb-1">
-										{$i18n.t('Tavily API Key')}
-									</div>
-
-									<SensitiveInput
-										placeholder={$i18n.t('Enter Tavily API Key')}
-										bind:value={webConfig.search.tavily_api_key}
-									/>
-								</div>
-							</div>
-						{:else if webConfig.search.engine === 'jina'}
-							<div class="mb-2.5 flex w-full flex-col">
-								<div>
-									<div class=" self-center text-xs font-medium mb-1">
-										{$i18n.t('Jina API Key')}
-									</div>
-
-									<SensitiveInput
-										placeholder={$i18n.t('Enter Jina API Key')}
-										bind:value={webConfig.search.jina_api_key}
-									/>
-								</div>
-							</div>
-						{:else if webConfig.search.engine === 'exa'}
-							<div class="mb-2.5 flex w-full flex-col">
-								<div>
-									<div class=" self-center text-xs font-medium mb-1">
-										{$i18n.t('Exa API Key')}
-									</div>
-
-									<SensitiveInput
-										placeholder={$i18n.t('Enter Exa API Key')}
-										bind:value={webConfig.search.exa_api_key}
-									/>
-								</div>
-							</div>
-						{:else if webConfig.search.engine === 'perplexity'}
-							<div>
-								<div class=" self-center text-xs font-medium mb-1">
-									{$i18n.t('Perplexity API Key')}
-								</div>
-
-								<SensitiveInput
-									placeholder={$i18n.t('Enter Perplexity API Key')}
-									bind:value={webConfig.search.perplexity_api_key}
-								/>
-							</div>
-						{:else if webConfig.search.engine === 'bing'}
-							<div class="mb-2.5 flex w-full flex-col">
-								<div>
-									<div class=" self-center text-xs font-medium mb-1">
-										{$i18n.t('Bing Search V7 Endpoint')}
-									</div>
-
-									<div class="flex w-full">
-										<div class="flex-1">
-											<input
-												class="w-full rounded-lg py-2 px-4 text-sm bg-gray-50 dark:text-gray-300 dark:bg-gray-850 outline-hidden"
-												type="text"
-												placeholder={$i18n.t('Enter Bing Search V7 Endpoint')}
-												bind:value={webConfig.search.bing_search_v7_endpoint}
-												autocomplete="off"
-											/>
-										</div>
-									</div>
-								</div>
-
-								<div class="mt-2">
-									<div class=" self-center text-xs font-medium mb-1">
-										{$i18n.t('Bing Search V7 Subscription Key')}
-									</div>
-
-									<SensitiveInput
-										placeholder={$i18n.t('Enter Bing Search V7 Subscription Key')}
-										bind:value={webConfig.search.bing_search_v7_subscription_key}
-									/>
-								</div>
-							</div>
-						{/if}
-					{/if}
-
-					{#if webConfig.search.enabled}
-						<div class="mb-2.5 flex w-full flex-col">
-							<div class="flex gap-2">
-								<div class="w-full">
-									<div class=" self-center text-xs font-medium mb-1">
-										{$i18n.t('Search Result Count')}
-									</div>
-
-									<input
-										class="w-full rounded-lg py-2 px-4 text-sm bg-gray-50 dark:text-gray-300 dark:bg-gray-850 outline-hidden"
-										placeholder={$i18n.t('Search Result Count')}
-										bind:value={webConfig.search.result_count}
-										required
-									/>
-								</div>
-
-								<div class="w-full">
-									<div class=" self-center text-xs font-medium mb-1">
-										{$i18n.t('Concurrent Requests')}
-									</div>
-
-									<input
-										class="w-full rounded-lg py-2 px-4 text-sm bg-gray-50 dark:text-gray-300 dark:bg-gray-850 outline-hidden"
-										placeholder={$i18n.t('Concurrent Requests')}
-										bind:value={webConfig.search.concurrent_requests}
-										required
-									/>
-								</div>
-							</div>
-						</div>
-
-						<div class="mb-2.5 flex w-full flex-col">
-							<div class="  text-xs font-medium mb-1">
-								{$i18n.t('Domain Filter List')}
-							</div>
-
-							<input
-								class="w-full rounded-lg py-2 px-4 text-sm bg-gray-50 dark:text-gray-300 dark:bg-gray-850 outline-hidden"
-								placeholder={$i18n.t(
-									'Enter domains separated by commas (e.g., example.com,site.org)'
-								)}
-								bind:value={webConfig.search.domain_filter_list}
-							/>
-						</div>
-					{/if}
-
-					<div class="  mb-2.5 flex w-full justify-between">
-						<div class=" self-center text-xs font-medium">
-							<Tooltip content={$i18n.t('Full Context Mode')} placement="top-start">
-								{$i18n.t('Bypass Embedding and Retrieval')}
-							</Tooltip>
-						</div>
-						<div class="flex items-center relative">
-							<Tooltip
-								content={webConfig.BYPASS_WEB_SEARCH_EMBEDDING_AND_RETRIEVAL
-									? 'Inject the entire content as context for comprehensive processing, this is recommended for complex queries.'
-									: 'Default to segmented retrieval for focused and relevant content extraction, this is recommended for most cases.'}
-							>
-								<Switch bind:state={webConfig.BYPASS_WEB_SEARCH_EMBEDDING_AND_RETRIEVAL} />
-							</Tooltip>
-						</div>
-					</div>
-
-					<div class="  mb-2.5 flex w-full justify-between">
-						<div class=" self-center text-xs font-medium">
-							{$i18n.t('Trust Proxy Environment')}
-						</div>
-						<div class="flex items-center relative">
-							<Tooltip
-								content={webConfig.search.trust_env
-									? 'Use proxy designated by http_proxy and https_proxy environment variables to fetch page contents'
-									: 'Use no proxy to fetch page contents.'}
-							>
-								<Switch bind:state={webConfig.search.trust_env} />
-							</Tooltip>
-						</div>
-					</div>
-				</div>
-
-				<div class="mb-3">
-					<div class=" mb-2.5 text-base font-medium">{$i18n.t('Loader')}</div>
-
-					<hr class=" border-gray-100 dark:border-gray-850 my-2" />
-
-					<div class="  mb-2.5 flex w-full justify-between">
-						<div class=" self-center text-xs font-medium">
-							{$i18n.t('Bypass SSL verification for Websites')}
-						</div>
-						<div class="flex items-center relative">
-							<Switch bind:state={webConfig.ENABLE_RAG_WEB_LOADER_SSL_VERIFICATION} />
-						</div>
-					</div>
-
-					<div class="  mb-2.5 flex w-full justify-between">
-						<div class=" self-center text-xs font-medium">
-							{$i18n.t('Youtube Language')}
-						</div>
-						<div class="flex items-center relative">
-							<input
-								class="flex-1 w-full rounded-lg text-sm bg-transparent outline-hidden"
-								type="text"
-								placeholder={$i18n.t('Enter language codes')}
-								bind:value={youtubeLanguage}
-								autocomplete="off"
-							/>
-						</div>
-					</div>
-
-					<div class="  mb-2.5 flex flex-col w-full justify-between">
-						<div class=" mb-1 text-xs font-medium">
-							{$i18n.t('Youtube Proxy URL')}
-						</div>
-						<div class="flex items-center relative">
-							<input
-								class="flex-1 w-full rounded-lg text-sm bg-transparent outline-hidden"
-								type="text"
-								placeholder={$i18n.t('Enter proxy URL (e.g. https://user:password@host:port)')}
-								bind:value={youtubeProxyUrl}
-								autocomplete="off"
-							/>
-						</div>
-					</div>
-				</div>
-			</div>
-		{/if}
-	</div>
-	<div class="flex justify-end pt-3 text-sm font-medium">
-		<button
-			class="px-3.5 py-1.5 text-sm font-medium bg-black hover:bg-gray-900 text-white dark:bg-white dark:text-black dark:hover:bg-gray-100 transition rounded-full"
-			type="submit"
-		>
-			{$i18n.t('Save')}
-		</button>
-	</div>
->>>>>>> 331caad5
 </form>