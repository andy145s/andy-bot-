<script lang="ts">
	import { toast } from 'svelte-sonner';

	import { onMount, getContext, createEventDispatcher } from 'svelte';

	const dispatch = createEventDispatcher();

	import {
		getQuerySettings,
		updateQuerySettings,
		resetVectorDB,
		getEmbeddingConfig,
		updateEmbeddingConfig,
		getRerankingConfig,
		updateRerankingConfig,
		getRAGConfig,
		updateRAGConfig
	} from '$lib/apis/retrieval';

	import { reindexKnowledgeFiles } from '$lib/apis/knowledge';
	import { deleteAllFiles, reindexFiles, countFiles, listenToReindexProgress } from '$lib/apis/files';

	import ResetUploadDirConfirmDialog from '$lib/components/common/ConfirmDialog.svelte';
	import ResetVectorDBConfirmDialog from '$lib/components/common/ConfirmDialog.svelte';
	import ReindexKnowledgeFilesConfirmDialog from '$lib/components/common/ConfirmDialog.svelte';
	import ReindexFilesConfirmDialog from '$lib/components/common/ConfirmDialog.svelte';
	import SensitiveInput from '$lib/components/common/SensitiveInput.svelte';
	import Tooltip from '$lib/components/common/Tooltip.svelte';
	import Switch from '$lib/components/common/Switch.svelte';
	import Textarea from '$lib/components/common/Textarea.svelte';
	import Spinner from '$lib/components/common/Spinner.svelte';

	const i18n = getContext('i18n');

	let updateEmbeddingModelLoading = false;
	let updateRerankingModelLoading = false;

	let showResetConfirm = false;
	let showResetUploadDirConfirm = false;
	let showReindexConfirm = false;
	let showFilesReindexConfirm = false;
	let filesCountMessage = '';
	let fileProgress = 0;
	let isReindexing = false;

	let embeddingEngine = '';
	let embeddingModel = '';
	let embeddingBatchSize = 1;
	let rerankingModel = '';

	let OpenAIUrl = '';
	let OpenAIKey = '';

	let AzureOpenAIUrl = '';
	let AzureOpenAIKey = '';
	let AzureOpenAIVersion = '';

	let OllamaUrl = '';
	let OllamaKey = '';

	let querySettings = {
		template: '',
		r: 0.0,
		k: 4,
		k_reranker: 4,
		hybrid: false
	};

	let RAGConfig = null;

	const embeddingModelUpdateHandler = async () => {
		if (embeddingEngine === '' && embeddingModel.split('/').length - 1 > 1) {
			toast.error(
				$i18n.t(
					'Model filesystem path detected. Model shortname is required for update, cannot continue.'
				)
			);
			return;
		}
		if (embeddingEngine === 'ollama' && embeddingModel === '') {
			toast.error(
				$i18n.t(
					'Model filesystem path detected. Model shortname is required for update, cannot continue.'
				)
			);
			return;
		}

		if (embeddingEngine === 'openai' && embeddingModel === '') {
			toast.error(
				$i18n.t(
					'Model filesystem path detected. Model shortname is required for update, cannot continue.'
				)
			);
			return;
		}

		if (
			embeddingEngine === 'azure_openai' &&
			(AzureOpenAIKey === '' || AzureOpenAIUrl === '' || AzureOpenAIVersion === '')
		) {
			toast.error($i18n.t('OpenAI URL/Key required.'));
			return;
		}

		console.debug('Update embedding model attempt:', embeddingModel);

		updateEmbeddingModelLoading = true;
		const res = await updateEmbeddingConfig(localStorage.token, {
			embedding_engine: embeddingEngine,
			embedding_model: embeddingModel,
			embedding_batch_size: embeddingBatchSize,
			ollama_config: {
				key: OllamaKey,
				url: OllamaUrl
			},
			openai_config: {
				key: OpenAIKey,
				url: OpenAIUrl
			},
			azure_openai_config: {
				key: AzureOpenAIKey,
				url: AzureOpenAIUrl,
				version: AzureOpenAIVersion
			}
		}).catch(async (error) => {
			toast.error(`${error}`);
			await setEmbeddingConfig();
			return null;
		});
		updateEmbeddingModelLoading = false;

		if (res) {
			console.debug('embeddingModelUpdateHandler:', res);
			if (res.status === true) {
				toast.success($i18n.t('Embedding model set to "{{embedding_model}}"', res), {
					duration: 1000 * 10
				});
			}
		}
	};

	const submitHandler = async () => {
		if (
			RAGConfig.CONTENT_EXTRACTION_ENGINE === 'external' &&
			RAGConfig.EXTERNAL_DOCUMENT_LOADER_URL === ''
		) {
			toast.error($i18n.t('External Document Loader URL required.'));
			return;
		}
		if (RAGConfig.CONTENT_EXTRACTION_ENGINE === 'tika' && RAGConfig.TIKA_SERVER_URL === '') {
			toast.error($i18n.t('Tika Server URL required.'));
			return;
		}
		if (RAGConfig.CONTENT_EXTRACTION_ENGINE === 'docling' && RAGConfig.DOCLING_SERVER_URL === '') {
			toast.error($i18n.t('Docling Server URL required.'));
			return;
		}
		if (
			RAGConfig.CONTENT_EXTRACTION_ENGINE === 'docling' &&
			((RAGConfig.DOCLING_OCR_ENGINE === '' && RAGConfig.DOCLING_OCR_LANG !== '') ||
				(RAGConfig.DOCLING_OCR_ENGINE !== '' && RAGConfig.DOCLING_OCR_LANG === ''))
		) {
			toast.error(
				$i18n.t('Both Docling OCR Engine and Language(s) must be provided or both left empty.')
			);
			return;
		}

		if (
			RAGConfig.CONTENT_EXTRACTION_ENGINE === 'datalab_marker' &&
			!RAGConfig.DATALAB_MARKER_API_KEY
		) {
			toast.error($i18n.t('Datalab Marker API Key required.'));
			return;
		}

		if (
			RAGConfig.CONTENT_EXTRACTION_ENGINE === 'document_intelligence' &&
			(RAGConfig.DOCUMENT_INTELLIGENCE_ENDPOINT === '' ||
				RAGConfig.DOCUMENT_INTELLIGENCE_KEY === '')
		) {
			toast.error($i18n.t('Document Intelligence endpoint and key required.'));
			return;
		}
		if (
			RAGConfig.CONTENT_EXTRACTION_ENGINE === 'mistral_ocr' &&
			RAGConfig.MISTRAL_OCR_API_KEY === ''
		) {
			toast.error($i18n.t('Mistral OCR API Key required.'));
			return;
		}

		if (!RAGConfig.BYPASS_EMBEDDING_AND_RETRIEVAL) {
			await embeddingModelUpdateHandler();
		}

		const res = await updateRAGConfig(localStorage.token, {
			...RAGConfig,
			ALLOWED_FILE_EXTENSIONS: RAGConfig.ALLOWED_FILE_EXTENSIONS.split(',')
				.map((ext) => ext.trim())
				.filter((ext) => ext !== ''),
			DATALAB_MARKER_LANGS: RAGConfig.DATALAB_MARKER_LANGS.split(',')
				.map((code) => code.trim())
				.filter((code) => code !== '')
				.join(', '),
			DOCLING_PICTURE_DESCRIPTION_LOCAL: JSON.parse(
				RAGConfig.DOCLING_PICTURE_DESCRIPTION_LOCAL || '{}'
			),
			DOCLING_PICTURE_DESCRIPTION_API: JSON.parse(RAGConfig.DOCLING_PICTURE_DESCRIPTION_API || '{}')
		});
		dispatch('save');
	};

	const setEmbeddingConfig = async () => {
		const embeddingConfig = await getEmbeddingConfig(localStorage.token);

		if (embeddingConfig) {
			embeddingEngine = embeddingConfig.embedding_engine;
			embeddingModel = embeddingConfig.embedding_model;
			embeddingBatchSize = embeddingConfig.embedding_batch_size ?? 1;

			OpenAIKey = embeddingConfig.openai_config.key;
			OpenAIUrl = embeddingConfig.openai_config.url;

			OllamaKey = embeddingConfig.ollama_config.key;
			OllamaUrl = embeddingConfig.ollama_config.url;

			AzureOpenAIKey = embeddingConfig.azure_openai_config.key;
			AzureOpenAIUrl = embeddingConfig.azure_openai_config.url;
			AzureOpenAIVersion = embeddingConfig.azure_openai_config.version;
		}
	};
<<<<<<< HEAD

	const openReindexDialog = async () => {
        const token = localStorage.token;
        if (!token) {
            toast.error($i18n.t('No token found'));
            return;
        }

        // Fetch the file count
        try {
            const fileCount = await countFiles(token);
            if (fileCount > 0) {
                filesCountMessage = $i18n.t('You are about to reindex') + ` ${fileCount} ` + $i18n.t('files. This could take a while. Do you want to proceed?');
            } else {
                filesCountMessage = $i18n.t('No files to reindex.');
            }
            showFilesReindexConfirm = true;  // Show the dialog once the message is updated
        } catch (error) {
            filesCountMessage = $i18n.t('Error fetching file count');
            toast.error(`${error}`);
        }
    };

	const startReindexing = async () => {
		isReindexing = true;
		fileProgress = 0;

		listenToReindexProgress((p) => {
			fileProgress = p;
			if (p >= 100) isReindexing = false;
		});

		const res = await reindexFiles(localStorage.token).catch((error) => {
			toast.error(`${error}`);
			isReindexing = false;
			return null;
		});

		if (res) {
			toast.success($i18n.t('Success'));
		}
	};

=======
>>>>>>> e1efd54a
	onMount(async () => {
		await setEmbeddingConfig();

		const config = await getRAGConfig(localStorage.token);
		config.ALLOWED_FILE_EXTENSIONS = (config?.ALLOWED_FILE_EXTENSIONS ?? []).join(', ');

		config.DOCLING_PICTURE_DESCRIPTION_LOCAL = JSON.stringify(
			config.DOCLING_PICTURE_DESCRIPTION_LOCAL ?? {},
			null,
			2
		);
		config.DOCLING_PICTURE_DESCRIPTION_API = JSON.stringify(
			config.DOCLING_PICTURE_DESCRIPTION_API ?? {},
			null,
			2
		);

		RAGConfig = config;
	});
</script>

<ResetUploadDirConfirmDialog
	bind:show={showResetUploadDirConfirm}
	on:confirm={async () => {
		const res = await deleteAllFiles(localStorage.token).catch((error) => {
			toast.error(`${error}`);
			return null;
		});

		if (res) {
			toast.success($i18n.t('Success'));
		}
	}}
/>

<ResetVectorDBConfirmDialog
	bind:show={showResetConfirm}
	on:confirm={() => {
		const res = resetVectorDB(localStorage.token).catch((error) => {
			toast.error(`${error}`);
			return null;
		});

		if (res) {
			toast.success($i18n.t('Success'));
		}
	}}
/>

<ReindexKnowledgeFilesConfirmDialog
	bind:show={showReindexConfirm}
	on:confirm={async () => {
		const res = await reindexKnowledgeFiles(localStorage.token).catch((error) => {
			toast.error(`${error}`);
			return null;
		});

		if (res) {
			toast.success($i18n.t('Success'));
		}
	}}
/>

<ReindexFilesConfirmDialog
	bind:show={showFilesReindexConfirm}
	message={filesCountMessage}
	on:confirm={startReindexing}
/>

<form
	class="flex flex-col h-full justify-between space-y-3 text-sm"
	on:submit|preventDefault={() => {
		submitHandler();
	}}
>
	{#if RAGConfig}
		<div class=" space-y-2.5 overflow-y-scroll scrollbar-hidden h-full pr-1.5">
			<div class="">
				<div class="mb-3">
					<div class=" mb-2.5 text-base font-medium">{$i18n.t('General')}</div>

					<hr class=" border-gray-100 dark:border-gray-850 my-2" />

					<div class="mb-2.5 flex flex-col w-full justify-between">
						<div class="flex w-full justify-between mb-1">
							<div class="self-center text-xs font-medium">
								{$i18n.t('Content Extraction Engine')}
							</div>
							<div class="">
								<select
									class="dark:bg-gray-900 w-fit pr-8 rounded-sm px-2 text-xs bg-transparent outline-hidden text-right"
									bind:value={RAGConfig.CONTENT_EXTRACTION_ENGINE}
								>
									<option value="">{$i18n.t('Default')}</option>
									<option value="external">{$i18n.t('External')}</option>
									<option value="tika">{$i18n.t('Tika')}</option>
									<option value="docling">{$i18n.t('Docling')}</option>
									<option value="datalab_marker">{$i18n.t('Datalab Marker API')}</option>
									<option value="document_intelligence">{$i18n.t('Document Intelligence')}</option>
									<option value="mistral_ocr">{$i18n.t('Mistral OCR')}</option>
								</select>
							</div>
						</div>

						{#if RAGConfig.CONTENT_EXTRACTION_ENGINE === ''}
							<div class="flex w-full mt-1">
								<div class="flex-1 flex justify-between">
									<div class=" self-center text-xs font-medium">
										{$i18n.t('PDF Extract Images (OCR)')}
									</div>
									<div class="flex items-center relative">
										<Switch bind:state={RAGConfig.PDF_EXTRACT_IMAGES} />
									</div>
								</div>
							</div>
						{:else if RAGConfig.CONTENT_EXTRACTION_ENGINE === 'datalab_marker'}
							<div class="my-0.5 flex gap-2 pr-2">
								<SensitiveInput
									placeholder={$i18n.t('Enter Datalab Marker API Key')}
									required={false}
									bind:value={RAGConfig.DATALAB_MARKER_API_KEY}
								/>
							</div>

							<div class="flex justify-between w-full mt-2">
								<div class="text-xs font-medium">
									{$i18n.t('Languages')}
								</div>

								<input
									class="text-sm bg-transparent outline-hidden"
									type="text"
									bind:value={RAGConfig.DATALAB_MARKER_LANGS}
									placeholder={$i18n.t('e.g.) en,fr,de')}
								/>
							</div>

							<div class="flex justify-between w-full mt-2">
								<div class="self-center text-xs font-medium">
									<Tooltip
										content={$i18n.t(
											'Significantly improves accuracy by using an LLM to enhance tables, forms, inline math, and layout detection. Will increase latency. Defaults to True.'
										)}
										placement="top-start"
									>
										{$i18n.t('Use LLM')}
									</Tooltip>
								</div>
								<div class="flex items-center">
									<Switch bind:state={RAGConfig.DATALAB_MARKER_USE_LLM} />
								</div>
							</div>
							<div class="flex justify-between w-full mt-2">
								<div class="self-center text-xs font-medium">
									<Tooltip
										content={$i18n.t('Skip the cache and re-run the inference. Defaults to False.')}
										placement="top-start"
									>
										{$i18n.t('Skip Cache')}
									</Tooltip>
								</div>
								<div class="flex items-center">
									<Switch bind:state={RAGConfig.DATALAB_MARKER_SKIP_CACHE} />
								</div>
							</div>
							<div class="flex justify-between w-full mt-2">
								<div class="self-center text-xs font-medium">
									<Tooltip
										content={$i18n.t(
											'Force OCR on all pages of the PDF. This can lead to worse results if you have good text in your PDFs. Defaults to False.'
										)}
										placement="top-start"
									>
										{$i18n.t('Force OCR')}
									</Tooltip>
								</div>
								<div class="flex items-center">
									<Switch bind:state={RAGConfig.DATALAB_MARKER_FORCE_OCR} />
								</div>
							</div>
							<div class="flex justify-between w-full mt-2">
								<div class="self-center text-xs font-medium">
									<Tooltip
										content={$i18n.t(
											'Whether to paginate the output. Each page will be separated by a horizontal rule and page number. Defaults to False.'
										)}
										placement="top-start"
									>
										{$i18n.t('Paginate')}
									</Tooltip>
								</div>
								<div class="flex items-center">
									<Switch bind:state={RAGConfig.DATALAB_MARKER_PAGINATE} />
								</div>
							</div>
							<div class="flex justify-between w-full mt-2">
								<div class="self-center text-xs font-medium">
									<Tooltip
										content={$i18n.t(
											'Strip existing OCR text from the PDF and re-run OCR. Ignored if Force OCR is enabled. Defaults to False.'
										)}
										placement="top-start"
									>
										{$i18n.t('Strip Existing OCR')}
									</Tooltip>
								</div>
								<div class="flex items-center">
									<Switch bind:state={RAGConfig.DATALAB_MARKER_STRIP_EXISTING_OCR} />
								</div>
							</div>
							<div class="flex justify-between w-full mt-2">
								<div class="self-center text-xs font-medium">
									<Tooltip
										content={$i18n.t(
											'Disable image extraction from the PDF. If Use LLM is enabled, images will be automatically captioned. Defaults to False.'
										)}
										placement="top-start"
									>
										{$i18n.t('Disable Image Extraction')}
									</Tooltip>
								</div>
								<div class="flex items-center">
									<Switch bind:state={RAGConfig.DATALAB_MARKER_DISABLE_IMAGE_EXTRACTION} />
								</div>
							</div>
							<div class="flex justify-between w-full mt-2">
								<div class="self-center text-xs font-medium">
									<Tooltip
										content={$i18n.t(
											"The output format for the text. Can be 'json', 'markdown', or 'html'. Defaults to 'markdown'."
										)}
										placement="top-start"
									>
										{$i18n.t('Output Format')}
									</Tooltip>
								</div>
								<div class="">
									<select
										class="dark:bg-gray-900 w-fit pr-8 rounded-sm px-2 text-xs bg-transparent outline-hidden text-right"
										bind:value={RAGConfig.DATALAB_MARKER_OUTPUT_FORMAT}
									>
										<option value="markdown">{$i18n.t('Markdown')}</option>
										<option value="json">{$i18n.t('JSON')}</option>
										<option value="html">{$i18n.t('HTML')}</option>
									</select>
								</div>
							</div>
						{:else if RAGConfig.CONTENT_EXTRACTION_ENGINE === 'external'}
							<div class="my-0.5 flex gap-2 pr-2">
								<input
									class="flex-1 w-full text-sm bg-transparent outline-hidden"
									placeholder={$i18n.t('Enter External Document Loader URL')}
									bind:value={RAGConfig.EXTERNAL_DOCUMENT_LOADER_URL}
								/>
								<SensitiveInput
									placeholder={$i18n.t('Enter External Document Loader API Key')}
									required={false}
									bind:value={RAGConfig.EXTERNAL_DOCUMENT_LOADER_API_KEY}
								/>
							</div>
						{:else if RAGConfig.CONTENT_EXTRACTION_ENGINE === 'tika'}
							<div class="flex w-full mt-1">
								<div class="flex-1 mr-2">
									<input
										class="flex-1 w-full text-sm bg-transparent outline-hidden"
										placeholder={$i18n.t('Enter Tika Server URL')}
										bind:value={RAGConfig.TIKA_SERVER_URL}
									/>
								</div>
							</div>
						{:else if RAGConfig.CONTENT_EXTRACTION_ENGINE === 'docling'}
							<div class="flex w-full mt-1">
								<input
									class="flex-1 w-full text-sm bg-transparent outline-hidden"
									placeholder={$i18n.t('Enter Docling Server URL')}
									bind:value={RAGConfig.DOCLING_SERVER_URL}
								/>
							</div>
							<div class="flex w-full mt-2">
								<input
									class="flex-1 w-full text-sm bg-transparent outline-hidden"
									placeholder={$i18n.t('Enter Docling OCR Engine')}
									bind:value={RAGConfig.DOCLING_OCR_ENGINE}
								/>
								<input
									class="flex-1 w-full text-sm bg-transparent outline-hidden"
									placeholder={$i18n.t('Enter Docling OCR Language(s)')}
									bind:value={RAGConfig.DOCLING_OCR_LANG}
								/>
							</div>

							<div class="flex w-full mt-2">
								<div class="flex-1 flex justify-between">
									<div class=" self-center text-xs font-medium">
										{$i18n.t('Describe Pictures in Documents')}
									</div>
									<div class="flex items-center relative">
										<Switch bind:state={RAGConfig.DOCLING_DO_PICTURE_DESCRIPTION} />
									</div>
								</div>
							</div>
							{#if RAGConfig.DOCLING_DO_PICTURE_DESCRIPTION}
								<div class="flex justify-between w-full mt-2">
									<div class="self-center text-xs font-medium">
										<Tooltip content={''} placement="top-start">
											{$i18n.t('Picture Description Mode')}
										</Tooltip>
									</div>
									<div class="">
										<select
											class="dark:bg-gray-900 w-fit pr-8 rounded-sm px-2 text-xs bg-transparent outline-hidden text-right"
											bind:value={RAGConfig.DOCLING_PICTURE_DESCRIPTION_MODE}
										>
											<option value="">{$i18n.t('Default')}</option>
											<option value="local">{$i18n.t('Local')}</option>
											<option value="api">{$i18n.t('API')}</option>
										</select>
									</div>
								</div>

								{#if RAGConfig.DOCLING_PICTURE_DESCRIPTION_MODE === 'local'}
									<div class="flex flex-col gap-2 mt-2">
										<div class=" flex flex-col w-full justify-between">
											<div class=" mb-1 text-xs font-medium">
												{$i18n.t('Picture Description Local Config')}
											</div>
											<div class="flex w-full items-center relative">
												<Tooltip
													content={$i18n.t(
														'Options for running a local vision-language model in the picture description. The parameters refer to a model hosted on Hugging Face. This parameter is mutually exclusive with picture_description_api.'
													)}
													placement="top-start"
													className="w-full"
												>
													<Textarea
														bind:value={RAGConfig.DOCLING_PICTURE_DESCRIPTION_LOCAL}
														placeholder={$i18n.t('Enter Config in JSON format')}
													/>
												</Tooltip>
											</div>
										</div>
									</div>
								{:else if RAGConfig.DOCLING_PICTURE_DESCRIPTION_MODE === 'api'}
									<div class="flex flex-col gap-2 mt-2">
										<div class=" flex flex-col w-full justify-between">
											<div class=" mb-1 text-xs font-medium">
												{$i18n.t('Picture Description API Config')}
											</div>
											<div class="flex w-full items-center relative">
												<Tooltip
													content={$i18n.t(
														'API details for using a vision-language model in the picture description. This parameter is mutually exclusive with picture_description_local.'
													)}
													placement="top-start"
													className="w-full"
												>
													<Textarea
														bind:value={RAGConfig.DOCLING_PICTURE_DESCRIPTION_API}
														placeholder={$i18n.t('Enter Config in JSON format')}
													/>
												</Tooltip>
											</div>
										</div>
									</div>
								{/if}
							{/if}
						{:else if RAGConfig.CONTENT_EXTRACTION_ENGINE === 'document_intelligence'}
							<div class="my-0.5 flex gap-2 pr-2">
								<input
									class="flex-1 w-full text-sm bg-transparent outline-hidden"
									placeholder={$i18n.t('Enter Document Intelligence Endpoint')}
									bind:value={RAGConfig.DOCUMENT_INTELLIGENCE_ENDPOINT}
								/>
								<SensitiveInput
									placeholder={$i18n.t('Enter Document Intelligence Key')}
									bind:value={RAGConfig.DOCUMENT_INTELLIGENCE_KEY}
								/>
							</div>
						{:else if RAGConfig.CONTENT_EXTRACTION_ENGINE === 'mistral_ocr'}
							<div class="my-0.5 flex gap-2 pr-2">
								<SensitiveInput
									placeholder={$i18n.t('Enter Mistral API Key')}
									bind:value={RAGConfig.MISTRAL_OCR_API_KEY}
								/>
							</div>
						{/if}
					</div>

					<div class="  mb-2.5 flex w-full justify-between">
						<div class=" self-center text-xs font-medium">
							<Tooltip content={$i18n.t('Full Context Mode')} placement="top-start">
								{$i18n.t('Bypass Embedding and Retrieval')}
							</Tooltip>
						</div>
						<div class="flex items-center relative">
							<Tooltip
								content={RAGConfig.BYPASS_EMBEDDING_AND_RETRIEVAL
									? $i18n.t(
											'Inject the entire content as context for comprehensive processing, this is recommended for complex queries.'
										)
									: $i18n.t(
											'Default to segmented retrieval for focused and relevant content extraction, this is recommended for most cases.'
										)}
							>
								<Switch bind:state={RAGConfig.BYPASS_EMBEDDING_AND_RETRIEVAL} />
							</Tooltip>
						</div>
					</div>

					{#if !RAGConfig.BYPASS_EMBEDDING_AND_RETRIEVAL}
						<div class="  mb-2.5 flex w-full justify-between">
							<div class=" self-center text-xs font-medium">{$i18n.t('Text Splitter')}</div>
							<div class="flex items-center relative">
								<select
									class="dark:bg-gray-900 w-fit pr-8 rounded-sm px-2 text-xs bg-transparent outline-hidden text-right"
									bind:value={RAGConfig.TEXT_SPLITTER}
								>
									<option value="">{$i18n.t('Default')} ({$i18n.t('Character')})</option>
									<option value="token">{$i18n.t('Token')} ({$i18n.t('Tiktoken')})</option>
								</select>
							</div>
						</div>

						<div class="  mb-2.5 flex w-full justify-between">
							<div class=" flex gap-1.5 w-full">
								<div class="  w-full justify-between">
									<div class="self-center text-xs font-medium min-w-fit mb-1">
										{$i18n.t('Chunk Size')}
									</div>
									<div class="self-center">
										<input
											class=" w-full rounded-lg py-1.5 px-4 text-sm bg-gray-50 dark:text-gray-300 dark:bg-gray-850 outline-hidden"
											type="number"
											placeholder={$i18n.t('Enter Chunk Size')}
											bind:value={RAGConfig.CHUNK_SIZE}
											autocomplete="off"
											min="0"
										/>
									</div>
								</div>

								<div class="w-full">
									<div class=" self-center text-xs font-medium min-w-fit mb-1">
										{$i18n.t('Chunk Overlap')}
									</div>

									<div class="self-center">
										<input
											class="w-full rounded-lg py-1.5 px-4 text-sm bg-gray-50 dark:text-gray-300 dark:bg-gray-850 outline-hidden"
											type="number"
											placeholder={$i18n.t('Enter Chunk Overlap')}
											bind:value={RAGConfig.CHUNK_OVERLAP}
											autocomplete="off"
											min="0"
										/>
									</div>
								</div>
							</div>
						</div>
					{/if}
				</div>

				{#if !RAGConfig.BYPASS_EMBEDDING_AND_RETRIEVAL}
					<div class="mb-3">
						<div class=" mb-2.5 text-base font-medium">{$i18n.t('Embedding')}</div>

						<hr class=" border-gray-100 dark:border-gray-850 my-2" />

						<div class="  mb-2.5 flex flex-col w-full justify-between">
							<div class="flex w-full justify-between">
								<div class=" self-center text-xs font-medium">
									{$i18n.t('Embedding Model Engine')}
								</div>
								<div class="flex items-center relative">
									<select
										class="dark:bg-gray-900 w-fit pr-8 rounded-sm px-2 p-1 text-xs bg-transparent outline-hidden text-right"
										bind:value={embeddingEngine}
										placeholder="Select an embedding model engine"
										on:change={(e) => {
											if (e.target.value === 'ollama') {
												embeddingModel = '';
											} else if (e.target.value === 'openai') {
												embeddingModel = 'text-embedding-3-small';
											} else if (e.target.value === 'azure_openai') {
												embeddingModel = 'text-embedding-3-small';
											} else if (e.target.value === '') {
												embeddingModel = 'sentence-transformers/all-MiniLM-L6-v2';
											}
										}}
									>
										<option value="">{$i18n.t('Default (SentenceTransformers)')}</option>
										<option value="ollama">{$i18n.t('Ollama')}</option>
										<option value="openai">{$i18n.t('OpenAI')}</option>
										<option value="azure_openai">Azure OpenAI</option>
									</select>
								</div>
							</div>

							{#if embeddingEngine === 'openai'}
								<div class="my-0.5 flex gap-2 pr-2">
									<input
										class="flex-1 w-full text-sm bg-transparent outline-hidden"
										placeholder={$i18n.t('API Base URL')}
										bind:value={OpenAIUrl}
										required
									/>

									<SensitiveInput
										placeholder={$i18n.t('API Key')}
										bind:value={OpenAIKey}
										required={false}
									/>
								</div>
							{:else if embeddingEngine === 'ollama'}
								<div class="my-0.5 flex gap-2 pr-2">
									<input
										class="flex-1 w-full text-sm bg-transparent outline-hidden"
										placeholder={$i18n.t('API Base URL')}
										bind:value={OllamaUrl}
										required
									/>

									<SensitiveInput
										placeholder={$i18n.t('API Key')}
										bind:value={OllamaKey}
										required={false}
									/>
								</div>
							{:else if embeddingEngine === 'azure_openai'}
								<div class="my-0.5 flex flex-col gap-2 pr-2 w-full">
									<div class="flex gap-2">
										<input
											class="flex-1 w-full text-sm bg-transparent outline-hidden"
											placeholder={$i18n.t('API Base URL')}
											bind:value={AzureOpenAIUrl}
											required
										/>
										<SensitiveInput placeholder={$i18n.t('API Key')} bind:value={AzureOpenAIKey} />
									</div>
									<div class="flex gap-2">
										<input
											class="flex-1 w-full text-sm bg-transparent outline-hidden"
											placeholder="Version"
											bind:value={AzureOpenAIVersion}
											required
										/>
									</div>
								</div>
							{/if}
						</div>

						<div class="  mb-2.5 flex flex-col w-full">
							<div class=" mb-1 text-xs font-medium">{$i18n.t('Embedding Model')}</div>

							<div class="">
								{#if embeddingEngine === 'ollama'}
									<div class="flex w-full">
										<div class="flex-1 mr-2">
											<input
												class="flex-1 w-full text-sm bg-transparent outline-hidden"
												bind:value={embeddingModel}
												placeholder={$i18n.t('Set embedding model')}
												required
											/>
										</div>
									</div>
								{:else}
									<div class="flex w-full">
										<div class="flex-1 mr-2">
											<input
												class="flex-1 w-full text-sm bg-transparent outline-hidden"
												placeholder={$i18n.t('Set embedding model (e.g. {{model}})', {
													model: embeddingModel.slice(-40)
												})}
												bind:value={embeddingModel}
											/>
										</div>

										{#if embeddingEngine === ''}
											<button
												class="px-2.5 bg-transparent text-gray-800 dark:bg-transparent dark:text-gray-100 rounded-lg transition"
												on:click={() => {
													embeddingModelUpdateHandler();
												}}
												disabled={updateEmbeddingModelLoading}
											>
												{#if updateEmbeddingModelLoading}
													<div class="self-center">
														<Spinner />
													</div>
												{:else}
													<svg
														xmlns="http://www.w3.org/2000/svg"
														viewBox="0 0 16 16"
														fill="currentColor"
														class="w-4 h-4"
													>
														<path
															d="M8.75 2.75a.75.75 0 0 0-1.5 0v5.69L5.03 6.22a.75.75 0 0 0-1.06 1.06l3.5 3.5a.75.75 0 0 0 1.06 0l3.5-3.5a.75.75 0 0 0-1.06-1.06L8.75 8.44V2.75Z"
														/>
														<path
															d="M3.5 9.75a.75.75 0 0 0-1.5 0v1.5A2.75 2.75 0 0 0 4.75 14h6.5A2.75 2.75 0 0 0 14 11.25v-1.5a.75.75 0 0 0-1.5 0v1.5c0 .69-.56 1.25-1.25 1.25h-6.5c-.69 0-1.25-.56-1.25-1.25v-1.5Z"
														/>
													</svg>
												{/if}
											</button>
										{/if}
									</div>
								{/if}
							</div>

							<div class="mt-1 mb-1 text-xs text-gray-400 dark:text-gray-500">
								{$i18n.t(
									'Warning: If you update or change your embedding model, you will need to re-import all documents.'
								)}
							</div>
						</div>

						{#if embeddingEngine === 'ollama' || embeddingEngine === 'openai' || embeddingEngine === 'azure_openai'}
							<div class="  mb-2.5 flex w-full justify-between">
								<div class=" self-center text-xs font-medium">
									{$i18n.t('Embedding Batch Size')}
								</div>

								<div class="">
									<input
										bind:value={embeddingBatchSize}
										type="number"
										class=" bg-transparent text-center w-14 outline-none"
										min="-2"
										max="16000"
										step="1"
									/>
								</div>
							</div>
						{/if}
					</div>

					<div class="mb-3">
						<div class=" mb-2.5 text-base font-medium">{$i18n.t('Retrieval')}</div>

						<hr class=" border-gray-100 dark:border-gray-850 my-2" />

						<div class="  mb-2.5 flex w-full justify-between">
							<div class=" self-center text-xs font-medium">{$i18n.t('Full Context Mode')}</div>
							<div class="flex items-center relative">
								<Tooltip
									content={RAGConfig.RAG_FULL_CONTEXT
										? $i18n.t(
												'Inject the entire content as context for comprehensive processing, this is recommended for complex queries.'
											)
										: $i18n.t(
												'Default to segmented retrieval for focused and relevant content extraction, this is recommended for most cases.'
											)}
								>
									<Switch bind:state={RAGConfig.RAG_FULL_CONTEXT} />
								</Tooltip>
							</div>
						</div>

						{#if !RAGConfig.RAG_FULL_CONTEXT}
							<div class="  mb-2.5 flex w-full justify-between">
								<div class=" self-center text-xs font-medium">{$i18n.t('Hybrid Search')}</div>
								<div class="flex items-center relative">
									<Switch bind:state={RAGConfig.ENABLE_RAG_HYBRID_SEARCH} />
								</div>
							</div>

							{#if RAGConfig.ENABLE_RAG_HYBRID_SEARCH === true}
								<div class="  mb-2.5 flex flex-col w-full justify-between">
									<div class="flex w-full justify-between">
										<div class=" self-center text-xs font-medium">
											{$i18n.t('Reranking Engine')}
										</div>
										<div class="flex items-center relative">
											<select
												class="dark:bg-gray-900 w-fit pr-8 rounded-sm px-2 p-1 text-xs bg-transparent outline-hidden text-right"
												bind:value={RAGConfig.RAG_RERANKING_ENGINE}
												placeholder="Select a reranking model engine"
												on:change={(e) => {
													if (e.target.value === 'external') {
														RAGConfig.RAG_RERANKING_MODEL = '';
													} else if (e.target.value === '') {
														RAGConfig.RAG_RERANKING_MODEL = 'BAAI/bge-reranker-v2-m3';
													}
												}}
											>
												<option value="">{$i18n.t('Default (SentenceTransformers)')}</option>
												<option value="external">{$i18n.t('External')}</option>
											</select>
										</div>
									</div>

									{#if RAGConfig.RAG_RERANKING_ENGINE === 'external'}
										<div class="my-0.5 flex gap-2 pr-2">
											<input
												class="flex-1 w-full text-sm bg-transparent outline-hidden"
												placeholder={$i18n.t('API Base URL')}
												bind:value={RAGConfig.RAG_EXTERNAL_RERANKER_URL}
												required
											/>

											<SensitiveInput
												placeholder={$i18n.t('API Key')}
												bind:value={RAGConfig.RAG_EXTERNAL_RERANKER_API_KEY}
												required={false}
											/>
										</div>
									{/if}
								</div>

								<div class="  mb-2.5 flex flex-col w-full">
									<div class=" mb-1 text-xs font-medium">{$i18n.t('Reranking Model')}</div>

									<div class="">
										<div class="flex w-full">
											<div class="flex-1 mr-2">
												<input
													class="flex-1 w-full text-sm bg-transparent outline-hidden"
													placeholder={$i18n.t('Set reranking model (e.g. {{model}})', {
														model: 'BAAI/bge-reranker-v2-m3'
													})}
													bind:value={RAGConfig.RAG_RERANKING_MODEL}
												/>
											</div>
										</div>
									</div>
								</div>
							{/if}

							<div class="  mb-2.5 flex w-full justify-between">
								<div class=" self-center text-xs font-medium">{$i18n.t('Top K')}</div>
								<div class="flex items-center relative">
									<input
										class="flex-1 w-full text-sm bg-transparent outline-hidden"
										type="number"
										placeholder={$i18n.t('Enter Top K')}
										bind:value={RAGConfig.TOP_K}
										autocomplete="off"
										min="0"
									/>
								</div>
							</div>

							{#if RAGConfig.ENABLE_RAG_HYBRID_SEARCH === true}
								<div class="mb-2.5 flex w-full justify-between">
									<div class="self-center text-xs font-medium">{$i18n.t('Top K Reranker')}</div>
									<div class="flex items-center relative">
										<input
											class="flex-1 w-full text-sm bg-transparent outline-hidden"
											type="number"
											placeholder={$i18n.t('Enter Top K Reranker')}
											bind:value={RAGConfig.TOP_K_RERANKER}
											autocomplete="off"
											min="0"
										/>
									</div>
								</div>
							{/if}

							{#if RAGConfig.ENABLE_RAG_HYBRID_SEARCH === true}
								<div class="  mb-2.5 flex flex-col w-full justify-between">
									<div class=" flex w-full justify-between">
										<div class=" self-center text-xs font-medium">
											{$i18n.t('Relevance Threshold')}
										</div>
										<div class="flex items-center relative">
											<input
												class="flex-1 w-full text-sm bg-transparent outline-hidden"
												type="number"
												step="0.01"
												placeholder={$i18n.t('Enter Score')}
												bind:value={RAGConfig.RELEVANCE_THRESHOLD}
												autocomplete="off"
												min="0.0"
												title={$i18n.t(
													'The score should be a value between 0.0 (0%) and 1.0 (100%).'
												)}
											/>
										</div>
									</div>
									<div class="mt-1 text-xs text-gray-400 dark:text-gray-500">
										{$i18n.t(
											'Note: If you set a minimum score, the search will only return documents with a score greater than or equal to the minimum score.'
										)}
									</div>
								</div>
							{/if}

							{#if RAGConfig.ENABLE_RAG_HYBRID_SEARCH === true}
								<div class="mb-2.5 flex w-full justify-between">
									<div class="self-center text-xs font-medium">
										{$i18n.t('Weight of BM25 Retrieval')}
									</div>
									<div class="flex items-center relative">
										<input
											class="flex-1 w-full text-sm bg-transparent outline-hidden"
											type="number"
											step="0.01"
											placeholder={$i18n.t('Enter BM25 Weight')}
											bind:value={RAGConfig.HYBRID_BM25_WEIGHT}
											autocomplete="off"
											min="0.0"
											max="1.0"
										/>
									</div>
								</div>
							{/if}
						{/if}

						<div class="  mb-2.5 flex flex-col w-full justify-between">
							<div class=" mb-1 text-xs font-medium">{$i18n.t('RAG Template')}</div>
							<div class="flex w-full items-center relative">
								<Tooltip
									content={$i18n.t(
										'Leave empty to use the default prompt, or enter a custom prompt'
									)}
									placement="top-start"
									className="w-full"
								>
									<Textarea
										bind:value={RAGConfig.RAG_TEMPLATE}
										placeholder={$i18n.t(
											'Leave empty to use the default prompt, or enter a custom prompt'
										)}
									/>
								</Tooltip>
							</div>
						</div>
					</div>
				{/if}

				<div class="mb-3">
					<div class=" mb-2.5 text-base font-medium">{$i18n.t('Files')}</div>

					<hr class=" border-gray-100 dark:border-gray-850 my-2" />

					<div class="  mb-2.5 flex w-full justify-between">
						<div class=" self-center text-xs font-medium">{$i18n.t('Allowed File Extensions')}</div>
						<div class="flex items-center relative">
							<Tooltip
								content={$i18n.t(
									'Allowed file extensions for upload. Separate multiple extensions with commas. Leave empty for all file types.'
								)}
								placement="top-start"
							>
								<input
									class="flex-1 w-full text-sm bg-transparent outline-hidden"
									type="text"
									placeholder={$i18n.t('e.g. pdf, docx, txt')}
									bind:value={RAGConfig.ALLOWED_FILE_EXTENSIONS}
									autocomplete="off"
								/>
							</Tooltip>
						</div>
					</div>

					<div class="  mb-2.5 flex w-full justify-between">
						<div class=" self-center text-xs font-medium">{$i18n.t('Max Upload Size')}</div>
						<div class="flex items-center relative">
							<Tooltip
								content={$i18n.t(
									'The maximum file size in MB. If the file size exceeds this limit, the file will not be uploaded.'
								)}
								placement="top-start"
							>
								<input
									class="flex-1 w-full text-sm bg-transparent outline-hidden"
									type="number"
									placeholder={$i18n.t('Leave empty for unlimited')}
									bind:value={RAGConfig.FILE_MAX_SIZE}
									autocomplete="off"
									min="0"
								/>
							</Tooltip>
						</div>
					</div>

					<div class="  mb-2.5 flex w-full justify-between">
						<div class=" self-center text-xs font-medium">{$i18n.t('Max Upload Count')}</div>
						<div class="flex items-center relative">
							<Tooltip
								content={$i18n.t(
									'The maximum number of files that can be used at once in chat. If the number of files exceeds this limit, the files will not be uploaded.'
								)}
								placement="top-start"
							>
								<input
									class="flex-1 w-full text-sm bg-transparent outline-hidden"
									type="number"
									placeholder={$i18n.t('Leave empty for unlimited')}
									bind:value={RAGConfig.FILE_MAX_COUNT}
									autocomplete="off"
									min="0"
								/>
							</Tooltip>
						</div>
					</div>

					<div class="  mb-2.5 flex w-full justify-between">
						<div class=" self-center text-xs font-medium">{$i18n.t('Image Compression Width')}</div>
						<div class="flex items-center relative">
							<Tooltip
								content={$i18n.t(
									'The width in pixels to compress images to. Leave empty for no compression.'
								)}
								placement="top-start"
							>
								<input
									class="flex-1 w-full text-sm bg-transparent outline-hidden"
									type="number"
									placeholder={$i18n.t('Leave empty for no compression')}
									bind:value={RAGConfig.FILE_IMAGE_COMPRESSION_WIDTH}
									autocomplete="off"
									min="0"
								/>
							</Tooltip>
						</div>
					</div>

					<div class="  mb-2.5 flex w-full justify-between">
						<div class=" self-center text-xs font-medium">
							{$i18n.t('Image Compression Height')}
						</div>
						<div class="flex items-center relative">
							<Tooltip
								content={$i18n.t(
									'The height in pixels to compress images to. Leave empty for no compression.'
								)}
								placement="top-start"
							>
								<input
									class="flex-1 w-full text-sm bg-transparent outline-hidden"
									type="number"
									placeholder={$i18n.t('Leave empty for no compression')}
									bind:value={RAGConfig.FILE_IMAGE_COMPRESSION_HEIGHT}
									autocomplete="off"
									min="0"
								/>
							</Tooltip>
						</div>
					</div>
				</div>

				<div class="mb-3">
					<div class=" mb-2.5 text-base font-medium">{$i18n.t('Integration')}</div>

					<hr class=" border-gray-100 dark:border-gray-850 my-2" />

					<div class="  mb-2.5 flex w-full justify-between">
						<div class=" self-center text-xs font-medium">{$i18n.t('Google Drive')}</div>
						<div class="flex items-center relative">
							<Switch bind:state={RAGConfig.ENABLE_GOOGLE_DRIVE_INTEGRATION} />
						</div>
					</div>

					<div class="  mb-2.5 flex w-full justify-between">
						<div class=" self-center text-xs font-medium">{$i18n.t('OneDrive')}</div>
						<div class="flex items-center relative">
							<Switch bind:state={RAGConfig.ENABLE_ONEDRIVE_INTEGRATION} />
						</div>
					</div>
				</div>

				<div class="mb-3">
					<div class=" mb-2.5 text-base font-medium">{$i18n.t('Danger Zone')}</div>

					<hr class=" border-gray-100 dark:border-gray-850 my-2" />

					<div class="  mb-2.5 flex w-full justify-between">
						<div class=" self-center text-xs font-medium">{$i18n.t('Reset Upload Directory')}</div>
						<div class="flex items-center relative">
							<button
								class="text-xs"
								on:click={() => {
									showResetUploadDirConfirm = true;
								}}
							>
								{$i18n.t('Reset')}
							</button>
						</div>
					</div>

					<div class="  mb-2.5 flex w-full justify-between">
						<div class=" self-center text-xs font-medium">
							{$i18n.t('Reset Vector Storage/Knowledge')}
						</div>
						<div class="flex items-center relative">
							<button
								class="text-xs"
								on:click={() => {
									showResetConfirm = true;
								}}
							>
								{$i18n.t('Reset')}
							</button>
						</div>
					</div>
					<div class="  mb-2.5 flex w-full justify-between">
						<div class=" self-center text-xs font-medium">
							{$i18n.t('Reindex Knowledge Base Vectors')}
						</div>
						<div class="flex items-center relative">
							<button
								class="text-xs"
								on:click={() => {
									showReindexConfirm = true;
								}}
							>
								{$i18n.t('Reindex')}
							</button>
						</div>
					</div>
					<div class="  mb-2.5 flex w-full justify-between">
						<div class=" self-center text-xs font-medium">
							{$i18n.t('Reindex all Files Vectors')}
						</div>
						<div class="flex items-center relative">
							<button
								class="text-xs"
								on:click={() => {
									openReindexDialog();
								}}
							>
								{$i18n.t('Reindex')}
							</button>
						</div>
					</div>
					{#if isReindexing}
						<div class="w-full bg-gray-200 rounded-full h-3 mt-4">
							<div class="bg-blue-600 h-3 rounded-full" style="width: {fileProgress}%"></div>
						</div>
						<!-- <p class="text-sm mt-2 text-gray-600">'Reindexing... {fileProgress}%' -->
						<p class="text-sm mt-2 text-gray-600">{$i18n.t('Reindexing... {{progress}}%', { progress: fileProgress })}
							
						</p>
					{/if}

				</div>
			</div>
		</div>
		<div class="flex justify-end pt-3 text-sm font-medium">
			<button
				class="px-3.5 py-1.5 text-sm font-medium bg-black hover:bg-gray-900 text-white dark:bg-white dark:text-black dark:hover:bg-gray-100 transition rounded-full"
				type="submit"
			>
				{$i18n.t('Save')}
			</button>
		</div>
	{:else}
		<div class="flex items-center justify-center h-full">
			<Spinner className="size-5" />
		</div>
	{/if}
</form><|MERGE_RESOLUTION|>--- conflicted
+++ resolved
@@ -231,7 +231,6 @@
 			AzureOpenAIVersion = embeddingConfig.azure_openai_config.version;
 		}
 	};
-<<<<<<< HEAD
 
 	const openReindexDialog = async () => {
         const token = localStorage.token;
@@ -274,9 +273,6 @@
 			toast.success($i18n.t('Success'));
 		}
 	};
-
-=======
->>>>>>> e1efd54a
 	onMount(async () => {
 		await setEmbeddingConfig();
 
