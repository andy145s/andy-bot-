<script lang="ts">
	import { toast } from 'svelte-sonner';
	import { goto, invalidate, invalidateAll } from '$app/navigation';
	import { onMount, getContext, createEventDispatcher, tick, onDestroy } from 'svelte';
	const i18n = getContext('i18n');

	const dispatch = createEventDispatcher();

	import {
		archiveChatById,
		cloneChatById,
		deleteChatById,
		getAllTags,
		getChatById,
		getChatList,
		getChatListByTagName,
		getPinnedChatList,
		updateChatById
	} from '$lib/apis/chats';
	import {
		chatId,
		chatTitle as _chatTitle,
		chats,
		mobile,
		pinnedChats,
		showSidebar,
		currentChatPage,
		tags
	} from '$lib/stores';

	import ChatMenu from './ChatMenu.svelte';
	import DeleteConfirmDialog from '$lib/components/common/ConfirmDialog.svelte';
	import ShareChatModal from '$lib/components/chat/ShareChatModal.svelte';
	import GarbageBin from '$lib/components/icons/GarbageBin.svelte';
	import Tooltip from '$lib/components/common/Tooltip.svelte';
	import ArchiveBox from '$lib/components/icons/ArchiveBox.svelte';
	import DragGhost from '$lib/components/common/DragGhost.svelte';
	import Check from '$lib/components/icons/Check.svelte';
	import XMark from '$lib/components/icons/XMark.svelte';
	import Document from '$lib/components/icons/Document.svelte';

	export let className = '';

	export let id;
	export let title;

	export let selected = false;
	export let shiftKey = false;

	let chat = null;

	let mouseOver = false;
	let draggable = false;
	$: if (mouseOver) {
		loadChat();
	}

	const loadChat = async () => {
		if (!chat) {
			draggable = false;
			chat = await getChatById(localStorage.token, id);
			draggable = true;
		}
	};

	let showShareChatModal = false;
	let confirmEdit = false;

	let chatTitle = title;

	const editChatTitle = async (id, title) => {
		if (title === '') {
			toast.error($i18n.t('Title cannot be an empty string.'));
		} else {
			await updateChatById(localStorage.token, id, {
				title: title
			});

			if (id === $chatId) {
				_chatTitle.set(title);
			}

			currentChatPage.set(1);
			await chats.set(await getChatList(localStorage.token, $currentChatPage));
			await pinnedChats.set(await getPinnedChatList(localStorage.token));
		}
	};

	const cloneChatHandler = async (id) => {
<<<<<<< HEAD
		const res = await cloneChatById(localStorage.token, id).catch((error) => {
=======
		const res = await cloneChatById(
			localStorage.token,
			id,
			$i18n.t('Clone of {{TITLE}}', {
				TITLE: title
			})
		).catch((error) => {
>>>>>>> ab94468f
			toast.error(`${error}`);
			return null;
		});

		if (res) {
			goto(`/c/${res.id}`);

			currentChatPage.set(1);
			await chats.set(await getChatList(localStorage.token, $currentChatPage));
			await pinnedChats.set(await getPinnedChatList(localStorage.token));
		}
	};

	const deleteChatHandler = async (id) => {
		const res = await deleteChatById(localStorage.token, id).catch((error) => {
			toast.error(`${error}`);
			return null;
		});

		if (res) {
			tags.set(await getAllTags(localStorage.token));
			if ($chatId === id) {
				await goto('/');

				await chatId.set('');
				await tick();
			}

			dispatch('change');
		}
	};

	const archiveChatHandler = async (id) => {
		await archiveChatById(localStorage.token, id);
		dispatch('change');
	};

	const focusEdit = async (node: HTMLInputElement) => {
		node.focus();
	};

	let itemElement;

	let dragged = false;
	let x = 0;
	let y = 0;

	const dragImage = new Image();
	dragImage.src =
		'data:image/png;base64,iVBORw0KGgoAAAANSUhEUgAAAAEAAAABCAQAAAC1HAwCAAAAC0lEQVR42mNkYAAAAAYAAjCB0C8AAAAASUVORK5CYII=';

	const onDragStart = (event) => {
		event.stopPropagation();

		event.dataTransfer.setDragImage(dragImage, 0, 0);

		// Set the data to be transferred
		event.dataTransfer.setData(
			'text/plain',
			JSON.stringify({
				type: 'chat',
				id: id,
				item: chat
			})
		);

		dragged = true;
		itemElement.style.opacity = '0.5'; // Optional: Visual cue to show it's being dragged
	};

	const onDrag = (event) => {
		event.stopPropagation();

		x = event.clientX;
		y = event.clientY;
	};

	const onDragEnd = (event) => {
		event.stopPropagation();

		itemElement.style.opacity = '1'; // Reset visual cue after drag
		dragged = false;
	};

	onMount(() => {
		if (itemElement) {
			// Event listener for when dragging starts
			itemElement.addEventListener('dragstart', onDragStart);
			// Event listener for when dragging occurs (optional)
			itemElement.addEventListener('drag', onDrag);
			// Event listener for when dragging ends
			itemElement.addEventListener('dragend', onDragEnd);
		}
	});

	onDestroy(() => {
		if (itemElement) {
			itemElement.removeEventListener('dragstart', onDragStart);
			itemElement.removeEventListener('drag', onDrag);
			itemElement.removeEventListener('dragend', onDragEnd);
		}
	});

	let showDeleteConfirm = false;
</script>

<ShareChatModal bind:show={showShareChatModal} chatId={id} />

<DeleteConfirmDialog
	bind:show={showDeleteConfirm}
	title={$i18n.t('Delete chat?')}
	on:confirm={() => {
		deleteChatHandler(id);
	}}
>
	<div class=" text-sm text-gray-500 flex-1 line-clamp-3">
		{$i18n.t('This will delete')} <span class="  font-semibold">{title}</span>.
	</div>
</DeleteConfirmDialog>

{#if dragged && x && y}
	<DragGhost {x} {y}>
		<div class=" bg-black/80 backdrop-blur-2xl px-2 py-1 rounded-lg w-fit max-w-40">
			<div class="flex items-center gap-1">
				<Document className=" size-[18px]" strokeWidth="2" />
				<div class=" text-xs text-white line-clamp-1">
					{title}
				</div>
			</div>
		</div>
	</DragGhost>
{/if}

<div bind:this={itemElement} class=" w-full {className} relative group" {draggable}>
	{#if confirmEdit}
		<div
			class=" w-full flex justify-between rounded-lg px-[11px] py-[6px] {id === $chatId ||
			confirmEdit
				? 'bg-gray-200 dark:bg-gray-900'
				: selected
					? 'bg-gray-100 dark:bg-gray-950'
					: 'group-hover:bg-gray-100 dark:group-hover:bg-gray-950'}  whitespace-nowrap text-ellipsis"
		>
			<input
				use:focusEdit
				bind:value={chatTitle}
				id="chat-title-input-{id}"
				class=" bg-transparent w-full outline-none mr-10"
			/>
		</div>
	{:else}
		<a
			class=" w-full flex justify-between rounded-lg px-[11px] py-[6px] {id === $chatId ||
			confirmEdit
				? 'bg-gray-200 dark:bg-gray-900'
				: selected
					? 'bg-gray-100 dark:bg-gray-950'
					: ' group-hover:bg-gray-100 dark:group-hover:bg-gray-950'}  whitespace-nowrap text-ellipsis"
			href="/c/{id}"
			on:click={() => {
				dispatch('select');

				if ($mobile) {
					showSidebar.set(false);
				}
			}}
			on:dblclick={() => {
				chatTitle = title;
				confirmEdit = true;
			}}
			on:mouseenter={(e) => {
				mouseOver = true;
			}}
			on:mouseleave={(e) => {
				mouseOver = false;
			}}
			on:focus={(e) => {}}
			draggable="false"
		>
			<div class=" flex self-center flex-1 w-full">
				<div class=" text-left self-center overflow-hidden w-full h-[20px]">
					{title}
				</div>
			</div>
		</a>
	{/if}

	<!-- svelte-ignore a11y-no-static-element-interactions -->
	<div
		class="
        {id === $chatId || confirmEdit
			? 'from-gray-200 dark:from-gray-900'
			: selected
				? 'from-gray-100 dark:from-gray-950'
				: 'invisible group-hover:visible from-gray-100 dark:from-gray-950'}
            absolute {className === 'pr-2'
			? 'right-[8px]'
			: 'right-0'}  top-[4px] py-1 pr-0.5 mr-1.5 pl-5 bg-gradient-to-l from-80%

              to-transparent"
		on:mouseenter={(e) => {
			mouseOver = true;
		}}
		on:mouseleave={(e) => {
			mouseOver = false;
		}}
	>
		{#if confirmEdit}
			<div
				class="flex self-center items-center space-x-1.5 z-10 translate-y-[0.5px] -translate-x-[0.5px]"
			>
				<Tooltip content={$i18n.t('Confirm')}>
					<button
						class=" self-center dark:hover:text-white transition"
						on:click={() => {
							editChatTitle(id, chatTitle);
							confirmEdit = false;
							chatTitle = '';
						}}
					>
						<Check className=" size-3.5" strokeWidth="2.5" />
					</button>
				</Tooltip>

				<Tooltip content={$i18n.t('Cancel')}>
					<button
						class=" self-center dark:hover:text-white transition"
						on:click={() => {
							confirmEdit = false;
							chatTitle = '';
						}}
					>
						<XMark strokeWidth="2.5" />
					</button>
				</Tooltip>
			</div>
		{:else if shiftKey && mouseOver}
			<div class=" flex items-center self-center space-x-1.5">
				<Tooltip content={$i18n.t('Archive')} className="flex items-center">
					<button
						class=" self-center dark:hover:text-white transition"
						on:click={() => {
							archiveChatHandler(id);
						}}
						type="button"
					>
						<ArchiveBox className="size-4  translate-y-[0.5px]" strokeWidth="2" />
					</button>
				</Tooltip>

				<Tooltip content={$i18n.t('Delete')}>
					<button
						class=" self-center dark:hover:text-white transition"
						on:click={() => {
							deleteChatHandler(id);
						}}
						type="button"
					>
						<GarbageBin strokeWidth="2" />
					</button>
				</Tooltip>
			</div>
		{:else}
			<div class="flex self-center space-x-1 z-10">
				<ChatMenu
					chatId={id}
					cloneChatHandler={() => {
						cloneChatHandler(id);
					}}
					shareHandler={() => {
						showShareChatModal = true;
					}}
					archiveChatHandler={() => {
						archiveChatHandler(id);
					}}
					renameHandler={async () => {
						chatTitle = title;
						confirmEdit = true;

						await tick();
						const input = document.getElementById(`chat-title-input-${id}`);
						if (input) {
							input.focus();
						}
					}}
					deleteHandler={() => {
						showDeleteConfirm = true;
					}}
					onClose={() => {
						dispatch('unselect');
					}}
					on:change={async () => {
						dispatch('change');
					}}
					on:tag={(e) => {
						dispatch('tag', e.detail);
					}}
				>
					<button
						aria-label="Chat Menu"
						class=" self-center dark:hover:text-white transition"
						on:click={() => {
							dispatch('select');
						}}
					>
						<svg
							xmlns="http://www.w3.org/2000/svg"
							viewBox="0 0 16 16"
							fill="currentColor"
							class="w-4 h-4"
						>
							<path
								d="M2 8a1.5 1.5 0 1 1 3 0 1.5 1.5 0 0 1-3 0ZM6.5 8a1.5 1.5 0 1 1 3 0 1.5 1.5 0 0 1-3 0ZM12.5 6.5a1.5 1.5 0 1 0 0 3 1.5 1.5 0 0 0 0-3Z"
							/>
						</svg>
					</button>
				</ChatMenu>

				{#if id === $chatId}
					<!-- Shortcut support using "delete-chat-button" id -->
					<button
						id="delete-chat-button"
						class="hidden"
						on:click={() => {
							showDeleteConfirm = true;
						}}
					>
						<svg
							xmlns="http://www.w3.org/2000/svg"
							viewBox="0 0 16 16"
							fill="currentColor"
							class="w-4 h-4"
						>
							<path
								d="M2 8a1.5 1.5 0 1 1 3 0 1.5 1.5 0 0 1-3 0ZM6.5 8a1.5 1.5 0 1 1 3 0 1.5 1.5 0 0 1-3 0ZM12.5 6.5a1.5 1.5 0 1 0 0 3 1.5 1.5 0 0 0 0-3Z"
							/>
						</svg>
					</button>
				{/if}
			</div>
		{/if}
	</div>
</div><|MERGE_RESOLUTION|>--- conflicted
+++ resolved
@@ -87,9 +87,6 @@
 	};
 
 	const cloneChatHandler = async (id) => {
-<<<<<<< HEAD
-		const res = await cloneChatById(localStorage.token, id).catch((error) => {
-=======
 		const res = await cloneChatById(
 			localStorage.token,
 			id,
@@ -97,7 +94,6 @@
 				TITLE: title
 			})
 		).catch((error) => {
->>>>>>> ab94468f
 			toast.error(`${error}`);
 			return null;
 		});
