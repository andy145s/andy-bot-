<script lang="ts">
	import { DropdownMenu } from 'bits-ui';
	import { createEventDispatcher, getContext } from 'svelte';

	import { flyAndScale } from '$lib/utils/transitions';
	import { goto } from '$app/navigation';
	import ArchiveBox from '$lib/components/icons/ArchiveBox.svelte';
	import { showSettings, activeUserIds, USAGE_POOL, mobile, showSidebar, user } from '$lib/stores';
	import { fade, slide } from 'svelte/transition';
	import Tooltip from '$lib/components/common/Tooltip.svelte';
	import { userSignOut } from '$lib/apis/auths';
	import type { Writable } from 'svelte/store';
	import type { i18n as i18nType } from 'i18next';

	const i18n = getContext<Writable<i18nType>>('i18n');

	// Fallback translation function
	const t = (key: string) => {
		try {
			return $i18n?.t?.(key) ?? key;
		} catch (e) {
			return key;
		}
	};

	export let show = false;
	export let role = '';
	export let className = 'max-w-[240px]';

	const dispatch = createEventDispatcher();
</script>

{#if $i18n?.isInitialized}
	<DropdownMenu.Root
		bind:open={show}
		onOpenChange={(state) => {
			dispatch('change', state);
		}}
	>
		<DropdownMenu.Trigger>
			<slot />
		</DropdownMenu.Trigger>

		<slot name="content">
			<DropdownMenu.Content
				class="w-full {className} text-sm rounded-xl px-1 py-1.5 z-50 bg-white dark:bg-gray-850 dark:text-white shadow-lg font-primary"
				sideOffset={8}
				side="bottom"
				align="start"
				transition={(e) => fade(e, { duration: 100 })}
			>
				<button
					class="flex rounded-md py-2 px-3 w-full hover:bg-gray-50 dark:hover:bg-gray-800 transition"
					on:click={async () => {
						await showSettings.set(true);
						show = false;

						if ($mobile) {
							showSidebar.set(false);
						}
					}}
				>
					<div class=" self-center mr-3">
						<svg
							xmlns="http://www.w3.org/2000/svg"
							fill="none"
							viewBox="0 0 24 24"
							stroke-width="1.5"
							stroke="currentColor"
							class="w-5 h-5"
						>
							<path
								stroke-linecap="round"
								stroke-linejoin="round"
								d="M10.343 3.94c.09-.542.56-.94 1.11-.94h1.093c.55 0 1.02.398 1.11.94l.149.894c.07.424.384.764.78.93.398.164.855.142 1.205-.108l.737-.527a1.125 1.125 0 011.45.12l.773.774c.39.389.44 1.002.12 1.45l-.527.737c-.25.35-.272.806-.107 1.204.165.397.505.71.93.78l.893.15c.543.09.94.56.94 1.109v1.094c0 .55-.397 1.02-.94 1.11l-.893.149c-.425.07-.765.383-.93.78-.165.398-.143.854.107 1.204l.527.738c.32.447.269 1.06-.12 1.45l-.774.773a1.125 1.125 0 01-1.449.12l-.738-.527c-.35-.25-.806-.272-1.203-.107-.397.165-.71.505-.781.929l-.149.894c-.09.542-.56.94-1.11.94h-1.094c-.55 0-1.019-.398-1.11-.94l-.148-.894c-.071-.424-.384-.764-.781-.93-.398-.164-.854-.142-1.204.108l-.738.527c-.447.32-1.06.269-1.45-.12l-.773-.774a1.125 1.125 0 01-.12-1.45l.527-.737c.25-.35.273-.806.108-1.204-.165-.397-.505-.71-.93-.78l-.894-.15c-.542-.09-.94-.56-.94-1.109v-1.094c0-.55.398-1.02.94-1.11l.894-.149c.424-.07.765-.383.93-.78.165-.398.143-.854-.107-1.204l-.527-.738a1.125 1.125 0 01.12-1.45l.773-.773a1.125 1.125 0 011.45-.12l.737.527c.35.25.807.272 1.204.107.397-.165.71-.505.78-.929l.15-.894z"
							/>
							<path
								stroke-linecap="round"
								stroke-linejoin="round"
								d="M15 12a3 3 0 11-6 0 3 3 0 016 0z"
							/>
						</svg>
					</div>
					<div class=" self-center truncate">{t('Settings')}</div>
				</button>

				<button
					class="flex rounded-md py-2 px-3 w-full hover:bg-gray-50 dark:hover:bg-gray-800 transition"
					on:click={() => {
						dispatch('show', 'archived-chat');
						show = false;

						if ($mobile) {
							showSidebar.set(false);
						}
					}}
				>
					<div class=" self-center mr-3">
						<ArchiveBox className="size-5" strokeWidth="1.5" />
					</div>
					<div class=" self-center truncate">{t('Archived Chats')}</div>
				</button>

				{#if role === 'admin'}
					<a
						class="flex rounded-md py-2 px-3 w-full hover:bg-gray-50 dark:hover:bg-gray-800 transition"
						href="/playground"
						on:click={() => {
							show = false;

							if ($mobile) {
								showSidebar.set(false);
							}
						}}
					>
						<div class=" self-center mr-3">
							<svg
								xmlns="http://www.w3.org/2000/svg"
								fill="none"
								viewBox="0 0 24 24"
								stroke-width="1.5"
								stroke="currentColor"
								class="size-5"
							>
								<path
									stroke-linecap="round"
									stroke-linejoin="round"
									d="M14.25 9.75 16.5 12l-2.25 2.25m-4.5 0L7.5 12l2.25-2.25M6 20.25h12A2.25 2.25 0 0 0 20.25 18V6A2.25 2.25 0 0 0 18 3.75H6A2.25 2.25 0 0 0 3.75 6v12A2.25 2.25 0 0 0 6 20.25Z"
								/>
							</svg>
						</div>
						<div class=" self-center truncate">{t('Playground')}</div>
					</a>

					<a
						class="flex rounded-md py-2 px-3 w-full hover:bg-gray-50 dark:hover:bg-gray-800 transition"
						href="/admin"
						on:click={() => {
							show = false;

							if ($mobile) {
								showSidebar.set(false);
							}
						}}
					>
						<div class=" self-center mr-3">
							<svg
								xmlns="http://www.w3.org/2000/svg"
								fill="none"
								viewBox="0 0 24 24"
								stroke-width="1.5"
								stroke="currentColor"
								class="w-5 h-5"
							>
								<path
									stroke-linecap="round"
									stroke-linejoin="round"
									d="M17.982 18.725A7.488 7.488 0 0012 15.75a7.488 7.488 0 00-5.982 2.975m11.963 0a9 9 0 10-11.963 0m11.963 0A8.966 8.966 0 0112 21a8.966 8.966 0 01-5.982-2.275M15 9.75a3 3 0 11-6 0 3 3 0 016 0z"
								/>
							</svg>
						</div>
						<div class=" self-center truncate">{t('Admin Panel')}</div>
					</a>
				{/if}

				<hr class=" border-gray-100 dark:border-gray-850 my-1 p-0" />

				<button
					class="flex rounded-md py-2 px-3 w-full hover:bg-gray-50 dark:hover:bg-gray-800 transition"
					on:click={async () => {
						await userSignOut();
						location.href = '/auth';
						show = false;
					}}
				>
					<div class=" self-center mr-3">
						<svg
							xmlns="http://www.w3.org/2000/svg"
							viewBox="0 0 20 20"
							fill="currentColor"
							class="w-5 h-5"
						>
							<path
								fill-rule="evenodd"
								d="M3 4.25A2.25 2.25 0 015.25 2h5.5A2.25 2.25 0 0113 4.25v2a.75.75 0 01-1.5 0v-2a.75.75 0 00-.75-.75h-5.5a.75.75 0 00-.75.75v11.5c0 .414.336.75.75.75h5.5a.75.75 0 00.75-.75v-2a.75.75 0 011.5 0v2A2.25 2.25 0 0110.75 18h-5.5A2.25 2.25 0 013 15.75V4.25z"
								clip-rule="evenodd"
							/>
							<path
								fill-rule="evenodd"
								d="M6 10a.75.75 0 01.75-.75h9.546l-1.048-.943a.75.75 0 111.004-1.114l2.5 2.25a.75.75 0 010 1.114l-2.5 2.25a.75.75 0 11-1.004-1.114l1.048-.943H6.75A.75.75 0 016 10z"
								clip-rule="evenodd"
							/>
						</svg>
					</div>
<<<<<<< HEAD
					<div class=" self-center truncate">{t('Sign Out')}</div>
				</button>
=======
					<div class=" self-center truncate">{$i18n.t('Admin Panel')}</div>
				</a>
			{/if}

			<hr class=" border-gray-100 dark:border-gray-850 my-1 p-0" />

			<button
				class="flex rounded-md py-2 px-3 w-full hover:bg-gray-50 dark:hover:bg-gray-800 transition"
				on:click={async () => {
					await userSignOut();
					user.set(null);

					localStorage.removeItem('token');
					location.href = '/auth';

					show = false;
				}}
			>
				<div class=" self-center mr-3">
					<svg
						xmlns="http://www.w3.org/2000/svg"
						viewBox="0 0 20 20"
						fill="currentColor"
						class="w-5 h-5"
					>
						<path
							fill-rule="evenodd"
							d="M3 4.25A2.25 2.25 0 015.25 2h5.5A2.25 2.25 0 0113 4.25v2a.75.75 0 01-1.5 0v-2a.75.75 0 00-.75-.75h-5.5a.75.75 0 00-.75.75v11.5c0 .414.336.75.75.75h5.5a.75.75 0 00.75-.75v-2a.75.75 0 011.5 0v2A2.25 2.25 0 0110.75 18h-5.5A2.25 2.25 0 013 15.75V4.25z"
							clip-rule="evenodd"
						/>
						<path
							fill-rule="evenodd"
							d="M6 10a.75.75 0 01.75-.75h9.546l-1.048-.943a.75.75 0 111.004-1.114l2.5 2.25a.75.75 0 010 1.114l-2.5 2.25a.75.75 0 11-1.004-1.114l1.048-.943H6.75A.75.75 0 016 10z"
							clip-rule="evenodd"
						/>
					</svg>
				</div>
				<div class=" self-center truncate">{$i18n.t('Sign Out')}</div>
			</button>

			{#if $activeUserIds?.length > 0}
				<hr class=" border-gray-100 dark:border-gray-850 my-1 p-0" />
>>>>>>> b03fc97e

				{#if $activeUserIds && $activeUserIds.length > 0}
					<hr class=" border-gray-100 dark:border-gray-850 my-1 p-0" />

					<Tooltip
						content={$USAGE_POOL && $USAGE_POOL.length > 0
							? `${t('Running')}: ${$USAGE_POOL.join(', ')} ✨`
							: ''}
					>
						<div class="flex rounded-md py-1.5 px-3 text-xs gap-2.5 items-center">
							<div class=" flex items-center">
								<span class="relative flex size-2">
									<span
										class="animate-ping absolute inline-flex h-full w-full rounded-full bg-green-400 opacity-75"
									/>
									<span class="relative inline-flex rounded-full size-2 bg-green-500" />
								</span>
							</div>

							<div class=" ">
								<span class="">
									{t('Active Users')}:
								</span>
								<span class=" font-semibold">
									{$activeUserIds.length}
								</span>
							</div>
						</div>
					</Tooltip>
				{/if}
			</DropdownMenu.Content>
		</slot>
	</DropdownMenu.Root>
{:else}
	<div class="flex justify-center items-center h-full">
		<div class="text-sm text-gray-500">Loading...</div>
	</div>
{/if}<|MERGE_RESOLUTION|>--- conflicted
+++ resolved
@@ -169,8 +169,11 @@
 					class="flex rounded-md py-2 px-3 w-full hover:bg-gray-50 dark:hover:bg-gray-800 transition"
 					on:click={async () => {
 						await userSignOut();
+					user.set(null);
+
 						location.href = '/auth';
-						show = false;
+	
+					show = false;
 					}}
 				>
 					<div class=" self-center mr-3">
@@ -192,53 +195,8 @@
 							/>
 						</svg>
 					</div>
-<<<<<<< HEAD
 					<div class=" self-center truncate">{t('Sign Out')}</div>
 				</button>
-=======
-					<div class=" self-center truncate">{$i18n.t('Admin Panel')}</div>
-				</a>
-			{/if}
-
-			<hr class=" border-gray-100 dark:border-gray-850 my-1 p-0" />
-
-			<button
-				class="flex rounded-md py-2 px-3 w-full hover:bg-gray-50 dark:hover:bg-gray-800 transition"
-				on:click={async () => {
-					await userSignOut();
-					user.set(null);
-
-					localStorage.removeItem('token');
-					location.href = '/auth';
-
-					show = false;
-				}}
-			>
-				<div class=" self-center mr-3">
-					<svg
-						xmlns="http://www.w3.org/2000/svg"
-						viewBox="0 0 20 20"
-						fill="currentColor"
-						class="w-5 h-5"
-					>
-						<path
-							fill-rule="evenodd"
-							d="M3 4.25A2.25 2.25 0 015.25 2h5.5A2.25 2.25 0 0113 4.25v2a.75.75 0 01-1.5 0v-2a.75.75 0 00-.75-.75h-5.5a.75.75 0 00-.75.75v11.5c0 .414.336.75.75.75h5.5a.75.75 0 00.75-.75v-2a.75.75 0 011.5 0v2A2.25 2.25 0 0110.75 18h-5.5A2.25 2.25 0 013 15.75V4.25z"
-							clip-rule="evenodd"
-						/>
-						<path
-							fill-rule="evenodd"
-							d="M6 10a.75.75 0 01.75-.75h9.546l-1.048-.943a.75.75 0 111.004-1.114l2.5 2.25a.75.75 0 010 1.114l-2.5 2.25a.75.75 0 11-1.004-1.114l1.048-.943H6.75A.75.75 0 016 10z"
-							clip-rule="evenodd"
-						/>
-					</svg>
-				</div>
-				<div class=" self-center truncate">{$i18n.t('Sign Out')}</div>
-			</button>
-
-			{#if $activeUserIds?.length > 0}
-				<hr class=" border-gray-100 dark:border-gray-850 my-1 p-0" />
->>>>>>> b03fc97e
 
 				{#if $activeUserIds && $activeUserIds.length > 0}
 					<hr class=" border-gray-100 dark:border-gray-850 my-1 p-0" />
