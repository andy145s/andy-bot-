<script lang="ts">
	import { getContext, createEventDispatcher } from 'svelte';
	const i18n = getContext('i18n');

	import dayjs from '$lib/dayjs';
	import duration from 'dayjs/plugin/duration';
	import relativeTime from 'dayjs/plugin/relativeTime';

	dayjs.extend(duration);
	dayjs.extend(relativeTime);

	async function loadLocale(locales) {
		for (const locale of locales) {
			try {
				dayjs.locale(locale);
				break; // Stop after successfully loading the first available locale
			} catch (error) {
				console.error(`Could not load locale '${locale}':`, error);
			}
		}
	}

	// Assuming $i18n.languages is an array of language codes
	$: loadLocale($i18n.languages);

	const dispatch = createEventDispatcher();
	$: dispatch('change', open);

	import { slide } from 'svelte/transition';
	import { quintOut } from 'svelte/easing';

	import ChevronUp from '../icons/ChevronUp.svelte';
	import ChevronDown from '../icons/ChevronDown.svelte';
	import Spinner from './Spinner.svelte';

	export let open = false;
	export let className = '';
	export let buttonClassName =
		'w-fit text-gray-500 hover:text-gray-700 dark:hover:text-gray-300 transition';
	export let title = null;
	export let attributes = null;

	export let grow = false;

	export let disabled = false;
	export let hide = false;
</script>

<div class={className}>
	{#if title !== null}
		<!-- svelte-ignore a11y-no-static-element-interactions -->
		<!-- svelte-ignore a11y-click-events-have-key-events -->
		<div
			class="{buttonClassName} cursor-pointer"
			on:pointerup={() => {
				if (!disabled) {
					open = !open;
				}
			}}
		>
			<div
				class=" w-full font-medium flex items-center justify-between gap-2 {attributes?.done &&
				attributes?.done !== 'true'
					? 'shimmer'
					: ''}
			"
			>
				{#if attributes?.done && attributes?.done !== 'true'}
					<div>
						<Spinner className="size-4" />
					</div>
				{/if}

				<div class="">
					{#if attributes?.type === 'reasoning'}
						{#if attributes?.done === 'true' && attributes?.duration}
							{$i18n.t('Thought for {{DURATION}}', {
								DURATION: dayjs.duration(attributes.duration, 'seconds').humanize()
							})}
						{:else}
							{$i18n.t('Thinking...')}
						{/if}
<<<<<<< HEAD
=======
					{:else if attributes?.type === 'code_interpreter'}
						{#if attributes?.done === 'true'}
							{$i18n.t('Analyzed')}
						{:else}
							{$i18n.t('Analyzing...')}
						{/if}
>>>>>>> ab94468f
					{:else}
						{title}
					{/if}
				</div>

				<div class="flex self-center translate-y-[1px]">
					{#if open}
						<ChevronUp strokeWidth="3.5" className="size-3.5" />
					{:else}
						<ChevronDown strokeWidth="3.5" className="size-3.5" />
					{/if}
				</div>
			</div>
		</div>
	{:else}
		<!-- svelte-ignore a11y-no-static-element-interactions -->
		<!-- svelte-ignore a11y-click-events-have-key-events -->
		<div
			class="{buttonClassName} cursor-pointer"
			on:pointerup={() => {
				if (!disabled) {
					open = !open;
				}
			}}
		>
			<div>
				<slot />

				{#if grow}
					{#if open && !hide}
						<div
							transition:slide={{ duration: 300, easing: quintOut, axis: 'y' }}
							on:pointerup={(e) => {
								e.stopPropagation();
							}}
						>
							<slot name="content" />
						</div>
					{/if}
				{/if}
			</div>
		</div>
	{/if}

	{#if !grow}
		{#if open && !hide}
			<div transition:slide={{ duration: 300, easing: quintOut, axis: 'y' }}>
				<slot name="content" />
			</div>
		{/if}
	{/if}
</div><|MERGE_RESOLUTION|>--- conflicted
+++ resolved
@@ -80,15 +80,12 @@
 						{:else}
 							{$i18n.t('Thinking...')}
 						{/if}
-<<<<<<< HEAD
-=======
 					{:else if attributes?.type === 'code_interpreter'}
 						{#if attributes?.done === 'true'}
 							{$i18n.t('Analyzed')}
 						{:else}
 							{$i18n.t('Analyzing...')}
 						{/if}
->>>>>>> ab94468f
 					{:else}
 						{title}
 					{/if}
