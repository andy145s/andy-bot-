--- conflicted
+++ resolved
@@ -216,9 +216,10 @@
 	<div class="mx-auto max-w-2xl font-primary" in:fade={{ duration: 200, delay: 200 }}>
 		<div class="mx-5">
 			<Suggestions
-<<<<<<< HEAD
-				suggestionPrompts={models[selectedModelIdx]?.info?.meta?.suggestion_prompts ||
-					$config?.default_prompt_suggestions || [
+				suggestionPrompts={atSelectedModel?.info?.meta?.suggestion_prompts ??
+					models[selectedModelIdx]?.info?.meta?.suggestion_prompts ??
+					$config?.default_prompt_suggestions ??
+					[
 						{
 							title: ['Assistant administratif'],
 							content: "Aidez-moi à rédiger une lettre pour informer d'un changement d'horaires."
@@ -240,12 +241,6 @@
 							content: 'Rédiger un communiqué sur une nouvelle initiative écologique.'
 						}
 					]}
-=======
-				suggestionPrompts={atSelectedModel?.info?.meta?.suggestion_prompts ??
-					models[selectedModelIdx]?.info?.meta?.suggestion_prompts ??
-					$config?.default_prompt_suggestions ??
-					[]}
->>>>>>> 95cadaca
 				inputValue={prompt}
 				on:select={(e) => {
 					selectSuggestionPrompt(e.detail);
