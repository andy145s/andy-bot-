--- conflicted
+++ resolved
@@ -1019,11 +1019,7 @@
 					</form>
 				{/if}
 
-<<<<<<< HEAD
-				<!-- <div class="mt-1.5 text-xs text-gray-500 text-center">
-=======
 				<div class="mt-1.5 text-xs text-gray-500 text-center line-clamp-1">
->>>>>>> 824966ad
 					{$i18n.t('LLMs can make mistakes. Verify important information.')}
 				</div> -->
 			</div>
