<script lang="ts">
	import { getBackendConfig } from '$lib/apis';
	import { setDefaultPromptSuggestions } from '$lib/apis/configs';
	import { config, models, settings, user } from '$lib/stores';
	import { createEventDispatcher, onMount, getContext } from 'svelte';
	import { toast } from 'svelte-sonner';
	import Tooltip from '$lib/components/common/Tooltip.svelte';
	const dispatch = createEventDispatcher();

	const i18n = getContext('i18n');

	export let saveSettings: Function;

	// Addons
	let titleAutoGenerate = true;
	let responseAutoCopy = false;
	let widescreenMode = false;
	let splitLargeChunks = false;

	// Interface
	let defaultModelId = '';
	let showUsername = false;
	let chatBubble = true;
	let chatDirection: 'LTR' | 'RTL' = 'LTR';

	const toggleSplitLargeChunks = async () => {
		splitLargeChunks = !splitLargeChunks;
		saveSettings({ splitLargeChunks: splitLargeChunks });
	};

	const togglewidescreenMode = async () => {
		widescreenMode = !widescreenMode;
		saveSettings({ widescreenMode: widescreenMode });
	};

	const toggleChatBubble = async () => {
		chatBubble = !chatBubble;
		saveSettings({ chatBubble: chatBubble });
	};

	const toggleShowUsername = async () => {
		showUsername = !showUsername;
		saveSettings({ showUsername: showUsername });
	};

	const toggleTitleAutoGenerate = async () => {
		titleAutoGenerate = !titleAutoGenerate;
		saveSettings({
			title: {
				...$settings.title,
				auto: titleAutoGenerate
			}
		});
	};

	const toggleResponseAutoCopy = async () => {
		const permission = await navigator.clipboard
			.readText()
			.then(() => {
				return 'granted';
			})
			.catch(() => {
				return '';
			});

		console.log(permission);

		if (permission === 'granted') {
			responseAutoCopy = !responseAutoCopy;
			saveSettings({ responseAutoCopy: responseAutoCopy });
		} else {
			toast.error(
				'Clipboard write permission denied. Please check your browser settings to grant the necessary access.'
			);
		}
	};

	const toggleChangeChatDirection = async () => {
		chatDirection = chatDirection === 'LTR' ? 'RTL' : 'LTR';
		saveSettings({ chatDirection });
	};

	const updateInterfaceHandler = async () => {
		saveSettings({
			models: [defaultModelId]
		});
	};

	onMount(async () => {
		titleAutoGenerate = $settings?.title?.auto ?? true;
		responseAutoCopy = $settings.responseAutoCopy ?? false;
		showUsername = $settings.showUsername ?? false;
		chatBubble = $settings.chatBubble ?? true;
		widescreenMode = $settings.widescreenMode ?? false;
		splitLargeChunks = $settings.splitLargeChunks ?? false;
		chatDirection = $settings.chatDirection ?? 'LTR';

		defaultModelId = ($settings?.models ?? ['']).at(0);
	});
</script>

<form
	class="flex flex-col h-full justify-between space-y-3 text-sm"
	on:submit|preventDefault={() => {
		updateInterfaceHandler();
		dispatch('save');
	}}
>
	<div class=" space-y-3 pr-1.5 overflow-y-scroll max-h-[25rem]">
		<div>
			<div class=" mb-1 text-sm font-medium">{$i18n.t('WebUI Add-ons')}</div>

			<div>
				<div class=" py-0.5 flex w-full justify-between">
					<div class=" self-center text-xs font-medium">{$i18n.t('Chat Bubble UI')}</div>

					<button
						class="p-1 px-3 text-xs flex rounded transition"
						on:click={() => {
							toggleChatBubble();
						}}
						type="button"
					>
						{#if chatBubble === true}
							<span class="ml-2 self-center">{$i18n.t('On')}</span>
						{:else}
							<span class="ml-2 self-center">{$i18n.t('Off')}</span>
						{/if}
					</button>
				</div>
			</div>

			<div>
				<div class=" py-0.5 flex w-full justify-between">
					<div class=" self-center text-xs font-medium">{$i18n.t('Title Auto-Generation')}</div>

					<button
						class="p-1 px-3 text-xs flex rounded transition"
						on:click={() => {
							toggleTitleAutoGenerate();
						}}
						type="button"
					>
						{#if titleAutoGenerate === true}
							<span class="ml-2 self-center">{$i18n.t('On')}</span>
						{:else}
							<span class="ml-2 self-center">{$i18n.t('Off')}</span>
						{/if}
					</button>
				</div>
			</div>

			<div>
				<div class=" py-0.5 flex w-full justify-between">
					<div class=" self-center text-xs font-medium">
						{$i18n.t('Response AutoCopy to Clipboard')}
					</div>

					<button
						class="p-1 px-3 text-xs flex rounded transition"
						on:click={() => {
							toggleResponseAutoCopy();
						}}
						type="button"
					>
						{#if responseAutoCopy === true}
							<span class="ml-2 self-center">{$i18n.t('On')}</span>
						{:else}
							<span class="ml-2 self-center">{$i18n.t('Off')}</span>
						{/if}
					</button>
				</div>
			</div>

			<div>
				<div class=" py-0.5 flex w-full justify-between">
					<div class=" self-center text-xs font-medium">{$i18n.t('Widescreen Mode')}</div>

					<button
						class="p-1 px-3 text-xs flex rounded transition"
						on:click={() => {
							togglewidescreenMode();
						}}
						type="button"
					>
						{#if widescreenMode === true}
							<span class="ml-2 self-center">{$i18n.t('On')}</span>
						{:else}
							<span class="ml-2 self-center">{$i18n.t('Off')}</span>
						{/if}
					</button>
				</div>
			</div>

			{#if !$settings.chatBubble}
				<div>
					<div class=" py-0.5 flex w-full justify-between">
						<div class=" self-center text-xs font-medium">
							{$i18n.t('Display the username instead of You in the Chat')}
						</div>

						<button
							class="p-1 px-3 text-xs flex rounded transition"
							on:click={() => {
								toggleShowUsername();
							}}
							type="button"
						>
							{#if showUsername === true}
								<span class="ml-2 self-center">{$i18n.t('On')}</span>
							{:else}
								<span class="ml-2 self-center">{$i18n.t('Off')}</span>
							{/if}
						</button>
					</div>
				</div>
			{/if}

			<div>
				<div class=" py-0.5 flex w-full justify-between">
					<div class=" self-center text-xs font-medium">
						{$i18n.t('Fluidly stream large external response chunks')}
					</div>

					<button
						class="p-1 px-3 text-xs flex rounded transition"
						on:click={() => {
							toggleSplitLargeChunks();
						}}
						type="button"
					>
						{#if splitLargeChunks === true}
							<span class="ml-2 self-center">{$i18n.t('On')}</span>
						{:else}
							<span class="ml-2 self-center">{$i18n.t('Off')}</span>
						{/if}
					</button>
				</div>
			</div>
		</div>

		<div>
			<div class=" py-0.5 flex w-full justify-between">
				<div class=" self-center text-xs font-medium">{$i18n.t('Chat direction')}</div>

				<button
					class="p-1 px-3 text-xs flex rounded transition"
					on:click={toggleChangeChatDirection}
					type="button"
				>
					{#if chatDirection === 'LTR'}
						<span class="ml-2 self-center">{$i18n.t('LTR')}</span>
					{:else}
						<span class="ml-2 self-center">{$i18n.t('RTL')}</span>
					{/if}
				</button>
			</div>
		</div>

		<hr class=" dark:border-gray-850" />

		<div class=" space-y-1 mb-3">
			<div class="mb-2">
				<div class="flex justify-between items-center text-xs">
					<div class=" text-xs font-medium">{$i18n.t('Default Model')}</div>
				</div>
			</div>

			<div class="flex-1 mr-2">
				<select
					class="w-full rounded-lg py-2 px-4 text-sm dark:text-gray-300 dark:bg-gray-850 outline-none"
					bind:value={defaultModelId}
					placeholder="Select a model"
				>
					<option value="" disabled selected>{$i18n.t('Select a model')}</option>
					{#each $models.filter((model) => model.id) as model}
						<option value={model.id} class="bg-gray-100 dark:bg-gray-700">{model.name}</option>
					{/each}
				</select>
			</div>
		</div>
<<<<<<< HEAD

		<hr class=" dark:border-gray-850" />

		<div>
			<div class=" mb-2.5 text-sm font-medium flex">
				<div class=" mr-1">{$i18n.t('Set Task Model')}</div>
				<Tooltip
					content={$i18n.t(
						'A task model is used when performing tasks such as generating titles for chats and web search queries'
					)}
				>
					<svg
						xmlns="http://www.w3.org/2000/svg"
						fill="none"
						viewBox="0 0 24 24"
						stroke-width="1.5"
						stroke="currentColor"
						class="w-5 h-5"
					>
						<path
							stroke-linecap="round"
							stroke-linejoin="round"
							d="m11.25 11.25.041-.02a.75.75 0 0 1 1.063.852l-.708 2.836a.75.75 0 0 0 1.063.853l.041-.021M21 12a9 9 0 1 1-18 0 9 9 0 0 1 18 0Zm-9-3.75h.008v.008H12V8.25Z"
						/>
					</svg>
				</Tooltip>
			</div>
			<div class="flex w-full gap-2 pr-2">
				<div class="flex-1">
					<div class=" text-xs mb-1">Local Models</div>
					<select
						class="w-full rounded-lg py-2 px-4 text-sm dark:text-gray-300 dark:bg-gray-850 outline-none"
						bind:value={titleAutoGenerateModel}
						placeholder={$i18n.t('Select a model')}
					>
						<option value="" selected>{$i18n.t('Current Model')}</option>
						{#each $models.filter((m) => m.owned_by === 'ollama') as model}
							<option value={model.id} class="bg-gray-100 dark:bg-gray-700">
								{model.name}
							</option>
						{/each}
					</select>
				</div>

				<div class="flex-1">
					<div class=" text-xs mb-1">External Models</div>
					<select
						class="w-full rounded-lg py-2 px-4 text-sm dark:text-gray-300 dark:bg-gray-850 outline-none"
						bind:value={titleAutoGenerateModelExternal}
						placeholder={$i18n.t('Select a model')}
					>
						<option value="">{$i18n.t('Current Model')}</option>
						{#each $models as model}
							{#if model.name !== 'hr'}
								<option
									value={model.name}
									class={model.name === 'gpt-3.5-turbo'
										? 'selected bg-gray-100 dark:bg-gray-700'
										: 'bg-gray-100 dark:bg-gray-700'}
								>
									{model.name}
								</option>
							{/if}
						{/each}
					</select>
				</div>
			</div>

			<div class="mt-3 mr-2">
				<div class=" mb-2.5 text-sm font-medium">{$i18n.t('Title Generation Prompt')}</div>
				<textarea
					bind:value={titleGenerationPrompt}
					class="w-full rounded-lg p-4 text-sm dark:text-gray-300 dark:bg-gray-850 outline-none resize-none"
					rows="3"
				/>
			</div>
		</div>

		{#if $user.role === 'admin'}
			<hr class=" dark:border-gray-700" />

			<div class=" space-y-3 pr-1.5">
				<div class="flex w-full justify-between mb-2">
					<div class=" self-center text-sm font-semibold">
						{$i18n.t('Default Prompt Suggestions')}
					</div>

					<button
						class="p-1 px-3 text-xs flex rounded transition"
						type="button"
						on:click={() => {
							if (promptSuggestions.length === 0 || promptSuggestions.at(-1).content !== '') {
								promptSuggestions = [...promptSuggestions, { content: '', title: ['', ''] }];
							}
						}}
					>
						<svg
							xmlns="http://www.w3.org/2000/svg"
							viewBox="0 0 20 20"
							fill="currentColor"
							class="w-4 h-4"
						>
							<path
								d="M10.75 4.75a.75.75 0 00-1.5 0v4.5h-4.5a.75.75 0 000 1.5h4.5v4.5a.75.75 0 001.5 0v-4.5h4.5a.75.75 0 000-1.5h-4.5v-4.5z"
							/>
						</svg>
					</button>
				</div>
				<div class="flex flex-col space-y-1">
					{#each promptSuggestions as prompt, promptIdx}
						<div class=" flex border dark:border-gray-600 rounded-lg">
							<div class="flex flex-col flex-1">
								<div class="flex border-b dark:border-gray-600 w-full">
									<input
										class="px-3 py-1.5 text-xs w-full bg-transparent outline-none border-r dark:border-gray-600"
										placeholder={$i18n.t('Title (e.g. Tell me a fun fact)')}
										bind:value={prompt.title[0]}
									/>

									<input
										class="px-3 py-1.5 text-xs w-full bg-transparent outline-none border-r dark:border-gray-600"
										placeholder={$i18n.t('Subtitle (e.g. about the Roman Empire)')}
										bind:value={prompt.title[1]}
									/>
								</div>

								<input
									class="px-3 py-1.5 text-xs w-full bg-transparent outline-none border-r dark:border-gray-600"
									placeholder={$i18n.t('Prompt (e.g. Tell me a fun fact about the Roman Empire)')}
									bind:value={prompt.content}
								/>
							</div>

							<button
								class="px-2"
								type="button"
								on:click={() => {
									promptSuggestions.splice(promptIdx, 1);
									promptSuggestions = promptSuggestions;
								}}
							>
								<svg
									xmlns="http://www.w3.org/2000/svg"
									viewBox="0 0 20 20"
									fill="currentColor"
									class="w-4 h-4"
								>
									<path
										d="M6.28 5.22a.75.75 0 00-1.06 1.06L8.94 10l-3.72 3.72a.75.75 0 101.06 1.06L10 11.06l3.72 3.72a.75.75 0 101.06-1.06L11.06 10l3.72-3.72a.75.75 0 00-1.06-1.06L10 8.94 6.28 5.22z"
									/>
								</svg>
							</button>
						</div>
					{/each}
				</div>

				{#if promptSuggestions.length > 0}
					<div class="text-xs text-left w-full mt-2">
						{$i18n.t('Adjusting these settings will apply changes universally to all users.')}
					</div>
				{/if}
			</div>
		{/if}
=======
>>>>>>> 96a004d4
	</div>

	<div class="flex justify-end text-sm font-medium">
		<button
			class=" px-4 py-2 bg-emerald-700 hover:bg-emerald-800 text-gray-100 transition rounded-lg"
			type="submit"
		>
			{$i18n.t('Save')}
		</button>
	</div>
</form><|MERGE_RESOLUTION|>--- conflicted
+++ resolved
@@ -279,172 +279,6 @@
 				</select>
 			</div>
 		</div>
-<<<<<<< HEAD
-
-		<hr class=" dark:border-gray-850" />
-
-		<div>
-			<div class=" mb-2.5 text-sm font-medium flex">
-				<div class=" mr-1">{$i18n.t('Set Task Model')}</div>
-				<Tooltip
-					content={$i18n.t(
-						'A task model is used when performing tasks such as generating titles for chats and web search queries'
-					)}
-				>
-					<svg
-						xmlns="http://www.w3.org/2000/svg"
-						fill="none"
-						viewBox="0 0 24 24"
-						stroke-width="1.5"
-						stroke="currentColor"
-						class="w-5 h-5"
-					>
-						<path
-							stroke-linecap="round"
-							stroke-linejoin="round"
-							d="m11.25 11.25.041-.02a.75.75 0 0 1 1.063.852l-.708 2.836a.75.75 0 0 0 1.063.853l.041-.021M21 12a9 9 0 1 1-18 0 9 9 0 0 1 18 0Zm-9-3.75h.008v.008H12V8.25Z"
-						/>
-					</svg>
-				</Tooltip>
-			</div>
-			<div class="flex w-full gap-2 pr-2">
-				<div class="flex-1">
-					<div class=" text-xs mb-1">Local Models</div>
-					<select
-						class="w-full rounded-lg py-2 px-4 text-sm dark:text-gray-300 dark:bg-gray-850 outline-none"
-						bind:value={titleAutoGenerateModel}
-						placeholder={$i18n.t('Select a model')}
-					>
-						<option value="" selected>{$i18n.t('Current Model')}</option>
-						{#each $models.filter((m) => m.owned_by === 'ollama') as model}
-							<option value={model.id} class="bg-gray-100 dark:bg-gray-700">
-								{model.name}
-							</option>
-						{/each}
-					</select>
-				</div>
-
-				<div class="flex-1">
-					<div class=" text-xs mb-1">External Models</div>
-					<select
-						class="w-full rounded-lg py-2 px-4 text-sm dark:text-gray-300 dark:bg-gray-850 outline-none"
-						bind:value={titleAutoGenerateModelExternal}
-						placeholder={$i18n.t('Select a model')}
-					>
-						<option value="">{$i18n.t('Current Model')}</option>
-						{#each $models as model}
-							{#if model.name !== 'hr'}
-								<option
-									value={model.name}
-									class={model.name === 'gpt-3.5-turbo'
-										? 'selected bg-gray-100 dark:bg-gray-700'
-										: 'bg-gray-100 dark:bg-gray-700'}
-								>
-									{model.name}
-								</option>
-							{/if}
-						{/each}
-					</select>
-				</div>
-			</div>
-
-			<div class="mt-3 mr-2">
-				<div class=" mb-2.5 text-sm font-medium">{$i18n.t('Title Generation Prompt')}</div>
-				<textarea
-					bind:value={titleGenerationPrompt}
-					class="w-full rounded-lg p-4 text-sm dark:text-gray-300 dark:bg-gray-850 outline-none resize-none"
-					rows="3"
-				/>
-			</div>
-		</div>
-
-		{#if $user.role === 'admin'}
-			<hr class=" dark:border-gray-700" />
-
-			<div class=" space-y-3 pr-1.5">
-				<div class="flex w-full justify-between mb-2">
-					<div class=" self-center text-sm font-semibold">
-						{$i18n.t('Default Prompt Suggestions')}
-					</div>
-
-					<button
-						class="p-1 px-3 text-xs flex rounded transition"
-						type="button"
-						on:click={() => {
-							if (promptSuggestions.length === 0 || promptSuggestions.at(-1).content !== '') {
-								promptSuggestions = [...promptSuggestions, { content: '', title: ['', ''] }];
-							}
-						}}
-					>
-						<svg
-							xmlns="http://www.w3.org/2000/svg"
-							viewBox="0 0 20 20"
-							fill="currentColor"
-							class="w-4 h-4"
-						>
-							<path
-								d="M10.75 4.75a.75.75 0 00-1.5 0v4.5h-4.5a.75.75 0 000 1.5h4.5v4.5a.75.75 0 001.5 0v-4.5h4.5a.75.75 0 000-1.5h-4.5v-4.5z"
-							/>
-						</svg>
-					</button>
-				</div>
-				<div class="flex flex-col space-y-1">
-					{#each promptSuggestions as prompt, promptIdx}
-						<div class=" flex border dark:border-gray-600 rounded-lg">
-							<div class="flex flex-col flex-1">
-								<div class="flex border-b dark:border-gray-600 w-full">
-									<input
-										class="px-3 py-1.5 text-xs w-full bg-transparent outline-none border-r dark:border-gray-600"
-										placeholder={$i18n.t('Title (e.g. Tell me a fun fact)')}
-										bind:value={prompt.title[0]}
-									/>
-
-									<input
-										class="px-3 py-1.5 text-xs w-full bg-transparent outline-none border-r dark:border-gray-600"
-										placeholder={$i18n.t('Subtitle (e.g. about the Roman Empire)')}
-										bind:value={prompt.title[1]}
-									/>
-								</div>
-
-								<input
-									class="px-3 py-1.5 text-xs w-full bg-transparent outline-none border-r dark:border-gray-600"
-									placeholder={$i18n.t('Prompt (e.g. Tell me a fun fact about the Roman Empire)')}
-									bind:value={prompt.content}
-								/>
-							</div>
-
-							<button
-								class="px-2"
-								type="button"
-								on:click={() => {
-									promptSuggestions.splice(promptIdx, 1);
-									promptSuggestions = promptSuggestions;
-								}}
-							>
-								<svg
-									xmlns="http://www.w3.org/2000/svg"
-									viewBox="0 0 20 20"
-									fill="currentColor"
-									class="w-4 h-4"
-								>
-									<path
-										d="M6.28 5.22a.75.75 0 00-1.06 1.06L8.94 10l-3.72 3.72a.75.75 0 101.06 1.06L10 11.06l3.72 3.72a.75.75 0 101.06-1.06L11.06 10l3.72-3.72a.75.75 0 00-1.06-1.06L10 8.94 6.28 5.22z"
-									/>
-								</svg>
-							</button>
-						</div>
-					{/each}
-				</div>
-
-				{#if promptSuggestions.length > 0}
-					<div class="text-xs text-left w-full mt-2">
-						{$i18n.t('Adjusting these settings will apply changes universally to all users.')}
-					</div>
-				{/if}
-			</div>
-		{/if}
-=======
->>>>>>> 96a004d4
 	</div>
 
 	<div class="flex justify-end text-sm font-medium">
