<script lang="ts">
	import { getBackendConfig } from '$lib/apis';
	import { setDefaultPromptSuggestions } from '$lib/apis/configs';
	import { config, models, settings, user } from '$lib/stores';
	import { createEventDispatcher, onMount, getContext } from 'svelte';
	import { toast } from 'svelte-sonner';
	import Tooltip from '$lib/components/common/Tooltip.svelte';
	const dispatch = createEventDispatcher();

	const i18n = getContext('i18n');

	export let saveSettings: Function;

	// Addons
	let titleAutoGenerate = true;
	let responseAutoCopy = false;
	let titleAutoGenerateModel = '';
	let titleAutoGenerateModelExternal = '';
	let widescreenMode = false;
	let titleGenerationPrompt = '';
	let splitLargeChunks = false;

	// Interface
	let defaultModelId = '';
	let promptSuggestions = [];
	let showUsername = false;
	let chatBubble = true;
	let chatDirection: 'LTR' | 'RTL' = 'LTR';

	const toggleSplitLargeChunks = async () => {
		splitLargeChunks = !splitLargeChunks;
		saveSettings({ splitLargeChunks: splitLargeChunks });
	};

	const togglewidescreenMode = async () => {
		widescreenMode = !widescreenMode;
		saveSettings({ widescreenMode: widescreenMode });
	};

	const toggleChatBubble = async () => {
		chatBubble = !chatBubble;
		saveSettings({ chatBubble: chatBubble });
	};

	const toggleShowUsername = async () => {
		showUsername = !showUsername;
		saveSettings({ showUsername: showUsername });
	};

	const toggleTitleAutoGenerate = async () => {
		titleAutoGenerate = !titleAutoGenerate;
		saveSettings({
			title: {
				...$settings.title,
				auto: titleAutoGenerate
			}
		});
	};

	const toggleResponseAutoCopy = async () => {
		const permission = await navigator.clipboard
			.readText()
			.then(() => {
				return 'granted';
			})
			.catch(() => {
				return '';
			});

		console.log(permission);

		if (permission === 'granted') {
			responseAutoCopy = !responseAutoCopy;
			saveSettings({ responseAutoCopy: responseAutoCopy });
		} else {
			toast.error(
				'Clipboard write permission denied. Please check your browser settings to grant the necessary access.'
			);
		}
	};

	const toggleChangeChatDirection = async () => {
		chatDirection = chatDirection === 'LTR' ? 'RTL' : 'LTR';
		saveSettings({ chatDirection });
	};

	const updateInterfaceHandler = async () => {
		if ($user.role === 'admin') {
			promptSuggestions = await setDefaultPromptSuggestions(localStorage.token, promptSuggestions);
			await config.set(await getBackendConfig());
		}

		saveSettings({
			title: {
				...$settings.title,
				model: titleAutoGenerateModel !== '' ? titleAutoGenerateModel : undefined,
				modelExternal:
					titleAutoGenerateModelExternal !== '' ? titleAutoGenerateModelExternal : undefined,
				prompt: titleGenerationPrompt ? titleGenerationPrompt : undefined
			},
			models: [defaultModelId]
		});
	};

	onMount(async () => {
		if ($user.role === 'admin') {
			promptSuggestions = $config?.default_prompt_suggestions;
		}

		titleAutoGenerate = $settings?.title?.auto ?? true;
		titleAutoGenerateModel = $settings?.title?.model ?? '';
		titleAutoGenerateModelExternal = $settings?.title?.modelExternal ?? '';
		titleGenerationPrompt =
			$settings?.title?.prompt ??
			`Create a concise, 3-5 word phrase as a header for the following query, strictly adhering to the 3-5 word limit and avoiding the use of the word 'title': {{prompt}}`;
		responseAutoCopy = $settings.responseAutoCopy ?? false;
		showUsername = $settings.showUsername ?? false;
		chatBubble = $settings.chatBubble ?? true;
		widescreenMode = $settings.widescreenMode ?? false;
		splitLargeChunks = $settings.splitLargeChunks ?? false;
		chatDirection = $settings.chatDirection ?? 'LTR';

		defaultModelId = ($settings?.models ?? ['']).at(0);
	});
</script>

<form
	class="flex flex-col h-full justify-between space-y-3 text-sm"
	on:submit|preventDefault={() => {
		updateInterfaceHandler();
		dispatch('save');
	}}
>
	<div class=" space-y-3 pr-1.5 overflow-y-scroll max-h-[25rem]">
		<div>
			<div class=" mb-1 text-sm font-medium">{$i18n.t('WebUI Add-ons')}</div>

			<div>
				<div class=" py-0.5 flex w-full justify-between">
					<div class=" self-center text-xs font-medium">{$i18n.t('Chat Bubble UI')}</div>

					<button
						class="p-1 px-3 text-xs flex rounded transition"
						on:click={() => {
							toggleChatBubble();
						}}
						type="button"
					>
						{#if chatBubble === true}
							<span class="ml-2 self-center">{$i18n.t('On')}</span>
						{:else}
							<span class="ml-2 self-center">{$i18n.t('Off')}</span>
						{/if}
					</button>
				</div>
			</div>

			<div>
				<div class=" py-0.5 flex w-full justify-between">
					<div class=" self-center text-xs font-medium">{$i18n.t('Title Auto-Generation')}</div>

					<button
						class="p-1 px-3 text-xs flex rounded transition"
						on:click={() => {
							toggleTitleAutoGenerate();
						}}
						type="button"
					>
						{#if titleAutoGenerate === true}
							<span class="ml-2 self-center">{$i18n.t('On')}</span>
						{:else}
							<span class="ml-2 self-center">{$i18n.t('Off')}</span>
						{/if}
					</button>
				</div>
			</div>

			<div>
				<div class=" py-0.5 flex w-full justify-between">
					<div class=" self-center text-xs font-medium">
						{$i18n.t('Response AutoCopy to Clipboard')}
					</div>

					<button
						class="p-1 px-3 text-xs flex rounded transition"
						on:click={() => {
							toggleResponseAutoCopy();
						}}
						type="button"
					>
						{#if responseAutoCopy === true}
							<span class="ml-2 self-center">{$i18n.t('On')}</span>
						{:else}
							<span class="ml-2 self-center">{$i18n.t('Off')}</span>
						{/if}
					</button>
				</div>
			</div>

			<div>
				<div class=" py-0.5 flex w-full justify-between">
					<div class=" self-center text-xs font-medium">{$i18n.t('Widescreen Mode')}</div>

					<button
						class="p-1 px-3 text-xs flex rounded transition"
						on:click={() => {
							togglewidescreenMode();
						}}
						type="button"
					>
						{#if widescreenMode === true}
							<span class="ml-2 self-center">{$i18n.t('On')}</span>
						{:else}
							<span class="ml-2 self-center">{$i18n.t('Off')}</span>
						{/if}
					</button>
				</div>
			</div>

			{#if !$settings.chatBubble}
				<div>
					<div class=" py-0.5 flex w-full justify-between">
						<div class=" self-center text-xs font-medium">
							{$i18n.t('Display the username instead of You in the Chat')}
						</div>

						<button
							class="p-1 px-3 text-xs flex rounded transition"
							on:click={() => {
								toggleShowUsername();
							}}
							type="button"
						>
							{#if showUsername === true}
								<span class="ml-2 self-center">{$i18n.t('On')}</span>
							{:else}
								<span class="ml-2 self-center">{$i18n.t('Off')}</span>
							{/if}
						</button>
					</div>
				</div>
			{/if}

			<div>
				<div class=" py-0.5 flex w-full justify-between">
					<div class=" self-center text-xs font-medium">
						{$i18n.t('Fluidly stream large external response chunks')}
					</div>

					<button
						class="p-1 px-3 text-xs flex rounded transition"
						on:click={() => {
							toggleSplitLargeChunks();
						}}
						type="button"
					>
						{#if splitLargeChunks === true}
							<span class="ml-2 self-center">{$i18n.t('On')}</span>
						{:else}
							<span class="ml-2 self-center">{$i18n.t('Off')}</span>
						{/if}
					</button>
				</div>
			</div>
		</div>

		<div>
			<div class=" py-0.5 flex w-full justify-between">
				<div class=" self-center text-xs font-medium">{$i18n.t('Chat direction')}</div>

				<button
					class="p-1 px-3 text-xs flex rounded transition"
					on:click={toggleChangeChatDirection}
					type="button"
				>
					{#if chatDirection === 'LTR'}
						<span class="ml-2 self-center">{$i18n.t('LTR')}</span>
					{:else}
						<span class="ml-2 self-center">{$i18n.t('RTL')}</span>
					{/if}
				</button>
			</div>
		</div>

		<hr class=" dark:border-gray-850" />

		<div class=" space-y-1 mb-3">
			<div class="mb-2">
				<div class="flex justify-between items-center text-xs">
					<div class=" text-xs font-medium">{$i18n.t('Default Model')}</div>
				</div>
			</div>

			<div class="flex-1 mr-2">
				<select
					class="w-full rounded-lg py-2 px-4 text-sm dark:text-gray-300 dark:bg-gray-850 outline-none"
					bind:value={defaultModelId}
					placeholder="Select a model"
				>
					<option value="" disabled selected>{$i18n.t('Select a model')}</option>
					{#each $models.filter((model) => model.id) as model}
						<option value={model.id} class="bg-gray-100 dark:bg-gray-700">{model.name}</option>
					{/each}
				</select>
			</div>
		</div>

		<hr class=" dark:border-gray-850" />

		<div>
			<div class=" mb-2.5 text-sm font-medium flex">
				<div class=" mr-1">{$i18n.t('Set Task Model')}</div>
				<Tooltip
					content={$i18n.t(
						'A task model is used when performing tasks such as generating titles for chats and web search queries'
					)}
				>
					<svg
						xmlns="http://www.w3.org/2000/svg"
						fill="none"
						viewBox="0 0 24 24"
						stroke-width="1.5"
						stroke="currentColor"
						class="w-5 h-5"
					>
						<path
							stroke-linecap="round"
							stroke-linejoin="round"
							d="m11.25 11.25.041-.02a.75.75 0 0 1 1.063.852l-.708 2.836a.75.75 0 0 0 1.063.853l.041-.021M21 12a9 9 0 1 1-18 0 9 9 0 0 1 18 0Zm-9-3.75h.008v.008H12V8.25Z"
						/>
					</svg>
				</Tooltip>
			</div>
			<div class="flex w-full gap-2 pr-2">
				<div class="flex-1">
<<<<<<< HEAD
					<div class=" text-xs mb-1">
						{$i18n.t('Local Models')}
					</div>
=======
					<div class=" text-xs mb-1">{$i18n.t('Local Models')}</div>
>>>>>>> 72e1615f
					<select
						class="w-full rounded-lg py-2 px-4 text-sm dark:text-gray-300 dark:bg-gray-850 outline-none"
						bind:value={titleAutoGenerateModel}
						placeholder={$i18n.t('Select a model')}
					>
						<option value="" selected>{$i18n.t('Current Model')}</option>
						{#each $models.filter((m) => m.owned_by === 'ollama') as model}
							<option value={model.id} class="bg-gray-100 dark:bg-gray-700">
								{model.name}
							</option>
						{/each}
					</select>
				</div>

				<div class="flex-1">
<<<<<<< HEAD
					<div class=" text-xs mb-1">
						{$i18n.t('External Models')}
					</div>
=======
					<div class=" text-xs mb-1">{$i18n.t('External Models')}</div>
>>>>>>> 72e1615f
					<select
						class="w-full rounded-lg py-2 px-4 text-sm dark:text-gray-300 dark:bg-gray-850 outline-none"
						bind:value={titleAutoGenerateModelExternal}
						placeholder={$i18n.t('Select a model')}
					>
						<option value="" selected>{$i18n.t('Current Model')}</option>
						{#each $models as model}
							<option value={model.id} class="bg-gray-100 dark:bg-gray-700">
								{model.name}
							</option>
						{/each}
					</select>
				</div>
			</div>

			<div class="mt-3 mr-2">
				<div class=" mb-2.5 text-sm font-medium">{$i18n.t('Title Generation Prompt')}</div>
				<textarea
					bind:value={titleGenerationPrompt}
					class="w-full rounded-lg p-4 text-sm dark:text-gray-300 dark:bg-gray-850 outline-none resize-none"
					rows="3"
				/>
			</div>
		</div>

		{#if $user.role === 'admin'}
			<hr class=" dark:border-gray-700" />

			<div class=" space-y-3 pr-1.5">
				<div class="flex w-full justify-between mb-2">
					<div class=" self-center text-sm font-semibold">
						{$i18n.t('Default Prompt Suggestions')}
					</div>

					<button
						class="p-1 px-3 text-xs flex rounded transition"
						type="button"
						on:click={() => {
							if (promptSuggestions.length === 0 || promptSuggestions.at(-1).content !== '') {
								promptSuggestions = [...promptSuggestions, { content: '', title: ['', ''] }];
							}
						}}
					>
						<svg
							xmlns="http://www.w3.org/2000/svg"
							viewBox="0 0 20 20"
							fill="currentColor"
							class="w-4 h-4"
						>
							<path
								d="M10.75 4.75a.75.75 0 00-1.5 0v4.5h-4.5a.75.75 0 000 1.5h4.5v4.5a.75.75 0 001.5 0v-4.5h4.5a.75.75 0 000-1.5h-4.5v-4.5z"
							/>
						</svg>
					</button>
				</div>
				<div class="flex flex-col space-y-1">
					{#each promptSuggestions as prompt, promptIdx}
						<div class=" flex border dark:border-gray-600 rounded-lg">
							<div class="flex flex-col flex-1">
								<div class="flex border-b dark:border-gray-600 w-full">
									<input
										class="px-3 py-1.5 text-xs w-full bg-transparent outline-none border-r dark:border-gray-600"
										placeholder={$i18n.t('Title (e.g. Tell me a fun fact)')}
										bind:value={prompt.title[0]}
									/>

									<input
										class="px-3 py-1.5 text-xs w-full bg-transparent outline-none border-r dark:border-gray-600"
										placeholder={$i18n.t('Subtitle (e.g. about the Roman Empire)')}
										bind:value={prompt.title[1]}
									/>
								</div>

								<input
									class="px-3 py-1.5 text-xs w-full bg-transparent outline-none border-r dark:border-gray-600"
									placeholder={$i18n.t('Prompt (e.g. Tell me a fun fact about the Roman Empire)')}
									bind:value={prompt.content}
								/>
							</div>

							<button
								class="px-2"
								type="button"
								on:click={() => {
									promptSuggestions.splice(promptIdx, 1);
									promptSuggestions = promptSuggestions;
								}}
							>
								<svg
									xmlns="http://www.w3.org/2000/svg"
									viewBox="0 0 20 20"
									fill="currentColor"
									class="w-4 h-4"
								>
									<path
										d="M6.28 5.22a.75.75 0 00-1.06 1.06L8.94 10l-3.72 3.72a.75.75 0 101.06 1.06L10 11.06l3.72 3.72a.75.75 0 101.06-1.06L11.06 10l3.72-3.72a.75.75 0 00-1.06-1.06L10 8.94 6.28 5.22z"
									/>
								</svg>
							</button>
						</div>
					{/each}
				</div>

				{#if promptSuggestions.length > 0}
					<div class="text-xs text-left w-full mt-2">
						{$i18n.t('Adjusting these settings will apply changes universally to all users.')}
					</div>
				{/if}
			</div>
		{/if}
	</div>

	<div class="flex justify-end text-sm font-medium">
		<button
			class=" px-4 py-2 bg-emerald-700 hover:bg-emerald-800 text-gray-100 transition rounded-lg"
			type="submit"
		>
			{$i18n.t('Save')}
		</button>
	</div>
</form><|MERGE_RESOLUTION|>--- conflicted
+++ resolved
@@ -333,13 +333,7 @@
 			</div>
 			<div class="flex w-full gap-2 pr-2">
 				<div class="flex-1">
-<<<<<<< HEAD
-					<div class=" text-xs mb-1">
-						{$i18n.t('Local Models')}
-					</div>
-=======
 					<div class=" text-xs mb-1">{$i18n.t('Local Models')}</div>
->>>>>>> 72e1615f
 					<select
 						class="w-full rounded-lg py-2 px-4 text-sm dark:text-gray-300 dark:bg-gray-850 outline-none"
 						bind:value={titleAutoGenerateModel}
@@ -355,13 +349,7 @@
 				</div>
 
 				<div class="flex-1">
-<<<<<<< HEAD
-					<div class=" text-xs mb-1">
-						{$i18n.t('External Models')}
-					</div>
-=======
 					<div class=" text-xs mb-1">{$i18n.t('External Models')}</div>
->>>>>>> 72e1615f
 					<select
 						class="w-full rounded-lg py-2 px-4 text-sm dark:text-gray-300 dark:bg-gray-850 outline-none"
 						bind:value={titleAutoGenerateModelExternal}
