<script lang="ts">
	import { v4 as uuidv4 } from 'uuid';
	import { toast } from 'svelte-sonner';
	import mermaid from 'mermaid';
	import { PaneGroup, Pane, PaneResizer } from 'paneforge';

	import { getContext, onDestroy, onMount, tick } from 'svelte';
	const i18n: Writable<i18nType> = getContext('i18n');

	import { goto } from '$app/navigation';
	import { page } from '$app/stores';

	import { get, type Unsubscriber, type Writable } from 'svelte/store';
	import type { i18n as i18nType } from 'i18next';
	import { WEBUI_BASE_URL } from '$lib/constants';

	import {
		chatId,
		chats,
		config,
		type Model,
		models,
		tags as allTags,
		settings,
		showSidebar,
		WEBUI_NAME,
		banners,
		user,
		socket,
		showControls,
		showCallOverlay,
		currentChatPage,
		temporaryChatEnabled,
		mobile,
		showOverview,
		chatTitle,
		showArtifacts,
		tools
	} from '$lib/stores';
	import {
		convertMessagesToHistory,
		copyToClipboard,
		getMessageContentParts,
		createMessagesList,
		extractSentencesForAudio,
		promptTemplate,
		splitStream,
		sleep,
		removeDetails,
		getPromptVariables
	} from '$lib/utils';

	import { generateChatCompletion } from '$lib/apis/ollama';
	import {
		addTagById,
		createNewChat,
		deleteTagById,
		deleteTagsById,
		getAllTags,
		getChatById,
		getChatList,
		getTagsById,
		updateChatById
	} from '$lib/apis/chats';
	import { generateOpenAIChatCompletion } from '$lib/apis/openai';
	import { processWeb, processWebSearch, processYoutubeVideo } from '$lib/apis/retrieval';
	import { createOpenAITextStream } from '$lib/apis/streaming';
	import { queryMemory } from '$lib/apis/memories';
	import { getAndUpdateUserLocation, getUserSettings } from '$lib/apis/users';
	import {
		chatCompleted,
		generateQueries,
		chatAction,
		generateMoACompletion,
		stopTask
	} from '$lib/apis';
	import { getTools } from '$lib/apis/tools';

	import Banner from '../common/Banner.svelte';
	import MessageInput from '$lib/components/chat/MessageInput.svelte';
	import Messages from '$lib/components/chat/Messages.svelte';
	import Navbar from '$lib/components/chat/Navbar.svelte';
	import ChatControls from './ChatControls.svelte';
	import EventConfirmDialog from '../common/ConfirmDialog.svelte';
	import Placeholder from './Placeholder.svelte';
	import NotificationToast from '../NotificationToast.svelte';
	import Spinner from '../common/Spinner.svelte';

	export let chatIdProp = '';

	let loading = false;

	const eventTarget = new EventTarget();
	let controlPane;
	let controlPaneComponent;

	let autoScroll = true;
	let processing = '';
	let messagesContainerElement: HTMLDivElement;

	let navbarElement;

	let showEventConfirmation = false;
	let eventConfirmationTitle = '';
	let eventConfirmationMessage = '';
	let eventConfirmationInput = false;
	let eventConfirmationInputPlaceholder = '';
	let eventConfirmationInputValue = '';
	let eventCallback = null;

	let chatIdUnsubscriber: Unsubscriber | undefined;

	let selectedModels = [''];
	let atSelectedModel: Model | undefined;
	let selectedModelIds = [];
	$: selectedModelIds = atSelectedModel !== undefined ? [atSelectedModel.id] : selectedModels;

	let selectedToolIds = [];
	let imageGenerationEnabled = false;
	let webSearchEnabled = false;
	let codeInterpreterEnabled = false;
	let chat = null;
	let tags = [];

	let history = {
		messages: {},
		currentId: null
	};

	let taskId = null;

	// Chat Input
	let prompt = '';
	let chatFiles = [];
	let files = [];
	let params = {};

	$: if (chatIdProp) {
		(async () => {
			loading = true;
			console.log(chatIdProp);

			prompt = '';
			files = [];
			selectedToolIds = [];
			webSearchEnabled = false;
			imageGenerationEnabled = false;

			if (chatIdProp && (await loadChat())) {
				await tick();
				loading = false;

				if (localStorage.getItem(`chat-input-${chatIdProp}`)) {
					try {
						const input = JSON.parse(localStorage.getItem(`chat-input-${chatIdProp}`));

						prompt = input.prompt;
						files = input.files;
						selectedToolIds = input.selectedToolIds;
						webSearchEnabled = input.webSearchEnabled;
						imageGenerationEnabled = input.imageGenerationEnabled;
					} catch (e) {}
				}

				window.setTimeout(() => scrollToBottom(), 0);
				const chatInput = document.getElementById('chat-input');
				chatInput?.focus();
			} else {
				await goto('/');
			}
		})();
	}

	$: if (selectedModels && chatIdProp !== '') {
		saveSessionSelectedModels();
	}

	const saveSessionSelectedModels = () => {
		if (selectedModels.length === 0 || (selectedModels.length === 1 && selectedModels[0] === '')) {
			return;
		}
		sessionStorage.selectedModels = JSON.stringify(selectedModels);
		console.log('saveSessionSelectedModels', selectedModels, sessionStorage.selectedModels);
	};

	$: if (selectedModels) {
		setToolIds();
	}

	$: if (atSelectedModel || selectedModels) {
		setToolIds();
	}

	const setToolIds = async () => {
		if (!$tools) {
			tools.set(await getTools(localStorage.token));
		}

		if (selectedModels.length !== 1 && !atSelectedModel) {
			return;
		}

		const model = atSelectedModel ?? $models.find((m) => m.id === selectedModels[0]);
		if (model) {
			selectedToolIds = (model?.info?.meta?.toolIds ?? []).filter((id) =>
				$tools.find((t) => t.id === id)
			);
		}
	};

	const showMessage = async (message) => {
		const _chatId = JSON.parse(JSON.stringify($chatId));
		let _messageId = JSON.parse(JSON.stringify(message.id));

		let messageChildrenIds = history.messages[_messageId].childrenIds;

		while (messageChildrenIds.length !== 0) {
			_messageId = messageChildrenIds.at(-1);
			messageChildrenIds = history.messages[_messageId].childrenIds;
		}

		history.currentId = _messageId;

		await tick();
		await tick();
		await tick();

		const messageElement = document.getElementById(`message-${message.id}`);
		if (messageElement) {
			messageElement.scrollIntoView({ behavior: 'smooth' });
		}

		await tick();
		saveChatHandler(_chatId, history);
	};

	const chatEventHandler = async (event, cb) => {
		console.log(event);

		if (event.chat_id === $chatId) {
			await tick();
			let message = history.messages[event.message_id];

			if (message) {
				const type = event?.data?.type ?? null;
				const data = event?.data?.data ?? null;

				if (type === 'status') {
					if (message?.statusHistory) {
						message.statusHistory.push(data);
					} else {
						message.statusHistory = [data];
					}
				} else if (type === 'source' || type === 'citation') {
					if (data?.type === 'code_execution') {
						// Code execution; update existing code execution by ID, or add new one.
						if (!message?.code_executions) {
							message.code_executions = [];
						}

						const existingCodeExecutionIndex = message.code_executions.findIndex(
							(execution) => execution.id === data.id
						);

						if (existingCodeExecutionIndex !== -1) {
							message.code_executions[existingCodeExecutionIndex] = data;
						} else {
							message.code_executions.push(data);
						}

						message.code_executions = message.code_executions;
					} else {
						// Regular source.
						if (message?.sources) {
							message.sources.push(data);
						} else {
							message.sources = [data];
						}
					}
				} else if (type === 'chat:completion') {
					chatCompletionEventHandler(data, message, event.chat_id);
				} else if (type === 'chat:title') {
					chatTitle.set(data);
					currentChatPage.set(1);
					await chats.set(await getChatList(localStorage.token, $currentChatPage));
				} else if (type === 'chat:tags') {
					chat = await getChatById(localStorage.token, $chatId);
					allTags.set(await getAllTags(localStorage.token));
				} else if (type === 'message') {
					message.content += data.content;
				} else if (type === 'replace') {
					message.content = data.content;
				} else if (type === 'action') {
					if (data.action === 'continue') {
						const continueButton = document.getElementById('continue-response-button');

						if (continueButton) {
							continueButton.click();
						}
					}
				} else if (type === 'confirmation') {
					eventCallback = cb;

					eventConfirmationInput = false;
					showEventConfirmation = true;

					eventConfirmationTitle = data.title;
					eventConfirmationMessage = data.message;
				} else if (type === 'execute') {
					eventCallback = cb;

					try {
						// Use Function constructor to evaluate code in a safer way
						const asyncFunction = new Function(`return (async () => { ${data.code} })()`);
						const result = await asyncFunction(); // Await the result of the async function

						if (cb) {
							cb(result);
						}
					} catch (error) {
						console.error('Error executing code:', error);
					}
				} else if (type === 'input') {
					eventCallback = cb;

					eventConfirmationInput = true;
					showEventConfirmation = true;

					eventConfirmationTitle = data.title;
					eventConfirmationMessage = data.message;
					eventConfirmationInputPlaceholder = data.placeholder;
					eventConfirmationInputValue = data?.value ?? '';
				} else if (type === 'notification') {
					const toastType = data?.type ?? 'info';
					const toastContent = data?.content ?? '';

					if (toastType === 'success') {
						toast.success(toastContent);
					} else if (toastType === 'error') {
						toast.error(toastContent);
					} else if (toastType === 'warning') {
						toast.warning(toastContent);
					} else {
						toast.info(toastContent);
					}
				} else {
					console.log('Unknown message type', data);
				}

				history.messages[event.message_id] = message;
			}
		}
	};

	const onMessageHandler = async (event: {
		origin: string;
		data: { type: string; text: string };
	}) => {
		if (event.origin !== window.origin) {
			return;
		}

		// Replace with your iframe's origin
		if (event.data.type === 'input:prompt') {
			console.debug(event.data.text);

			const inputElement = document.getElementById('chat-input');

			if (inputElement) {
				prompt = event.data.text;
				inputElement.focus();
			}
		}

		if (event.data.type === 'action:submit') {
			console.debug(event.data.text);

			if (prompt !== '') {
				await tick();
				submitPrompt(prompt);
			}
		}

		if (event.data.type === 'input:prompt:submit') {
			console.debug(event.data.text);

			if (prompt !== '') {
				await tick();
				submitPrompt(event.data.text);
			}
		}
	};

	onMount(async () => {
		console.log('mounted');
		window.addEventListener('message', onMessageHandler);
		$socket?.on('chat-events', chatEventHandler);

		if (!$chatId) {
			chatIdUnsubscriber = chatId.subscribe(async (value) => {
				if (!value) {
					await initNewChat();
				}
			});
		} else {
			if ($temporaryChatEnabled) {
				await goto('/');
			}
		}

		if (localStorage.getItem(`chat-input-${chatIdProp}`)) {
			try {
				const input = JSON.parse(localStorage.getItem(`chat-input-${chatIdProp}`));
				prompt = input.prompt;
				files = input.files;
				selectedToolIds = input.selectedToolIds;
				webSearchEnabled = input.webSearchEnabled;
				imageGenerationEnabled = input.imageGenerationEnabled;
			} catch (e) {
				prompt = '';
				files = [];
				selectedToolIds = [];
				webSearchEnabled = false;
				imageGenerationEnabled = false;
			}
		}

		showControls.subscribe(async (value) => {
			if (controlPane && !$mobile) {
				try {
					if (value) {
						controlPaneComponent.openPane();
					} else {
						controlPane.collapse();
					}
				} catch (e) {
					// ignore
				}
			}

			if (!value) {
				showCallOverlay.set(false);
				showOverview.set(false);
				showArtifacts.set(false);
			}
		});

		const chatInput = document.getElementById('chat-input');
		chatInput?.focus();

		chats.subscribe(() => {});
	});

	onDestroy(() => {
		chatIdUnsubscriber?.();
		window.removeEventListener('message', onMessageHandler);
		$socket?.off('chat-events', chatEventHandler);
	});

	// File upload functions

	const uploadGoogleDriveFile = async (fileData) => {
		console.log('Starting uploadGoogleDriveFile with:', {
			id: fileData.id,
			name: fileData.name,
			url: fileData.url,
			headers: {
				Authorization: `Bearer ${token}`
			}
		});

		// Validate input
		if (!fileData?.id || !fileData?.name || !fileData?.url || !fileData?.headers?.Authorization) {
			throw new Error('Invalid file data provided');
		}

		const tempItemId = uuidv4();
		const fileItem = {
			type: 'file',
			file: '',
			id: null,
			url: fileData.url,
			name: fileData.name,
			collection_name: '',
			status: 'uploading',
			error: '',
			itemId: tempItemId,
			size: 0
		};

		try {
			files = [...files, fileItem];
			console.log('Processing web file with URL:', fileData.url);

			// Configure fetch options with proper headers
			const fetchOptions = {
				headers: {
					Authorization: fileData.headers.Authorization,
					Accept: '*/*'
				},
				method: 'GET'
			};

			// Attempt to fetch the file
			console.log('Fetching file content from Google Drive...');
			const fileResponse = await fetch(fileData.url, fetchOptions);

			if (!fileResponse.ok) {
				const errorText = await fileResponse.text();
				throw new Error(`Failed to fetch file (${fileResponse.status}): ${errorText}`);
			}

			// Get content type from response
			const contentType = fileResponse.headers.get('content-type') || 'application/octet-stream';
			console.log('Response received with content-type:', contentType);

			// Convert response to blob
			console.log('Converting response to blob...');
			const fileBlob = await fileResponse.blob();

			if (fileBlob.size === 0) {
				throw new Error('Retrieved file is empty');
			}

			console.log('Blob created:', {
				size: fileBlob.size,
				type: fileBlob.type || contentType
			});

			// Create File object with proper MIME type
			const file = new File([fileBlob], fileData.name, {
				type: fileBlob.type || contentType
			});

			console.log('File object created:', {
				name: file.name,
				size: file.size,
				type: file.type
			});

			if (file.size === 0) {
				throw new Error('Created file is empty');
			}

			// Upload file to server
			console.log('Uploading file to server...');
			const uploadedFile = await uploadFile(localStorage.token, file);

			if (!uploadedFile) {
				throw new Error('Server returned null response for file upload');
			}

			console.log('File uploaded successfully:', uploadedFile);

			// Update file item with upload results
			fileItem.status = 'uploaded';
			fileItem.file = uploadedFile;
			fileItem.id = uploadedFile.id;
			fileItem.size = file.size;
			fileItem.collection_name = uploadedFile?.meta?.collection_name;
			fileItem.url = `${WEBUI_API_BASE_URL}/files/${uploadedFile.id}`;

			files = files;
			toast.success($i18n.t('File uploaded successfully'));
		} catch (e) {
			console.error('Error uploading file:', e);
			files = files.filter((f) => f.itemId !== tempItemId);
			toast.error(
				$i18n.t('Error uploading file: {{error}}', {
					error: e.message || 'Unknown error'
				})
			);
		}
	};

	const uploadWeb = async (url) => {
		console.log(url);

		const fileItem = {
			type: 'doc',
			name: url,
			collection_name: '',
			status: 'uploading',
			url: url,
			error: ''
		};

		try {
			files = [...files, fileItem];
			const res = await processWeb(localStorage.token, '', url);

			if (res) {
				fileItem.status = 'uploaded';
				fileItem.collection_name = res.collection_name;
				fileItem.file = {
					...res.file,
					...fileItem.file
				};

				files = files;
			}
		} catch (e) {
			// Remove the failed doc from the files array
			files = files.filter((f) => f.name !== url);
			toast.error(JSON.stringify(e));
		}
	};

	const uploadYoutubeTranscription = async (url) => {
		console.log(url);

		const fileItem = {
			type: 'doc',
			name: url,
			collection_name: '',
			status: 'uploading',
			context: 'full',
			url: url,
			error: ''
		};

		try {
			files = [...files, fileItem];
			const res = await processYoutubeVideo(localStorage.token, url);

			if (res) {
				fileItem.status = 'uploaded';
				fileItem.collection_name = res.collection_name;
				fileItem.file = {
					...res.file,
					...fileItem.file
				};
				files = files;
			}
		} catch (e) {
			// Remove the failed doc from the files array
			files = files.filter((f) => f.name !== url);
			toast.error(`${e}`);
		}
	};

	//////////////////////////
	// Web functions
	//////////////////////////

	const initNewChat = async () => {
		if ($page.url.searchParams.get('models')) {
			selectedModels = $page.url.searchParams.get('models')?.split(',');
		} else if ($page.url.searchParams.get('model')) {
			const urlModels = $page.url.searchParams.get('model')?.split(',');

			if (urlModels.length === 1) {
				const m = $models.find((m) => m.id === urlModels[0]);
				if (!m) {
					const modelSelectorButton = document.getElementById('model-selector-0-button');
					if (modelSelectorButton) {
						modelSelectorButton.click();
						await tick();

						const modelSelectorInput = document.getElementById('model-search-input');
						if (modelSelectorInput) {
							modelSelectorInput.focus();
							modelSelectorInput.value = urlModels[0];
							modelSelectorInput.dispatchEvent(new Event('input'));
						}
					}
				} else {
					selectedModels = urlModels;
				}
			} else {
				selectedModels = urlModels;
			}
		} else {
			if (sessionStorage.selectedModels) {
				selectedModels = JSON.parse(sessionStorage.selectedModels);
				sessionStorage.removeItem('selectedModels');
			} else {
				if ($settings?.models) {
					selectedModels = $settings?.models;
				} else if ($config?.default_models) {
					console.log($config?.default_models.split(',') ?? '');
					selectedModels = $config?.default_models.split(',');
				}
			}
		}

		selectedModels = selectedModels.filter((modelId) => $models.map((m) => m.id).includes(modelId));
		if (selectedModels.length === 0 || (selectedModels.length === 1 && selectedModels[0] === '')) {
			if ($models.length > 0) {
				selectedModels = [$models[0].id];
			} else {
				selectedModels = [''];
			}
		}

		await showControls.set(false);
		await showCallOverlay.set(false);
		await showOverview.set(false);
		await showArtifacts.set(false);

		if ($page.url.pathname.includes('/c/')) {
			window.history.replaceState(history.state, '', `/`);
		}

		autoScroll = true;

		await chatId.set('');
		await chatTitle.set('');

		history = {
			messages: {},
			currentId: null
		};

		chatFiles = [];
		params = {};

		if ($page.url.searchParams.get('youtube')) {
			uploadYoutubeTranscription(
				`https://www.youtube.com/watch?v=${$page.url.searchParams.get('youtube')}`
			);
		}
		if ($page.url.searchParams.get('web-search') === 'true') {
			webSearchEnabled = true;
		}
		if ($page.url.searchParams.get('image-generation') === 'true') {
			imageGenerationEnabled = true;
		}

		if ($page.url.searchParams.get('image-generation') === 'true') {
			imageGenerationEnabled = true;
		}

		if ($page.url.searchParams.get('image-generation') === 'true') {
			imageGenerationEnabled = true;
		}

		if ($page.url.searchParams.get('tools')) {
			selectedToolIds = $page.url.searchParams
				.get('tools')
				?.split(',')
				.map((id) => id.trim())
				.filter((id) => id);
		} else if ($page.url.searchParams.get('tool-ids')) {
			selectedToolIds = $page.url.searchParams
				.get('tool-ids')
				?.split(',')
				.map((id) => id.trim())
				.filter((id) => id);
		}

		if ($page.url.searchParams.get('call') === 'true') {
			showCallOverlay.set(true);
			showControls.set(true);
		}

		if ($page.url.searchParams.get('q')) {
			prompt = $page.url.searchParams.get('q') ?? '';

			if (prompt) {
				await tick();
				submitPrompt(prompt);
			}
		}

		selectedModels = selectedModels.map((modelId) =>
			$models.map((m) => m.id).includes(modelId) ? modelId : ''
		);

		const userSettings = await getUserSettings(localStorage.token);

		if (userSettings) {
			settings.set(userSettings.ui);
		} else {
			settings.set(JSON.parse(localStorage.getItem('settings') ?? '{}'));
		}

		const chatInput = document.getElementById('chat-input');
		setTimeout(() => chatInput?.focus(), 0);
	};

	const loadChat = async () => {
		chatId.set(chatIdProp);
		chat = await getChatById(localStorage.token, $chatId).catch(async (error) => {
			await goto('/');
			return null;
		});

		if (chat) {
			tags = await getTagsById(localStorage.token, $chatId).catch(async (error) => {
				return [];
			});

			const chatContent = chat.chat;

			if (chatContent) {
				console.log(chatContent);

				selectedModels =
					(chatContent?.models ?? undefined) !== undefined
						? chatContent.models
						: [chatContent.models ?? ''];
				history =
					(chatContent?.history ?? undefined) !== undefined
						? chatContent.history
						: convertMessagesToHistory(chatContent.messages);

				chatTitle.set(chatContent.title);

				const userSettings = await getUserSettings(localStorage.token);

				if (userSettings) {
					await settings.set(userSettings.ui);
				} else {
					await settings.set(JSON.parse(localStorage.getItem('settings') ?? '{}'));
				}

				params = chatContent?.params ?? {};
				chatFiles = chatContent?.files ?? [];

				autoScroll = true;
				await tick();

				if (history.currentId) {
					history.messages[history.currentId].done = true;
				}
				await tick();

				return true;
			} else {
				return null;
			}
		}
	};

	const scrollToBottom = async () => {
		await tick();
		if (messagesContainerElement) {
			messagesContainerElement.scrollTop = messagesContainerElement.scrollHeight;
		}
	};
	const chatCompletedHandler = async (chatId, modelId, responseMessageId, messages) => {
		const res = await chatCompleted(localStorage.token, {
			model: modelId,
			messages: messages.map((m) => ({
				id: m.id,
				role: m.role,
				content: m.content,
				info: m.info ? m.info : undefined,
				timestamp: m.timestamp,
				...(m.usage ? { usage: m.usage } : {}),
				...(m.sources ? { sources: m.sources } : {})
			})),
			model_item: $models.find((m) => m.id === modelId),
			chat_id: chatId,
			session_id: $socket?.id,
			id: responseMessageId
		}).catch((error) => {
			toast.error(`${error}`);
			messages.at(-1).error = { content: error };

			return null;
		});

		if (res !== null && res.messages) {
			// Update chat history with the new messages
			for (const message of res.messages) {
				if (message?.id) {
					// Add null check for message and message.id
					history.messages[message.id] = {
						...history.messages[message.id],
						...(history.messages[message.id].content !== message.content
							? { originalContent: history.messages[message.id].content }
							: {}),
						...message
					};
				}
			}
		}

		await tick();

		if ($chatId == chatId) {
			if (!$temporaryChatEnabled) {
				chat = await updateChatById(localStorage.token, chatId, {
					models: selectedModels,
					messages: messages,
					history: history,
					params: params,
					files: chatFiles
				});

				currentChatPage.set(1);
				await chats.set(await getChatList(localStorage.token, $currentChatPage));
			}
		}
	};

	const chatActionHandler = async (chatId, actionId, modelId, responseMessageId, event = null) => {
		const messages = createMessagesList(history, responseMessageId);

		const res = await chatAction(localStorage.token, actionId, {
			model: modelId,
			messages: messages.map((m) => ({
				id: m.id,
				role: m.role,
				content: m.content,
				info: m.info ? m.info : undefined,
				timestamp: m.timestamp,
				...(m.sources ? { sources: m.sources } : {})
			})),
			...(event ? { event: event } : {}),
			model_item: $models.find((m) => m.id === modelId),
			chat_id: chatId,
			session_id: $socket?.id,
			id: responseMessageId
		}).catch((error) => {
			toast.error(`${error}`);
			messages.at(-1).error = { content: error };
			return null;
		});

		if (res !== null && res.messages) {
			// Update chat history with the new messages
			for (const message of res.messages) {
				history.messages[message.id] = {
					...history.messages[message.id],
					...(history.messages[message.id].content !== message.content
						? { originalContent: history.messages[message.id].content }
						: {}),
					...message
				};
			}
		}

		if ($chatId == chatId) {
			if (!$temporaryChatEnabled) {
				chat = await updateChatById(localStorage.token, chatId, {
					models: selectedModels,
					messages: messages,
					history: history,
					params: params,
					files: chatFiles
				});

				currentChatPage.set(1);
				await chats.set(await getChatList(localStorage.token, $currentChatPage));
			}
		}
	};

	const getChatEventEmitter = async (modelId: string, chatId: string = '') => {
		return setInterval(() => {
			$socket?.emit('usage', {
				action: 'chat',
				model: modelId,
				chat_id: chatId
			});
		}, 1000);
	};

	const createMessagePair = async (userPrompt) => {
		prompt = '';
		if (selectedModels.length === 0) {
			toast.error($i18n.t('Model not selected'));
		} else {
			const modelId = selectedModels[0];
			const model = $models.filter((m) => m.id === modelId).at(0);

			const messages = createMessagesList(history, history.currentId);
			const parentMessage = messages.length !== 0 ? messages.at(-1) : null;

			const userMessageId = uuidv4();
			const responseMessageId = uuidv4();

			const userMessage = {
				id: userMessageId,
				parentId: parentMessage ? parentMessage.id : null,
				childrenIds: [responseMessageId],
				role: 'user',
				content: userPrompt ? userPrompt : `[PROMPT] ${userMessageId}`,
				timestamp: Math.floor(Date.now() / 1000)
			};

			const responseMessage = {
				id: responseMessageId,
				parentId: userMessageId,
				childrenIds: [],
				role: 'assistant',
				content: `[RESPONSE] ${responseMessageId}`,
				done: true,

				model: modelId,
				modelName: model.name ?? model.id,
				modelIdx: 0,
				timestamp: Math.floor(Date.now() / 1000)
			};

			if (parentMessage) {
				parentMessage.childrenIds.push(userMessageId);
				history.messages[parentMessage.id] = parentMessage;
			}
			history.messages[userMessageId] = userMessage;
			history.messages[responseMessageId] = responseMessage;

			history.currentId = responseMessageId;

			await tick();

			if (autoScroll) {
				scrollToBottom();
			}

			if (messages.length === 0) {
				await initChatHandler(history);
			} else {
				await saveChatHandler($chatId, history);
			}
		}
	};

	const addMessages = async ({ modelId, parentId, messages }) => {
		const model = $models.filter((m) => m.id === modelId).at(0);

		let parentMessage = history.messages[parentId];
		let currentParentId = parentMessage ? parentMessage.id : null;
		for (const message of messages) {
			let messageId = uuidv4();

			if (message.role === 'user') {
				const userMessage = {
					id: messageId,
					parentId: currentParentId,
					childrenIds: [],
					timestamp: Math.floor(Date.now() / 1000),
					...message
				};

				if (parentMessage) {
					parentMessage.childrenIds.push(messageId);
					history.messages[parentMessage.id] = parentMessage;
				}

				history.messages[messageId] = userMessage;
				parentMessage = userMessage;
				currentParentId = messageId;
			} else {
				const responseMessage = {
					id: messageId,
					parentId: currentParentId,
					childrenIds: [],
					done: true,
					model: model.id,
					modelName: model.name ?? model.id,
					modelIdx: 0,
					timestamp: Math.floor(Date.now() / 1000),
					...message
				};

				if (parentMessage) {
					parentMessage.childrenIds.push(messageId);
					history.messages[parentMessage.id] = parentMessage;
				}

				history.messages[messageId] = responseMessage;
				parentMessage = responseMessage;
				currentParentId = messageId;
			}
		}

		history.currentId = currentParentId;
		await tick();

		if (autoScroll) {
			scrollToBottom();
		}

		if (messages.length === 0) {
			await initChatHandler(history);
		} else {
			await saveChatHandler($chatId, history);
		}
	};

	const chatCompletionEventHandler = async (data, message, chatId) => {
		const { id, done, choices, content, sources, selected_model_id, error, usage } = data;

		if (error) {
			await handleOpenAIError(error, message);
		}

		if (sources) {
			message.sources = sources;
		}

		if (choices) {
			if (choices[0]?.message?.content) {
				// Non-stream response
				message.content += choices[0]?.message?.content;
			} else {
				// Stream response
				let value = choices[0]?.delta?.content ?? '';
				if (message.content == '' && value == '\n') {
					console.log('Empty response');
				} else {
					message.content += value;

					if (navigator.vibrate && ($settings?.hapticFeedback ?? false)) {
						navigator.vibrate(5);
					}

					// Emit chat event for TTS
					const messageContentParts = getMessageContentParts(
						message.content,
						$config?.audio?.tts?.split_on ?? 'punctuation'
					);
					messageContentParts.pop();

					// dispatch only last sentence and make sure it hasn't been dispatched before
					if (
						messageContentParts.length > 0 &&
						messageContentParts[messageContentParts.length - 1] !== message.lastSentence
					) {
						message.lastSentence = messageContentParts[messageContentParts.length - 1];
						eventTarget.dispatchEvent(
							new CustomEvent('chat', {
								detail: {
									id: message.id,
									content: messageContentParts[messageContentParts.length - 1]
								}
							})
						);
					}
				}
			}
		}

		if (content) {
			// REALTIME_CHAT_SAVE is disabled
			message.content = content;

			if (navigator.vibrate && ($settings?.hapticFeedback ?? false)) {
				navigator.vibrate(5);
			}

			// Emit chat event for TTS
			const messageContentParts = getMessageContentParts(
				message.content,
				$config?.audio?.tts?.split_on ?? 'punctuation'
			);
			messageContentParts.pop();

			// dispatch only last sentence and make sure it hasn't been dispatched before
			if (
				messageContentParts.length > 0 &&
				messageContentParts[messageContentParts.length - 1] !== message.lastSentence
			) {
				message.lastSentence = messageContentParts[messageContentParts.length - 1];
				eventTarget.dispatchEvent(
					new CustomEvent('chat', {
						detail: {
							id: message.id,
							content: messageContentParts[messageContentParts.length - 1]
						}
					})
				);
			}
		}

		if (selected_model_id) {
			message.selectedModelId = selected_model_id;
			message.arena = true;
		}

		if (usage) {
			message.usage = usage;
		}

		history.messages[message.id] = message;

		if (done) {
			message.done = true;

			if ($settings.responseAutoCopy) {
				copyToClipboard(message.content);
			}

			if ($settings.responseAutoPlayback && !$showCallOverlay) {
				await tick();
				document.getElementById(`speak-button-${message.id}`)?.click();
			}

			// Emit chat event for TTS
			let lastMessageContentPart =
				getMessageContentParts(message.content, $config?.audio?.tts?.split_on ?? 'punctuation')?.at(
					-1
				) ?? '';
			if (lastMessageContentPart) {
				eventTarget.dispatchEvent(
					new CustomEvent('chat', {
						detail: { id: message.id, content: lastMessageContentPart }
					})
				);
			}
			eventTarget.dispatchEvent(
				new CustomEvent('chat:finish', {
					detail: {
						id: message.id,
						content: message.content
					}
				})
			);

			history.messages[message.id] = message;
			await chatCompletedHandler(
				chatId,
				message.model,
				message.id,
				createMessagesList(history, message.id)
			);
		}

		console.log(data);
		if (autoScroll) {
			scrollToBottom();
		}
	};

	//////////////////////////
	// Chat functions
	//////////////////////////

	const submitPrompt = async (userPrompt, { _raw = false } = {}) => {
		console.log('submitPrompt', userPrompt, $chatId);

		const messages = createMessagesList(history, history.currentId);
		const _selectedModels = selectedModels.map((modelId) =>
			$models.map((m) => m.id).includes(modelId) ? modelId : ''
		);
		if (JSON.stringify(selectedModels) !== JSON.stringify(_selectedModels)) {
			selectedModels = _selectedModels;
		}

		if (userPrompt === '' && files.length === 0) {
			toast.error($i18n.t('Please enter a prompt'));
			return;
		}
		if (selectedModels.includes('')) {
			toast.error($i18n.t('Model not selected'));
			return;
		}

		if (messages.length != 0 && messages.at(-1).done != true) {
			// Response not done
			return;
		}
		if (messages.length != 0 && messages.at(-1).error && !messages.at(-1).content) {
			// Error in response
			toast.error($i18n.t(`Oops! There was an error in the previous response.`));
			return;
		}
		if (
			files.length > 0 &&
			files.filter((file) => file.type !== 'image' && file.status === 'uploading').length > 0
		) {
			toast.error(
				$i18n.t(`Oops! There are files still uploading. Please wait for the upload to complete.`)
			);
			return;
		}
		if (
			($config?.file?.max_count ?? null) !== null &&
			files.length + chatFiles.length > $config?.file?.max_count
		) {
			toast.error(
				$i18n.t(`You can only chat with a maximum of {{maxCount}} file(s) at a time.`, {
					maxCount: $config?.file?.max_count
				})
			);
			return;
		}

		prompt = '';

		// Reset chat input textarea
		const chatInputElement = document.getElementById('chat-input');

		if (chatInputElement) {
			await tick();
			chatInputElement.style.height = '';
			chatInputElement.style.height = Math.min(chatInputElement.scrollHeight, 320) + 'px';
		}

		const _files = JSON.parse(JSON.stringify(files));
		chatFiles.push(..._files.filter((item) => ['doc', 'file', 'collection'].includes(item.type)));
		chatFiles = chatFiles.filter(
			// Remove duplicates
			(item, index, array) =>
				array.findIndex((i) => JSON.stringify(i) === JSON.stringify(item)) === index
		);

		files = [];
		prompt = '';

		// Create user message
		let userMessageId = uuidv4();
		let userMessage = {
			id: userMessageId,
			parentId: messages.length !== 0 ? messages.at(-1).id : null,
			childrenIds: [],
			role: 'user',
			content: userPrompt,
			files: _files.length > 0 ? _files : undefined,
			timestamp: Math.floor(Date.now() / 1000), // Unix epoch
			models: selectedModels
		};

		// Add message to history and Set currentId to messageId
		history.messages[userMessageId] = userMessage;
		history.currentId = userMessageId;

		// Append messageId to childrenIds of parent message
		if (messages.length !== 0) {
			history.messages[messages.at(-1).id].childrenIds.push(userMessageId);
		}

		// focus on chat input
		const chatInput = document.getElementById('chat-input');
		chatInput?.focus();

		saveSessionSelectedModels();

		await sendPrompt(history, userPrompt, userMessageId, { newChat: true });
	};

	const sendPrompt = async (
		_history,
		prompt: string,
		parentId: string,
		{ modelId = null, modelIdx = null, newChat = false } = {}
	) => {
		let _chatId = JSON.parse(JSON.stringify($chatId));
		_history = JSON.parse(JSON.stringify(_history));

		const responseMessageIds: Record<PropertyKey, string> = {};
		// If modelId is provided, use it, else use selected model
		let selectedModelIds = modelId
			? [modelId]
			: atSelectedModel !== undefined
				? [atSelectedModel.id]
				: selectedModels;

		// Create response messages for each selected model
		for (const [_modelIdx, modelId] of selectedModelIds.entries()) {
			const model = $models.filter((m) => m.id === modelId).at(0);

			if (model) {
				let responseMessageId = uuidv4();
				let responseMessage = {
					parentId: parentId,
					id: responseMessageId,
					childrenIds: [],
					role: 'assistant',
					content: '',
					model: model.id,
					modelName: model.name ?? model.id,
					modelIdx: modelIdx ? modelIdx : _modelIdx,
					userContext: null,
					timestamp: Math.floor(Date.now() / 1000) // Unix epoch
				};

				// Add message to history and Set currentId to messageId
				history.messages[responseMessageId] = responseMessage;
				history.currentId = responseMessageId;

				// Append messageId to childrenIds of parent message
				if (parentId !== null && history.messages[parentId]) {
					// Add null check before accessing childrenIds
					history.messages[parentId].childrenIds = [
						...history.messages[parentId].childrenIds,
						responseMessageId
					];
				}

				responseMessageIds[`${modelId}-${modelIdx ? modelIdx : _modelIdx}`] = responseMessageId;
			}
		}
		history = history;

		// Create new chat if newChat is true and first user message
		if (newChat && _history.messages[_history.currentId].parentId === null) {
			_chatId = await initChatHandler(_history);
		}

		await tick();

		_history = JSON.parse(JSON.stringify(history));
		// Save chat after all messages have been created
		await saveChatHandler(_chatId, _history);

		await Promise.all(
			selectedModelIds.map(async (modelId, _modelIdx) => {
				console.log('modelId', modelId);
				const model = $models.filter((m) => m.id === modelId).at(0);

				if (model) {
					const messages = createMessagesList(_history, parentId);
					// If there are image files, check if model is vision capable
					const hasImages = messages.some((message) =>
						message.files?.some((file) => file.type === 'image')
					);

					if (hasImages && !(model.info?.meta?.capabilities?.vision ?? true)) {
						toast.error(
							$i18n.t('Model {{modelName}} is not vision capable', {
								modelName: model.name ?? model.id
							})
						);
					}

					let responseMessageId =
						responseMessageIds[`${modelId}-${modelIdx ? modelIdx : _modelIdx}`];
					let responseMessage = _history.messages[responseMessageId];

					let userContext = null;
					if ($settings?.memory ?? false) {
						if (userContext === null) {
							const res = await queryMemory(localStorage.token, prompt).catch((error) => {
								toast.error(`${error}`);
								return null;
							});
							if (res) {
								if (res.documents[0].length > 0) {
									userContext = res.documents[0].reduce((acc, doc, index) => {
										const createdAtTimestamp = res.metadatas[0][index].created_at;
										const createdAtDate = new Date(createdAtTimestamp * 1000)
											.toISOString()
											.split('T')[0];
										return `${acc}${index + 1}. [${createdAtDate}]. ${doc}\n`;
									}, '');
								}

								console.log(userContext);
							}
						}
					}
					responseMessage.userContext = userContext;

					const chatEventEmitter = await getChatEventEmitter(model.id, _chatId);

					scrollToBottom();
					await sendPromptSocket(_history, model, responseMessageId, _chatId);

					if (chatEventEmitter) clearInterval(chatEventEmitter);
				} else {
					toast.error($i18n.t(`Model {{modelId}} not found`, { modelId }));
				}
			})
		);

		currentChatPage.set(1);
		chats.set(await getChatList(localStorage.token, $currentChatPage));
	};

	const sendPromptSocket = async (_history, model, responseMessageId, _chatId) => {
		const responseMessage = _history.messages[responseMessageId];
		const userMessage = _history.messages[responseMessage.parentId];

		let files = JSON.parse(JSON.stringify(chatFiles));
		files.push(
			...(userMessage?.files ?? []).filter((item) =>
				['doc', 'file', 'collection'].includes(item.type)
			),
			...(responseMessage?.files ?? []).filter((item) => ['web_search_results'].includes(item.type))
		);
		// Remove duplicates
		files = files.filter(
			(item, index, array) =>
				array.findIndex((i) => JSON.stringify(i) === JSON.stringify(item)) === index
		);

		scrollToBottom();
		eventTarget.dispatchEvent(
			new CustomEvent('chat:start', {
				detail: {
					id: responseMessageId
				}
			})
		);
		await tick();

		const stream =
			model?.info?.params?.stream_response ??
			$settings?.params?.stream_response ??
			params?.stream_response ??
			true;

		let messages = [
			params?.system || $settings.system || (responseMessage?.userContext ?? null)
				? {
						role: 'system',
						content: `${promptTemplate(
							params?.system ?? $settings?.system ?? '',
							$user.name,
							$settings?.userLocation
								? await getAndUpdateUserLocation(localStorage.token).catch((err) => {
										console.error(err);
										return undefined;
									})
								: undefined
						)}${
							(responseMessage?.userContext ?? null)
								? `\n\nUser Context:\n${responseMessage?.userContext ?? ''}`
								: ''
						}`
					}
				: undefined,
			...createMessagesList(_history, responseMessageId).map((message) => ({
				...message,
				content: removeDetails(message.content, ['reasoning', 'code_interpreter'])
			}))
<<<<<<< HEAD
		].filter((message) => message);

		messages = messages
=======
		]
			.filter((message) => message?.content?.trim())
>>>>>>> 6b1e2df6
			.map((message, idx, arr) => ({
				role: message.role,
				...((message.files?.filter((file) => file.type === 'image').length > 0 ?? false) &&
				message.role === 'user'
					? {
							content: [
								{
									type: 'text',
									text: message?.merged?.content ?? message.content
								},
								...message.files
									.filter((file) => file.type === 'image')
									.map((file) => ({
										type: 'image_url',
										image_url: {
											url: file.url
										}
									}))
							]
						}
					: {
							content: message?.merged?.content ?? message.content
						})
			}))
			.filter((message) => message?.role === 'user' || message?.content?.trim());

		const res = await generateOpenAIChatCompletion(
			localStorage.token,
			{
				stream: stream,
				model: model.id,
				messages: messages,
				params: {
					...$settings?.params,
					...params,

					format: $settings.requestFormat ?? undefined,
					keep_alive: $settings.keepAlive ?? undefined,
					stop:
						(params?.stop ?? $settings?.params?.stop ?? undefined)
							? (params?.stop.split(',').map((token) => token.trim()) ?? $settings.params.stop).map(
									(str) => decodeURIComponent(JSON.parse('"' + str.replace(/\"/g, '\\"') + '"'))
								)
							: undefined
				},

				files: (files?.length ?? 0) > 0 ? files : undefined,
				tool_ids: selectedToolIds.length > 0 ? selectedToolIds : undefined,

				features: {
					image_generation:
						$config?.features?.enable_image_generation &&
						($user.role === 'admin' || $user?.permissions?.features?.image_generation)
							? imageGenerationEnabled
							: false,
					code_interpreter:
<<<<<<< HEAD
						$config?.features?.enable_code_interpreter &&
						($user.role === 'admin' || $user?.permissions?.features?.code_interpreter)
=======
						$user.role === 'admin' || $user?.permissions?.features?.code_interpreter
>>>>>>> 6b1e2df6
							? codeInterpreterEnabled
							: false,
					web_search:
						$config?.features?.enable_web_search &&
						($user.role === 'admin' || $user?.permissions?.features?.web_search)
							? webSearchEnabled || ($settings?.webSearch ?? false) === 'always'
							: false
<<<<<<< HEAD
=======
				},
				variables: {
					...getPromptVariables(
						$user.name,
						$settings?.userLocation ? await getAndUpdateUserLocation(localStorage.token) : undefined
					)
>>>>>>> 6b1e2df6
				},
				variables: {
					...getPromptVariables(
						$user.name,
						$settings?.userLocation
							? await getAndUpdateUserLocation(localStorage.token).catch((err) => {
									console.error(err);
									return undefined;
								})
							: undefined
					)
				},
				model_item: $models.find((m) => m.id === model.id),

				session_id: $socket?.id,
				chat_id: $chatId,
				id: responseMessageId,

				...(!$temporaryChatEnabled &&
				(messages.length == 1 ||
					(messages.length == 2 &&
						messages.at(0)?.role === 'system' &&
						messages.at(1)?.role === 'user')) &&
				(selectedModels[0] === model.id || atSelectedModel !== undefined)
					? {
							background_tasks: {
								title_generation: $settings?.title?.auto ?? true,
								tags_generation: $settings?.autoTags ?? true
							}
						}
					: {}),

				...(stream && (model.info?.meta?.capabilities?.usage ?? false)
					? {
							stream_options: {
								include_usage: true
							}
						}
					: {})
			},
			`${WEBUI_BASE_URL}/api`
		).catch((error) => {
			toast.error(`${error}`);

			responseMessage.error = {
				content: error
			};
			responseMessage.done = true;

			history.messages[responseMessageId] = responseMessage;
			history.currentId = responseMessageId;
			return null;
		});

		console.log(res);

		if (res) {
			taskId = res.task_id;
		}

		await tick();
		scrollToBottom();
	};

	const handleOpenAIError = async (error, responseMessage) => {
		let errorMessage = '';
		let innerError;

		if (error) {
			innerError = error;
		}

		console.error(innerError);
		if ('detail' in innerError) {
			toast.error(innerError.detail);
			errorMessage = innerError.detail;
		} else if ('error' in innerError) {
			if ('message' in innerError.error) {
				toast.error(innerError.error.message);
				errorMessage = innerError.error.message;
			} else {
				toast.error(innerError.error);
				errorMessage = innerError.error;
			}
		} else if ('message' in innerError) {
			toast.error(innerError.message);
			errorMessage = innerError.message;
		}

		responseMessage.error = {
			content: $i18n.t(`Uh-oh! There was an issue with the response.`) + '\n' + errorMessage
		};
		responseMessage.done = true;

		if (responseMessage.statusHistory) {
			responseMessage.statusHistory = responseMessage.statusHistory.filter(
				(status) => status.action !== 'knowledge_search'
			);
		}

		history.messages[responseMessage.id] = responseMessage;
	};

	const stopResponse = () => {
		if (taskId) {
			const res = stopTask(localStorage.token, taskId).catch((error) => {
				return null;
			});

			if (res) {
				taskId = null;

				const responseMessage = history.messages[history.currentId];
				responseMessage.done = true;

				history.messages[history.currentId] = responseMessage;

				if (autoScroll) {
					scrollToBottom();
				}
			}
		}
	};

	const submitMessage = async (parentId, prompt) => {
		let userPrompt = prompt;
		let userMessageId = uuidv4();

		let userMessage = {
			id: userMessageId,
			parentId: parentId,
			childrenIds: [],
			role: 'user',
			content: userPrompt,
			models: selectedModels
		};

		if (parentId !== null) {
			history.messages[parentId].childrenIds = [
				...history.messages[parentId].childrenIds,
				userMessageId
			];
		}

		history.messages[userMessageId] = userMessage;
		history.currentId = userMessageId;

		await tick();
		await sendPrompt(history, userPrompt, userMessageId);
	};

	const regenerateResponse = async (message) => {
		console.log('regenerateResponse');

		if (history.currentId) {
			let userMessage = history.messages[message.parentId];
			let userPrompt = userMessage.content;

			if ((userMessage?.models ?? [...selectedModels]).length == 1) {
				// If user message has only one model selected, sendPrompt automatically selects it for regeneration
				await sendPrompt(history, userPrompt, userMessage.id);
			} else {
				// If there are multiple models selected, use the model of the response message for regeneration
				// e.g. many model chat
				await sendPrompt(history, userPrompt, userMessage.id, {
					modelId: message.model,
					modelIdx: message.modelIdx
				});
			}
		}
	};

	const continueResponse = async () => {
		console.log('continueResponse');
		const _chatId = JSON.parse(JSON.stringify($chatId));

		if (history.currentId && history.messages[history.currentId].done == true) {
			const responseMessage = history.messages[history.currentId];
			responseMessage.done = false;
			await tick();

			const model = $models
				.filter((m) => m.id === (responseMessage?.selectedModelId ?? responseMessage.model))
				.at(0);

			if (model) {
				await sendPromptSocket(history, model, responseMessage.id, _chatId);
			}
		}
	};

	const mergeResponses = async (messageId, responses, _chatId) => {
		console.log('mergeResponses', messageId, responses);
		const message = history.messages[messageId];
		const mergedResponse = {
			status: true,
			content: ''
		};
		message.merged = mergedResponse;
		history.messages[messageId] = message;

		try {
			const [res, controller] = await generateMoACompletion(
				localStorage.token,
				message.model,
				history.messages[message.parentId].content,
				responses
			);

			if (res && res.ok && res.body) {
				const textStream = await createOpenAITextStream(res.body, $settings.splitLargeChunks);
				for await (const update of textStream) {
					const { value, done, sources, error, usage } = update;
					if (error || done) {
						break;
					}

					if (mergedResponse.content == '' && value == '\n') {
						continue;
					} else {
						mergedResponse.content += value;
						history.messages[messageId] = message;
					}

					if (autoScroll) {
						scrollToBottom();
					}
				}

				await saveChatHandler(_chatId, history);
			} else {
				console.error(res);
			}
		} catch (e) {
			console.error(e);
		}
	};

	const initChatHandler = async (history) => {
		let _chatId = $chatId;

		if (!$temporaryChatEnabled) {
			chat = await createNewChat(localStorage.token, {
				id: _chatId,
				title: $i18n.t('New Chat'),
				models: selectedModels,
				system: $settings.system ?? undefined,
				params: params,
				history: history,
				messages: createMessagesList(history, history.currentId),
				tags: [],
				timestamp: Date.now()
			});

			_chatId = chat.id;
			await chatId.set(_chatId);

			await chats.set(await getChatList(localStorage.token, $currentChatPage));
			currentChatPage.set(1);

			window.history.replaceState(history.state, '', `/c/${_chatId}`);
		} else {
			_chatId = 'local';
			await chatId.set('local');
		}
		await tick();

		return _chatId;
	};

	const saveChatHandler = async (_chatId, history) => {
		if ($chatId == _chatId) {
			if (!$temporaryChatEnabled) {
				chat = await updateChatById(localStorage.token, _chatId, {
					models: selectedModels,
					history: history,
					messages: createMessagesList(history, history.currentId),
					params: params,
					files: chatFiles
				});
				currentChatPage.set(1);
				await chats.set(await getChatList(localStorage.token, $currentChatPage));
			}
		}
	};
</script>

<svelte:head>
	<title>
		{$chatTitle
			? `${$chatTitle.length > 30 ? `${$chatTitle.slice(0, 30)}...` : $chatTitle} | ${$WEBUI_NAME}`
			: `${$WEBUI_NAME}`}
	</title>
</svelte:head>

<audio id="audioElement" src="" style="display: none;" />

<EventConfirmDialog
	bind:show={showEventConfirmation}
	title={eventConfirmationTitle}
	message={eventConfirmationMessage}
	input={eventConfirmationInput}
	inputPlaceholder={eventConfirmationInputPlaceholder}
	inputValue={eventConfirmationInputValue}
	on:confirm={(e) => {
		if (e.detail) {
			eventCallback(e.detail);
		} else {
			eventCallback(true);
		}
	}}
	on:cancel={() => {
		eventCallback(false);
	}}
/>

<div
	class="h-screen max-h-[100dvh] transition-width duration-200 ease-in-out {$showSidebar
		? '  md:max-w-[calc(100%-260px)]'
		: ' '} w-full max-w-full flex flex-col"
	id="chat-container"
>
	{#if chatIdProp === '' || (!loading && chatIdProp)}
		{#if $settings?.backgroundImageUrl ?? null}
			<div
				class="absolute {$showSidebar
					? 'md:max-w-[calc(100%-260px)] md:translate-x-[260px]'
					: ''} top-0 left-0 w-full h-full bg-cover bg-center bg-no-repeat"
				style="background-image: url({$settings.backgroundImageUrl})  "
			/>

			<div
				class="absolute top-0 left-0 w-full h-full bg-linear-to-t from-white to-white/85 dark:from-gray-900 dark:to-gray-900/90 z-0"
			/>
		{/if}

		<Navbar
			bind:this={navbarElement}
			chat={{
				id: $chatId,
				chat: {
					title: $chatTitle,
					models: selectedModels,
					system: $settings.system ?? undefined,
					params: params,
					history: history,
					timestamp: Date.now()
				}
			}}
			title={$chatTitle}
			bind:selectedModels
			shareEnabled={!!history.currentId}
			{initNewChat}
		/>

		<PaneGroup direction="horizontal" class="w-full h-full">
			<Pane defaultSize={50} class="h-full flex w-full relative">
				{#if $banners.length > 0 && !history.currentId && !$chatId && selectedModels.length <= 1}
					<div class="absolute top-12 left-0 right-0 w-full z-30">
						<div class=" flex flex-col gap-1 w-full">
							{#if ($config?.license_metadata?.type ?? null) === 'trial'}
								<Banner
									banner={{
										type: 'info',
										title: 'Trial License',
										content: $i18n.t(
											'You are currently using a trial license. Please contact support to upgrade your license.'
										)
									}}
								/>
							{/if}

							{#if ($config?.license_metadata?.seats ?? null) !== null && $config?.user_count > $config?.license_metadata?.seats}
								<Banner
									banner={{
										type: 'error',
										title: 'License Error',
										content: $i18n.t(
											'Exceeded the number of seats in your license. Please contact support to increase the number of seats.'
										)
									}}
								/>
							{/if}

							{#each $banners.filter( (b) => (b.dismissible ? !JSON.parse(localStorage.getItem('dismissedBannerIds') ?? '[]').includes(b.id) : true) ) as banner}
								<Banner
									{banner}
									on:dismiss={(e) => {
										const bannerId = e.detail;

										localStorage.setItem(
											'dismissedBannerIds',
											JSON.stringify(
												[
													bannerId,
													...JSON.parse(localStorage.getItem('dismissedBannerIds') ?? '[]')
												].filter((id) => $banners.find((b) => b.id === id))
											)
										);
									}}
								/>
							{/each}
						</div>
					</div>
				{/if}

				<div class="flex flex-col flex-auto z-10 w-full @container">
					{#if $settings?.landingPageMode === 'chat' || createMessagesList(history, history.currentId).length > 0}
						<div
							class=" pb-2.5 flex flex-col justify-between w-full flex-auto overflow-auto h-0 max-w-full z-10 scrollbar-hidden"
							id="messages-container"
							bind:this={messagesContainerElement}
							on:scroll={(e) => {
								autoScroll =
									messagesContainerElement.scrollHeight - messagesContainerElement.scrollTop <=
									messagesContainerElement.clientHeight + 5;
							}}
						>
							<div class=" h-full w-full flex flex-col">
								<Messages
									chatId={$chatId}
									bind:history
									bind:autoScroll
									bind:prompt
									{selectedModels}
									{atSelectedModel}
									{sendPrompt}
									{showMessage}
									{submitMessage}
									{continueResponse}
									{regenerateResponse}
									{mergeResponses}
									{chatActionHandler}
									{addMessages}
									bottomPadding={files.length > 0}
								/>
							</div>
						</div>

						<div class=" pb-[1rem]">
							<MessageInput
								{history}
								{selectedModels}
								bind:files
								bind:prompt
								bind:autoScroll
								bind:selectedToolIds
								bind:imageGenerationEnabled
								bind:codeInterpreterEnabled
								bind:webSearchEnabled
								bind:atSelectedModel
								transparentBackground={$settings?.backgroundImageUrl ?? false}
								{stopResponse}
								{createMessagePair}
								onChange={(input) => {
									if (input.prompt) {
										localStorage.setItem(`chat-input-${$chatId}`, JSON.stringify(input));
									} else {
										localStorage.removeItem(`chat-input-${$chatId}`);
									}
								}}
								on:upload={async (e) => {
									const { type, data } = e.detail;

									if (type === 'web') {
										await uploadWeb(data);
									} else if (type === 'youtube') {
										await uploadYoutubeTranscription(data);
									} else if (type === 'google-drive') {
										await uploadGoogleDriveFile(data);
									}
								}}
								on:submit={async (e) => {
									if (e.detail || files.length > 0) {
										await tick();
										submitPrompt(
											($settings?.richTextInput ?? true)
												? e.detail.replaceAll('\n\n', '\n')
												: e.detail
										);
									}
								}}
							/>

							<div
								class="absolute bottom-1 text-xs text-gray-500 text-center line-clamp-1 right-0 left-0"
							>
								<!-- {$i18n.t('LLMs can make mistakes. Verify important information.')} -->
							</div>
						</div>
					{:else}
						<div class="overflow-auto w-full h-full flex items-center">
							<Placeholder
								{history}
								{selectedModels}
								bind:files
								bind:prompt
								bind:autoScroll
								bind:selectedToolIds
								bind:imageGenerationEnabled
								bind:codeInterpreterEnabled
								bind:webSearchEnabled
								bind:atSelectedModel
								transparentBackground={$settings?.backgroundImageUrl ?? false}
								{stopResponse}
								{createMessagePair}
								on:upload={async (e) => {
									const { type, data } = e.detail;

									if (type === 'web') {
										await uploadWeb(data);
									} else if (type === 'youtube') {
										await uploadYoutubeTranscription(data);
									}
								}}
								on:submit={async (e) => {
									if (e.detail || files.length > 0) {
										await tick();
										submitPrompt(
											($settings?.richTextInput ?? true)
												? e.detail.replaceAll('\n\n', '\n')
												: e.detail
										);
									}
								}}
							/>
						</div>
					{/if}
				</div>
			</Pane>

			<ChatControls
				bind:this={controlPaneComponent}
				bind:history
				bind:chatFiles
				bind:params
				bind:files
				bind:pane={controlPane}
				chatId={$chatId}
				modelId={selectedModelIds?.at(0) ?? null}
				models={selectedModelIds.reduce((a, e, i, arr) => {
					const model = $models.find((m) => m.id === e);
					if (model) {
						return [...a, model];
					}
					return a;
				}, [])}
				{submitPrompt}
				{stopResponse}
				{showMessage}
				{eventTarget}
			/>
		</PaneGroup>
	{:else if loading}
		<div class=" flex items-center justify-center h-full w-full">
			<div class="m-auto">
				<Spinner />
			</div>
		</div>
	{/if}
</div><|MERGE_RESOLUTION|>--- conflicted
+++ resolved
@@ -1519,14 +1519,9 @@
 				...message,
 				content: removeDetails(message.content, ['reasoning', 'code_interpreter'])
 			}))
-<<<<<<< HEAD
 		].filter((message) => message);
 
 		messages = messages
-=======
-		]
-			.filter((message) => message?.content?.trim())
->>>>>>> 6b1e2df6
 			.map((message, idx, arr) => ({
 				role: message.role,
 				...((message.files?.filter((file) => file.type === 'image').length > 0 ?? false) &&
@@ -1583,12 +1578,8 @@
 							? imageGenerationEnabled
 							: false,
 					code_interpreter:
-<<<<<<< HEAD
 						$config?.features?.enable_code_interpreter &&
 						($user.role === 'admin' || $user?.permissions?.features?.code_interpreter)
-=======
-						$user.role === 'admin' || $user?.permissions?.features?.code_interpreter
->>>>>>> 6b1e2df6
 							? codeInterpreterEnabled
 							: false,
 					web_search:
@@ -1596,15 +1587,6 @@
 						($user.role === 'admin' || $user?.permissions?.features?.web_search)
 							? webSearchEnabled || ($settings?.webSearch ?? false) === 'always'
 							: false
-<<<<<<< HEAD
-=======
-				},
-				variables: {
-					...getPromptVariables(
-						$user.name,
-						$settings?.userLocation ? await getAndUpdateUserLocation(localStorage.token) : undefined
-					)
->>>>>>> 6b1e2df6
 				},
 				variables: {
 					...getPromptVariables(
