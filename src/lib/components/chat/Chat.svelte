--- conflicted
+++ resolved
@@ -46,12 +46,8 @@
 		promptTemplate,
 		splitStream,
 		sleep,
-<<<<<<< HEAD
-		removeDetailsWithReasoning
-=======
 		removeDetails,
 		getPromptVariables
->>>>>>> ab94468f
 	} from '$lib/utils';
 
 	import { generateChatCompletion } from '$lib/apis/ollama';
@@ -149,11 +145,6 @@
 			selectedToolIds = [];
 			webSearchEnabled = false;
 			imageGenerationEnabled = false;
-<<<<<<< HEAD
-
-			loaded = false;
-=======
->>>>>>> ab94468f
 
 			if (chatIdProp && (await loadChat())) {
 				await tick();
@@ -727,9 +718,6 @@
 		if ($page.url.searchParams.get('web-search') === 'true') {
 			webSearchEnabled = true;
 		}
-		if ($page.url.searchParams.get('image-generation') === 'true') {
-			imageGenerationEnabled = true;
-		}
 
 		if ($page.url.searchParams.get('image-generation') === 'true') {
 			imageGenerationEnabled = true;
@@ -1507,15 +1495,9 @@
 						}`
 					}
 				: undefined,
-<<<<<<< HEAD
-			...createMessagesList(responseMessageId).map((message) => ({
-				...message,
-				content: removeDetailsWithReasoning(message.content)
-=======
 			...createMessagesList(_history, responseMessageId).map((message) => ({
 				...message,
 				content: removeDetails(message.content, ['reasoning', 'code_interpreter'])
->>>>>>> ab94468f
 			}))
 		]
 			.filter((message) => message?.content?.trim())
@@ -1568,10 +1550,6 @@
 				tool_ids: selectedToolIds.length > 0 ? selectedToolIds : undefined,
 
 				features: {
-<<<<<<< HEAD
-					image_generation: imageGenerationEnabled,
-					web_search: webSearchEnabled
-=======
 					image_generation:
 						$config?.features?.enable_image_generation &&
 						($user.role === 'admin' || $user?.permissions?.features?.image_generation)
@@ -1592,7 +1570,6 @@
 						$user.name,
 						$settings?.userLocation ? await getAndUpdateUserLocation(localStorage.token) : undefined
 					)
->>>>>>> ab94468f
 				},
 
 				session_id: $socket?.id,
@@ -1903,11 +1880,7 @@
 		: ' '} w-full max-w-full flex flex-col"
 	id="chat-container"
 >
-<<<<<<< HEAD
-	{#if !chatIdProp || (loaded && chatIdProp)}
-=======
 	{#if chatIdProp === '' || (!loading && chatIdProp)}
->>>>>>> ab94468f
 		{#if $settings?.backgroundImageUrl ?? null}
 			<div
 				class="absolute {$showSidebar
@@ -2008,10 +1981,7 @@
 								bind:autoScroll
 								bind:selectedToolIds
 								bind:imageGenerationEnabled
-<<<<<<< HEAD
-=======
 								bind:codeInterpreterEnabled
->>>>>>> ab94468f
 								bind:webSearchEnabled
 								bind:atSelectedModel
 								transparentBackground={$settings?.backgroundImageUrl ?? false}
@@ -2063,10 +2033,7 @@
 								bind:autoScroll
 								bind:selectedToolIds
 								bind:imageGenerationEnabled
-<<<<<<< HEAD
-=======
 								bind:codeInterpreterEnabled
->>>>>>> ab94468f
 								bind:webSearchEnabled
 								bind:atSelectedModel
 								transparentBackground={$settings?.backgroundImageUrl ?? false}
@@ -2119,14 +2086,11 @@
 				{eventTarget}
 			/>
 		</PaneGroup>
-<<<<<<< HEAD
-=======
 	{:else if loading}
 		<div class=" flex items-center justify-center h-full w-full">
 			<div class="m-auto">
 				<Spinner />
 			</div>
 		</div>
->>>>>>> ab94468f
 	{/if}
 </div>