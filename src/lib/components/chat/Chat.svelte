<script lang="ts">
<<<<<<< HEAD
import { v4 as uuidv4 } from "uuid";
import { toast } from "svelte-sonner";
import mermaid from "mermaid";
import { PaneGroup, Pane, PaneResizer } from "paneforge";

import { getContext, onDestroy, onMount, tick } from "svelte";
const i18n: Writable<i18nType> = getContext("i18n");

import { goto } from "$app/navigation";
import { page } from "$app/stores";

import { get, type Unsubscriber, type Writable } from "svelte/store";
import type { i18n as i18nType } from "i18next";
import { WEBUI_BASE_URL } from "$lib/constants";

import {
	chatId,
	chats,
	config,
	type Model,
	models,
	tags as allTags,
	settings,
	showSidebar,
	WEBUI_NAME,
	banners,
	user,
	socket,
	showControls,
	showCallOverlay,
	currentChatPage,
	temporaryChatEnabled,
	mobile,
	showOverview,
	chatTitle,
	showArtifacts,
	tools,
} from "$lib/stores";
import {
	convertMessagesToHistory,
	copyToClipboard,
	getMessageContentParts,
	extractSentencesForAudio,
	promptTemplate,
	splitStream,
	sleep,
} from "$lib/utils";

import { generateChatCompletion } from "$lib/apis/ollama";
import {
	addTagById,
	createNewChat,
	deleteTagById,
	deleteTagsById,
	getAllTags,
	getChatById,
	getChatList,
	getTagsById,
	updateChatById,
} from "$lib/apis/chats";
import { generateOpenAIChatCompletion } from "$lib/apis/openai";
import {
	processWeb,
	processWebSearch,
	processYoutubeVideo,
} from "$lib/apis/retrieval";
import { createOpenAITextStream } from "$lib/apis/streaming";
import { queryMemory } from "$lib/apis/memories";
import { getAndUpdateUserLocation, getUserSettings } from "$lib/apis/users";
import {
	chatCompleted,
	generateQueries,
	chatAction,
	generateMoACompletion,
	stopTask,
} from "$lib/apis";
import { getTools } from "$lib/apis/tools";

import Banner from "../common/Banner.svelte";
import MessageInput from "$lib/components/chat/MessageInput.svelte";
import Messages from "$lib/components/chat/Messages.svelte";
import Navbar from "$lib/components/chat/Navbar.svelte";
import ChatControls from "./ChatControls.svelte";
import EventConfirmDialog from "../common/ConfirmDialog.svelte";
import Placeholder from "./Placeholder.svelte";
import NotificationToast from "../NotificationToast.svelte";

export let chatIdProp = "";

let loaded = false;
const eventTarget = new EventTarget();
let controlPane;
let controlPaneComponent;

let autoScroll = true;
let processing = "";
let messagesContainerElement: HTMLDivElement;

let navbarElement;

let showEventConfirmation = false;
let eventConfirmationTitle = "";
let eventConfirmationMessage = "";
let eventConfirmationInput = false;
let eventConfirmationInputPlaceholder = "";
let eventConfirmationInputValue = "";
let eventCallback = null;

let chatIdUnsubscriber: Unsubscriber | undefined;

let selectedModels = [""];
let atSelectedModel: Model | undefined;
let selectedModelIds = [];
$: selectedModelIds =
	atSelectedModel !== undefined ? [atSelectedModel.id] : selectedModels;

let selectedToolIds = [];
let webSearchEnabled = false;

let chat = null;
let tags = [];

let history = {
	messages: {},
	currentId: null,
};

let taskId = null;

// Chat Input
let prompt = "";
let chatFiles = [];
let files = [];
let params = {};

$: if (chatIdProp) {
	(async () => {
		console.log(chatIdProp);

		prompt = "";
		files = [];
		selectedToolIds = [];
		webSearchEnabled = false;
=======
	import { v4 as uuidv4 } from 'uuid';
	import { toast } from 'svelte-sonner';
	import mermaid from 'mermaid';
	import { PaneGroup, Pane, PaneResizer } from 'paneforge';

	import { getContext, onDestroy, onMount, tick } from 'svelte';
	const i18n: Writable<i18nType> = getContext('i18n');

	import { goto } from '$app/navigation';
	import { page } from '$app/stores';

	import { get, type Unsubscriber, type Writable } from 'svelte/store';
	import type { i18n as i18nType } from 'i18next';
	import { WEBUI_BASE_URL } from '$lib/constants';

	import {
		chatId,
		chats,
		config,
		type Model,
		models,
		tags as allTags,
		settings,
		showSidebar,
		WEBUI_NAME,
		banners,
		user,
		socket,
		showControls,
		showCallOverlay,
		currentChatPage,
		temporaryChatEnabled,
		mobile,
		showOverview,
		chatTitle,
		showArtifacts,
		tools
	} from '$lib/stores';
	import {
		convertMessagesToHistory,
		copyToClipboard,
		getMessageContentParts,
		extractSentencesForAudio,
		promptTemplate,
		splitStream,
		sleep,
		removeDetailsWithReasoning
	} from '$lib/utils';

	import { generateChatCompletion } from '$lib/apis/ollama';
	import {
		addTagById,
		createNewChat,
		deleteTagById,
		deleteTagsById,
		getAllTags,
		getChatById,
		getChatList,
		getTagsById,
		updateChatById
	} from '$lib/apis/chats';
	import { generateOpenAIChatCompletion } from '$lib/apis/openai';
	import { processWeb, processWebSearch, processYoutubeVideo } from '$lib/apis/retrieval';
	import { createOpenAITextStream } from '$lib/apis/streaming';
	import { queryMemory } from '$lib/apis/memories';
	import { getAndUpdateUserLocation, getUserSettings } from '$lib/apis/users';
	import {
		chatCompleted,
		generateQueries,
		chatAction,
		generateMoACompletion,
		stopTask
	} from '$lib/apis';
	import { getTools } from '$lib/apis/tools';

	import Banner from '../common/Banner.svelte';
	import MessageInput from '$lib/components/chat/MessageInput.svelte';
	import Messages from '$lib/components/chat/Messages.svelte';
	import Navbar from '$lib/components/chat/Navbar.svelte';
	import ChatControls from './ChatControls.svelte';
	import EventConfirmDialog from '../common/ConfirmDialog.svelte';
	import Placeholder from './Placeholder.svelte';
	import NotificationToast from '../NotificationToast.svelte';

	export let chatIdProp = '';

	let loaded = false;
	const eventTarget = new EventTarget();
	let controlPane;
	let controlPaneComponent;

	let autoScroll = true;
	let processing = '';
	let messagesContainerElement: HTMLDivElement;

	let navbarElement;

	let showEventConfirmation = false;
	let eventConfirmationTitle = '';
	let eventConfirmationMessage = '';
	let eventConfirmationInput = false;
	let eventConfirmationInputPlaceholder = '';
	let eventConfirmationInputValue = '';
	let eventCallback = null;

	let chatIdUnsubscriber: Unsubscriber | undefined;

	let selectedModels = [''];
	let atSelectedModel: Model | undefined;
	let selectedModelIds = [];
	$: selectedModelIds = atSelectedModel !== undefined ? [atSelectedModel.id] : selectedModels;

	let selectedToolIds = [];
	let imageGenerationEnabled = false;
	let webSearchEnabled = false;

	let chat = null;
	let tags = [];

	let history = {
		messages: {},
		currentId: null
	};

	let taskId = null;

	// Chat Input
	let prompt = '';
	let chatFiles = [];
	let files = [];
	let params = {};
>>>>>>> c8419ed9

		loaded = false;

<<<<<<< HEAD
		if (chatIdProp && (await loadChat())) {
			await tick();
			loaded = true;
=======
			prompt = '';
			files = [];
			selectedToolIds = [];
			webSearchEnabled = false;
			imageGenerationEnabled = false;
>>>>>>> c8419ed9

			if (localStorage.getItem(`chat-input-${chatIdProp}`)) {
				try {
					const input = JSON.parse(
						localStorage.getItem(`chat-input-${chatIdProp}`),
					);

					prompt = input.prompt;
					files = input.files;
					selectedToolIds = input.selectedToolIds;
					webSearchEnabled = input.webSearchEnabled;
				} catch (e) {}
			}

			window.setTimeout(() => scrollToBottom(), 0);
			const chatInput = document.getElementById("chat-input");
			chatInput?.focus();
		} else {
			await goto("/");
		}
	})();
}

<<<<<<< HEAD
$: if (selectedModels && chatIdProp !== "") {
	saveSessionSelectedModels();
}
=======
						prompt = input.prompt;
						files = input.files;
						selectedToolIds = input.selectedToolIds;
						webSearchEnabled = input.webSearchEnabled;
						imageGenerationEnabled = input.imageGenerationEnabled;
					} catch (e) {}
				}
>>>>>>> c8419ed9

const saveSessionSelectedModels = () => {
	if (
		selectedModels.length === 0 ||
		(selectedModels.length === 1 && selectedModels[0] === "")
	) {
		return;
	}
	sessionStorage.selectedModels = JSON.stringify(selectedModels);
	console.log(
		"saveSessionSelectedModels",
		selectedModels,
		sessionStorage.selectedModels,
	);
};

$: if (selectedModels) {
	setToolIds();
}

const setToolIds = async () => {
	if (!$tools) {
		tools.set(await getTools(localStorage.token));
	}

	if (selectedModels.length !== 1) {
		return;
	}
	const model = $models.find((m) => m.id === selectedModels[0]);
	if (model) {
		selectedToolIds = (model?.info?.meta?.toolIds ?? []).filter((id) =>
			$tools.find((t) => t.id === id),
		);
	}
};

const showMessage = async (message) => {
	const _chatId = JSON.parse(JSON.stringify($chatId));
	let _messageId = JSON.parse(JSON.stringify(message.id));

	let messageChildrenIds = history.messages[_messageId].childrenIds;

	while (messageChildrenIds.length !== 0) {
		_messageId = messageChildrenIds.at(-1);
		messageChildrenIds = history.messages[_messageId].childrenIds;
	}

	history.currentId = _messageId;

	await tick();
	await tick();
	await tick();

	const messageElement = document.getElementById(`message-${message.id}`);
	if (messageElement) {
		messageElement.scrollIntoView({ behavior: "smooth" });
	}

	await tick();
	saveChatHandler(_chatId);
};

const chatEventHandler = async (event, cb) => {
	console.log(event);

	if (event.chat_id === $chatId) {
		await tick();
		let message = history.messages[event.message_id];

		if (message) {
			const type = event?.data?.type ?? null;
			const data = event?.data?.data ?? null;

			if (type === "status") {
				if (message?.statusHistory) {
					message.statusHistory.push(data);
				} else {
					message.statusHistory = [data];
				}
			} else if (type === "source" || type === "citation") {
				if (data?.type === "code_execution") {
					// Code execution; update existing code execution by ID, or add new one.
					if (!message?.code_executions) {
						message.code_executions = [];
					}

					const existingCodeExecutionIndex = message.code_executions.findIndex(
						(execution) => execution.id === data.id,
					);

					if (existingCodeExecutionIndex !== -1) {
						message.code_executions[existingCodeExecutionIndex] = data;
					} else {
						message.code_executions.push(data);
					}

					message.code_executions = message.code_executions;
				} else {
					// Regular source.
					if (message?.sources) {
						message.sources.push(data);
					} else {
						message.sources = [data];
					}
				}
			} else if (type === "chat:completion") {
				chatCompletionEventHandler(data, message, event.chat_id);
			} else if (type === "chat:title") {
				chatTitle.set(data);
				currentChatPage.set(1);
				await chats.set(
					await getChatList(localStorage.token, $currentChatPage),
				);
			} else if (type === "chat:tags") {
				chat = await getChatById(localStorage.token, $chatId);
				allTags.set(await getAllTags(localStorage.token));
			} else if (type === "message") {
				message.content += data.content;
			} else if (type === "replace") {
				message.content = data.content;
			} else if (type === "action") {
				if (data.action === "continue") {
					const continueButton = document.getElementById(
						"continue-response-button",
					);

					if (continueButton) {
						continueButton.click();
					}
				}
			} else if (type === "confirmation") {
				eventCallback = cb;

				eventConfirmationInput = false;
				showEventConfirmation = true;

				eventConfirmationTitle = data.title;
				eventConfirmationMessage = data.message;
			} else if (type === "execute") {
				eventCallback = cb;

				try {
					// Use Function constructor to evaluate code in a safer way
					const asyncFunction = new Function(
						`return (async () => { ${data.code} })()`,
					);
					const result = await asyncFunction(); // Await the result of the async function

					if (cb) {
						cb(result);
					}
<<<<<<< HEAD
				} catch (error) {
					console.error("Error executing code:", error);
=======
				} else if (type === 'input') {
					eventCallback = cb;

					eventConfirmationInput = true;
					showEventConfirmation = true;

					eventConfirmationTitle = data.title;
					eventConfirmationMessage = data.message;
					eventConfirmationInputPlaceholder = data.placeholder;
					eventConfirmationInputValue = data?.value ?? '';
				} else if (type === 'notification') {
					const toastType = data?.type ?? 'info';
					const toastContent = data?.content ?? '';

					if (toastType === 'success') {
						toast.success(toastContent);
					} else if (toastType === 'error') {
						toast.error(toastContent);
					} else if (toastType === 'warning') {
						toast.warning(toastContent);
					} else {
						toast.info(toastContent);
					}
				} else {
					console.log('Unknown message type', data);
>>>>>>> c8419ed9
				}
			} else if (type === "input") {
				eventCallback = cb;

				eventConfirmationInput = true;
				showEventConfirmation = true;

				eventConfirmationTitle = data.title;
				eventConfirmationMessage = data.message;
				eventConfirmationInputPlaceholder = data.placeholder;
				eventConfirmationInputValue = data?.value ?? "";
			} else {
				console.log("Unknown message type", data);
			}

			history.messages[event.message_id] = message;
		}
	}
};

const onMessageHandler = async (event: {
	origin: string;
	data: { type: string; text: string };
}) => {
	if (event.origin !== window.origin) {
		return;
	}

	// Replace with your iframe's origin
	if (event.data.type === "input:prompt") {
		console.debug(event.data.text);

		const inputElement = document.getElementById("chat-input");

		if (inputElement) {
			prompt = event.data.text;
			inputElement.focus();
		}
	}

	if (event.data.type === "action:submit") {
		console.debug(event.data.text);

		if (prompt !== "") {
			await tick();
			submitPrompt(prompt);
		}
	}

	if (event.data.type === "input:prompt:submit") {
		console.debug(event.data.text);

		if (prompt !== "") {
			await tick();
			submitPrompt(event.data.text);
		}
	}
};

onMount(async () => {
	console.log("mounted");
	window.addEventListener("message", onMessageHandler);
	$socket?.on("chat-events", chatEventHandler);

	if (!$chatId) {
		chatIdUnsubscriber = chatId.subscribe(async (value) => {
			if (!value) {
				await initNewChat();
			}
		});
	} else {
		if ($temporaryChatEnabled) {
			await goto("/");
		}
	}

	if (localStorage.getItem(`chat-input-${chatIdProp}`)) {
		try {
			const input = JSON.parse(
				localStorage.getItem(`chat-input-${chatIdProp}`),
			);
			prompt = input.prompt;
			files = input.files;
			selectedToolIds = input.selectedToolIds;
			webSearchEnabled = input.webSearchEnabled;
		} catch (e) {
			prompt = "";
			files = [];
			selectedToolIds = [];
			webSearchEnabled = false;
		}
	}

	showControls.subscribe(async (value) => {
		if (controlPane && !$mobile) {
			try {
<<<<<<< HEAD
				if (value) {
					controlPaneComponent.openPane();
				} else {
					controlPane.collapse();
				}
			} catch (e) {
				// ignore
=======
				const input = JSON.parse(localStorage.getItem(`chat-input-${chatIdProp}`));
				prompt = input.prompt;
				files = input.files;
				selectedToolIds = input.selectedToolIds;
				webSearchEnabled = input.webSearchEnabled;
				imageGenerationEnabled = input.imageGenerationEnabled;
			} catch (e) {
				prompt = '';
				files = [];
				selectedToolIds = [];
				webSearchEnabled = false;
				imageGenerationEnabled = false;
>>>>>>> c8419ed9
			}
		}

		if (!value) {
			showCallOverlay.set(false);
			showOverview.set(false);
			showArtifacts.set(false);
		}
	});

	const chatInput = document.getElementById("chat-input");
	chatInput?.focus();

	chats.subscribe(() => {});
});

onDestroy(() => {
	chatIdUnsubscriber?.();
	window.removeEventListener("message", onMessageHandler);
	$socket?.off("chat-events", chatEventHandler);
});

// File upload functions

const uploadGoogleDriveFile = async (fileData) => {
	console.log("Starting uploadGoogleDriveFile with:", {
		id: fileData.id,
		name: fileData.name,
		url: fileData.url,
		headers: {
			Authorization: `Bearer ${token}`,
		},
	});

	// Validate input
	if (
		!fileData?.id ||
		!fileData?.name ||
		!fileData?.url ||
		!fileData?.headers?.Authorization
	) {
		throw new Error("Invalid file data provided");
	}

	const tempItemId = uuidv4();
	const fileItem = {
		type: "file",
		file: "",
		id: null,
		url: fileData.url,
		name: fileData.name,
		collection_name: "",
		status: "uploading",
		error: "",
		itemId: tempItemId,
		size: 0,
	};

	try {
		files = [...files, fileItem];
		console.log("Processing web file with URL:", fileData.url);

		// Configure fetch options with proper headers
		const fetchOptions = {
			headers: {
				Authorization: fileData.headers.Authorization,
				Accept: "*/*",
			},
			method: "GET",
		};

		// Attempt to fetch the file
		console.log("Fetching file content from Google Drive...");
		const fileResponse = await fetch(fileData.url, fetchOptions);

		if (!fileResponse.ok) {
			const errorText = await fileResponse.text();
			throw new Error(
				`Failed to fetch file (${fileResponse.status}): ${errorText}`,
			);
		}

		// Get content type from response
		const contentType =
			fileResponse.headers.get("content-type") || "application/octet-stream";
		console.log("Response received with content-type:", contentType);

		// Convert response to blob
		console.log("Converting response to blob...");
		const fileBlob = await fileResponse.blob();

		if (fileBlob.size === 0) {
			throw new Error("Retrieved file is empty");
		}

		console.log("Blob created:", {
			size: fileBlob.size,
			type: fileBlob.type || contentType,
		});

		// Create File object with proper MIME type
		const file = new File([fileBlob], fileData.name, {
			type: fileBlob.type || contentType,
		});

		console.log("File object created:", {
			name: file.name,
			size: file.size,
			type: file.type,
		});

		if (file.size === 0) {
			throw new Error("Created file is empty");
		}

		// Upload file to server
		console.log("Uploading file to server...");
		const uploadedFile = await uploadFile(localStorage.token, file);

		if (!uploadedFile) {
			throw new Error("Server returned null response for file upload");
		}

		console.log("File uploaded successfully:", uploadedFile);

		// Update file item with upload results
		fileItem.status = "uploaded";
		fileItem.file = uploadedFile;
		fileItem.id = uploadedFile.id;
		fileItem.size = file.size;
		fileItem.collection_name = uploadedFile?.meta?.collection_name;
		fileItem.url = `${WEBUI_API_BASE_URL}/files/${uploadedFile.id}`;

		files = files;
		toast.success($i18n.t("File uploaded successfully"));
	} catch (e) {
		console.error("Error uploading file:", e);
		files = files.filter((f) => f.itemId !== tempItemId);
		toast.error(
			$i18n.t("Error uploading file: {{error}}", {
				error: e.message || "Unknown error",
			}),
		);
	}
};

const uploadWeb = async (url) => {
	console.log(url);

	const fileItem = {
		type: "doc",
		name: url,
		collection_name: "",
		status: "uploading",
		url: url,
		error: "",
	};

	try {
		files = [...files, fileItem];
		const res = await processWeb(localStorage.token, "", url);

		if (res) {
			fileItem.status = "uploaded";
			fileItem.collection_name = res.collection_name;
			fileItem.file = {
				...res.file,
				...fileItem.file,
			};

			files = files;
		}
	} catch (e) {
		// Remove the failed doc from the files array
		files = files.filter((f) => f.name !== url);
		toast.error(JSON.stringify(e));
	}
};

const uploadYoutubeTranscription = async (url) => {
	console.log(url);

	const fileItem = {
		type: "doc",
		name: url,
		collection_name: "",
		status: "uploading",
		context: "full",
		url: url,
		error: "",
	};

	try {
		files = [...files, fileItem];
		const res = await processYoutubeVideo(localStorage.token, url);

		if (res) {
			fileItem.status = "uploaded";
			fileItem.collection_name = res.collection_name;
			fileItem.file = {
				...res.file,
				...fileItem.file,
			};
			files = files;
		}
	} catch (e) {
		// Remove the failed doc from the files array
		files = files.filter((f) => f.name !== url);
		toast.error(e);
	}
};

//////////////////////////
// Web functions
//////////////////////////

const initNewChat = async () => {
	if ($page.url.searchParams.get("models")) {
		selectedModels = $page.url.searchParams.get("models")?.split(",");
	} else if ($page.url.searchParams.get("model")) {
		const urlModels = $page.url.searchParams.get("model")?.split(",");

		if (urlModels.length === 1) {
			const m = $models.find((m) => m.id === urlModels[0]);
			if (!m) {
				const modelSelectorButton = document.getElementById(
					"model-selector-0-button",
				);
				if (modelSelectorButton) {
					modelSelectorButton.click();
					await tick();

					const modelSelectorInput =
						document.getElementById("model-search-input");
					if (modelSelectorInput) {
						modelSelectorInput.focus();
						modelSelectorInput.value = urlModels[0];
						modelSelectorInput.dispatchEvent(new Event("input"));
					}
				}
			} else {
				selectedModels = urlModels;
			}
		} else {
			selectedModels = urlModels;
		}
	} else {
		if (sessionStorage.selectedModels) {
			selectedModels = JSON.parse(sessionStorage.selectedModels);
			sessionStorage.removeItem("selectedModels");
		} else {
			if ($settings?.models) {
				selectedModels = $settings?.models;
			} else if ($config?.default_models) {
				console.log($config?.default_models.split(",") ?? "");
				selectedModels = $config?.default_models.split(",");
			}
		}
	}

	selectedModels = selectedModels.filter((modelId) =>
		$models.map((m) => m.id).includes(modelId),
	);
	if (
		selectedModels.length === 0 ||
		(selectedModels.length === 1 && selectedModels[0] === "")
	) {
		if ($models.length > 0) {
			selectedModels = [$models[0].id];
		} else {
			selectedModels = [""];
		}
	}

	await showControls.set(false);
	await showCallOverlay.set(false);
	await showOverview.set(false);
	await showArtifacts.set(false);

	if ($page.url.pathname.includes("/c/")) {
		window.history.replaceState(history.state, "", `/`);
	}

	autoScroll = true;

<<<<<<< HEAD
	await chatId.set("");
	await chatTitle.set("");
=======
		if ($page.url.searchParams.get('youtube')) {
			uploadYoutubeTranscription(
				`https://www.youtube.com/watch?v=${$page.url.searchParams.get('youtube')}`
			);
		}
		if ($page.url.searchParams.get('web-search') === 'true') {
			webSearchEnabled = true;
		}
		if ($page.url.searchParams.get('image-generation') === 'true') {
			imageGenerationEnabled = true;
		}
>>>>>>> c8419ed9

	history = {
		messages: {},
		currentId: null,
	};

	chatFiles = [];
	params = {};

	if ($page.url.searchParams.get("youtube")) {
		uploadYoutubeTranscription(
			`https://www.youtube.com/watch?v=${$page.url.searchParams.get("youtube")}`,
		);
	}
	if ($page.url.searchParams.get("web-search") === "true") {
		webSearchEnabled = true;
	}

	if ($page.url.searchParams.get("tools")) {
		selectedToolIds = $page.url.searchParams
			.get("tools")
			?.split(",")
			.map((id) => id.trim())
			.filter((id) => id);
	} else if ($page.url.searchParams.get("tool-ids")) {
		selectedToolIds = $page.url.searchParams
			.get("tool-ids")
			?.split(",")
			.map((id) => id.trim())
			.filter((id) => id);
	}

	if ($page.url.searchParams.get("call") === "true") {
		showCallOverlay.set(true);
		showControls.set(true);
	}

	if ($page.url.searchParams.get("q")) {
		prompt = $page.url.searchParams.get("q") ?? "";

		if (prompt) {
			await tick();
			submitPrompt(prompt);
		}
	}

	selectedModels = selectedModels.map((modelId) =>
		$models.map((m) => m.id).includes(modelId) ? modelId : "",
	);

	const userSettings = await getUserSettings(localStorage.token);

	if (userSettings) {
		settings.set(userSettings.ui);
	} else {
		settings.set(JSON.parse(localStorage.getItem("settings") ?? "{}"));
	}

	const chatInput = document.getElementById("chat-input");
	setTimeout(() => chatInput?.focus(), 0);
};

const loadChat = async () => {
	chatId.set(chatIdProp);
	chat = await getChatById(localStorage.token, $chatId).catch(async (error) => {
		await goto("/");
		return null;
	});

	if (chat) {
		tags = await getTagsById(localStorage.token, $chatId).catch(
			async (error) => {
				return [];
			},
		);

		const chatContent = chat.chat;

		if (chatContent) {
			console.log(chatContent);

			selectedModels =
				(chatContent?.models ?? undefined) !== undefined
					? chatContent.models
					: [chatContent.models ?? ""];
			history =
				(chatContent?.history ?? undefined) !== undefined
					? chatContent.history
					: convertMessagesToHistory(chatContent.messages);

			chatTitle.set(chatContent.title);

			const userSettings = await getUserSettings(localStorage.token);

			if (userSettings) {
				await settings.set(userSettings.ui);
			} else {
				await settings.set(
					JSON.parse(localStorage.getItem("settings") ?? "{}"),
				);
			}

			params = chatContent?.params ?? {};
			chatFiles = chatContent?.files ?? [];

			autoScroll = true;
			await tick();

			if (history.currentId) {
				history.messages[history.currentId].done = true;
			}
			await tick();

			return true;
		} else {
			return null;
		}
	}
};

<<<<<<< HEAD
const scrollToBottom = async () => {
	await tick();
	if (messagesContainerElement) {
		messagesContainerElement.scrollTop = messagesContainerElement.scrollHeight;
	}
};
=======
	const chatCompletedHandler = async (chatId, modelId, responseMessageId, messages) => {
		const res = await chatCompleted(localStorage.token, {
			model: modelId,
			messages: messages.map((m) => ({
				id: m.id,
				role: m.role,
				content: m.content,
				info: m.info ? m.info : undefined,
				timestamp: m.timestamp,
				...(m.sources ? { sources: m.sources } : {})
			})),
			chat_id: chatId,
			session_id: $socket?.id,
			id: responseMessageId
		}).catch((error) => {
			toast.error(`${error}`);
			messages.at(-1).error = { content: error };
>>>>>>> c8419ed9

const createMessagesList = (responseMessageId) => {
	if (responseMessageId === null) {
		return [];
	}

<<<<<<< HEAD
	const message = history.messages[responseMessageId];
	if (message?.parentId) {
		return [...createMessagesList(message.parentId), message];
	} else {
		return [message];
	}
};

const chatCompletedHandler = async (
	chatId,
	modelId,
	responseMessageId,
	messages,
) => {
	const res = await chatCompleted(localStorage.token, {
		model: modelId,
		messages: messages.map((m) => ({
			id: m.id,
			role: m.role,
			content: m.content,
			info: m.info ? m.info : undefined,
			timestamp: m.timestamp,
			...(m.sources ? { sources: m.sources } : {}),
		})),
		chat_id: chatId,
		session_id: $socket?.id,
		id: responseMessageId,
	}).catch((error) => {
		toast.error(error);
		messages.at(-1).error = { content: error };

		return null;
	});

	if (res !== null && res.messages) {
		// Update chat history with the new messages
		for (const message of res.messages) {
			history.messages[message.id] = {
				...history.messages[message.id],
				...(history.messages[message.id].content !== message.content
					? { originalContent: history.messages[message.id].content }
					: {}),
				...message,
			};
=======
		if (res !== null && res.messages) {
			// Update chat history with the new messages
			for (const message of res.messages) {
				if (message?.id) {
					// Add null check for message and message.id
					history.messages[message.id] = {
						...history.messages[message.id],
						...(history.messages[message.id].content !== message.content
							? { originalContent: history.messages[message.id].content }
							: {}),
						...message
					};
				}
			}
>>>>>>> c8419ed9
		}
	}

	await tick();

	if ($chatId == chatId) {
		if (!$temporaryChatEnabled) {
			chat = await updateChatById(localStorage.token, chatId, {
				models: selectedModels,
				messages: messages,
				history: history,
				params: params,
				files: chatFiles,
			});

			currentChatPage.set(1);
			await chats.set(await getChatList(localStorage.token, $currentChatPage));
		}
	}
};

const chatActionHandler = async (
	chatId,
	actionId,
	modelId,
	responseMessageId,
	event = null,
) => {
	const messages = createMessagesList(responseMessageId);

	const res = await chatAction(localStorage.token, actionId, {
		model: modelId,
		messages: messages.map((m) => ({
			id: m.id,
			role: m.role,
			content: m.content,
			info: m.info ? m.info : undefined,
			timestamp: m.timestamp,
			...(m.sources ? { sources: m.sources } : {}),
		})),
		...(event ? { event: event } : {}),
		chat_id: chatId,
		session_id: $socket?.id,
		id: responseMessageId,
	}).catch((error) => {
		toast.error(error);
		messages.at(-1).error = { content: error };
		return null;
	});

	if (res !== null && res.messages) {
		// Update chat history with the new messages
		for (const message of res.messages) {
			history.messages[message.id] = {
				...history.messages[message.id],
				...(history.messages[message.id].content !== message.content
					? { originalContent: history.messages[message.id].content }
					: {}),
				...message,
			};
		}
	}

<<<<<<< HEAD
	if ($chatId == chatId) {
		if (!$temporaryChatEnabled) {
			chat = await updateChatById(localStorage.token, chatId, {
				models: selectedModels,
				messages: messages,
				history: history,
				params: params,
				files: chatFiles,
			});
=======
		const res = await chatAction(localStorage.token, actionId, {
			model: modelId,
			messages: messages.map((m) => ({
				id: m.id,
				role: m.role,
				content: m.content,
				info: m.info ? m.info : undefined,
				timestamp: m.timestamp,
				...(m.sources ? { sources: m.sources } : {})
			})),
			...(event ? { event: event } : {}),
			chat_id: chatId,
			session_id: $socket?.id,
			id: responseMessageId
		}).catch((error) => {
			toast.error(`${error}`);
			messages.at(-1).error = { content: error };
			return null;
		});
>>>>>>> c8419ed9

			currentChatPage.set(1);
			await chats.set(await getChatList(localStorage.token, $currentChatPage));
		}
	}
};

const getChatEventEmitter = async (modelId: string, chatId: string = "") => {
	return setInterval(() => {
		$socket?.emit("usage", {
			action: "chat",
			model: modelId,
			chat_id: chatId,
		});
	}, 1000);
};

const createMessagePair = async (userPrompt) => {
	prompt = "";
	if (selectedModels.length === 0) {
		toast.error($i18n.t("Model not selected"));
	} else {
		const modelId = selectedModels[0];
		const model = $models.filter((m) => m.id === modelId).at(0);

		const messages = createMessagesList(history.currentId);
		const parentMessage = messages.length !== 0 ? messages.at(-1) : null;

		const userMessageId = uuidv4();
		const responseMessageId = uuidv4();

		const userMessage = {
			id: userMessageId,
			parentId: parentMessage ? parentMessage.id : null,
			childrenIds: [responseMessageId],
			role: "user",
			content: userPrompt ? userPrompt : `[PROMPT] ${userMessageId}`,
			timestamp: Math.floor(Date.now() / 1000),
		};

		const responseMessage = {
			id: responseMessageId,
			parentId: userMessageId,
			childrenIds: [],
			role: "assistant",
			content: `[RESPONSE] ${responseMessageId}`,
			done: true,

			model: modelId,
			modelName: model.name ?? model.id,
			modelIdx: 0,
			timestamp: Math.floor(Date.now() / 1000),
		};

		if (parentMessage) {
			parentMessage.childrenIds.push(userMessageId);
			history.messages[parentMessage.id] = parentMessage;
		}
		history.messages[userMessageId] = userMessage;
		history.messages[responseMessageId] = responseMessage;

		history.currentId = responseMessageId;

		await tick();

		if (autoScroll) {
			scrollToBottom();
		}

		if (messages.length === 0) {
			await initChatHandler();
		} else {
			await saveChatHandler($chatId);
		}
	}
};

const addMessages = async ({ modelId, parentId, messages }) => {
	const model = $models.filter((m) => m.id === modelId).at(0);

	let parentMessage = history.messages[parentId];
	let currentParentId = parentMessage ? parentMessage.id : null;
	for (const message of messages) {
		let messageId = uuidv4();

		if (message.role === "user") {
			const userMessage = {
				id: messageId,
				parentId: currentParentId,
				childrenIds: [],
				timestamp: Math.floor(Date.now() / 1000),
				...message,
			};

			if (parentMessage) {
				parentMessage.childrenIds.push(messageId);
				history.messages[parentMessage.id] = parentMessage;
			}

			history.messages[messageId] = userMessage;
			parentMessage = userMessage;
			currentParentId = messageId;
		} else {
			const responseMessage = {
				id: messageId,
				parentId: currentParentId,
				childrenIds: [],
				done: true,
				model: model.id,
				modelName: model.name ?? model.id,
				modelIdx: 0,
				timestamp: Math.floor(Date.now() / 1000),
				...message,
			};

			if (parentMessage) {
				parentMessage.childrenIds.push(messageId);
				history.messages[parentMessage.id] = parentMessage;
			}

			history.messages[messageId] = responseMessage;
			parentMessage = responseMessage;
			currentParentId = messageId;
		}
	}

	history.currentId = currentParentId;
	await tick();

	if (autoScroll) {
		scrollToBottom();
	}

	if (messages.length === 0) {
		await initChatHandler();
	} else {
		await saveChatHandler($chatId);
	}
};

const chatCompletionEventHandler = async (data, message, chatId) => {
	const {
		id,
		done,
		choices,
		content,
		sources,
		selected_model_id,
		error,
		usage,
	} = data;

	if (error) {
		await handleOpenAIError(error, message);
	}

	if (sources) {
		message.sources = sources;
	}

	if (choices) {
		if (choices[0]?.message?.content) {
			// Non-stream response
			message.content += choices[0]?.message?.content;
		} else {
			// Stream response
			let value = choices[0]?.delta?.content ?? "";
			if (message.content == "" && value == "\n") {
				console.log("Empty response");
			} else {
				message.content += value;

				if (navigator.vibrate && ($settings?.hapticFeedback ?? false)) {
					navigator.vibrate(5);
				}

				// Emit chat event for TTS
				const messageContentParts = getMessageContentParts(
					message.content,
					$config?.audio?.tts?.split_on ?? "punctuation",
				);
				messageContentParts.pop();

				// dispatch only last sentence and make sure it hasn't been dispatched before
				if (
					messageContentParts.length > 0 &&
					messageContentParts[messageContentParts.length - 1] !==
						message.lastSentence
				) {
					message.lastSentence =
						messageContentParts[messageContentParts.length - 1];
					eventTarget.dispatchEvent(
						new CustomEvent("chat", {
							detail: {
								id: message.id,
								content: messageContentParts[messageContentParts.length - 1],
							},
						}),
					);
				}
			}
		}
	}

	if (content) {
		// REALTIME_CHAT_SAVE is disabled
		message.content = content;

		if (navigator.vibrate && ($settings?.hapticFeedback ?? false)) {
			navigator.vibrate(5);
		}

		// Emit chat event for TTS
		const messageContentParts = getMessageContentParts(
			message.content,
			$config?.audio?.tts?.split_on ?? "punctuation",
		);
		messageContentParts.pop();

		// dispatch only last sentence and make sure it hasn't been dispatched before
		if (
			messageContentParts.length > 0 &&
			messageContentParts[messageContentParts.length - 1] !==
				message.lastSentence
		) {
			message.lastSentence =
				messageContentParts[messageContentParts.length - 1];
			eventTarget.dispatchEvent(
				new CustomEvent("chat", {
					detail: {
						id: message.id,
						content: messageContentParts[messageContentParts.length - 1],
					},
				}),
			);
		}
	}

	if (selected_model_id) {
		message.selectedModelId = selected_model_id;
		message.arena = true;
	}

	if (usage) {
		message.usage = usage;
	}

	history.messages[message.id] = message;

	if (done) {
		message.done = true;

		if ($settings.responseAutoCopy) {
			copyToClipboard(message.content);
		}

		if ($settings.responseAutoPlayback && !$showCallOverlay) {
			await tick();
			document.getElementById(`speak-button-${message.id}`)?.click();
		}

		// Emit chat event for TTS
		let lastMessageContentPart =
			getMessageContentParts(
				message.content,
				$config?.audio?.tts?.split_on ?? "punctuation",
			)?.at(-1) ?? "";
		if (lastMessageContentPart) {
			eventTarget.dispatchEvent(
				new CustomEvent("chat", {
					detail: { id: message.id, content: lastMessageContentPart },
				}),
			);
		}
		eventTarget.dispatchEvent(
			new CustomEvent("chat:finish", {
				detail: {
					id: message.id,
					content: message.content,
				},
			}),
		);

		history.messages[message.id] = message;
		await chatCompletedHandler(
			chatId,
			message.model,
			message.id,
			createMessagesList(message.id),
		);
	}

	console.log(data);
	if (autoScroll) {
		scrollToBottom();
	}
};

//////////////////////////
// Chat functions
//////////////////////////

const submitPrompt = async (userPrompt, { _raw = false } = {}) => {
	console.log("submitPrompt", userPrompt, $chatId);

	const messages = createMessagesList(history.currentId);
	const _selectedModels = selectedModels.map((modelId) =>
		$models.map((m) => m.id).includes(modelId) ? modelId : "",
	);
	if (JSON.stringify(selectedModels) !== JSON.stringify(_selectedModels)) {
		selectedModels = _selectedModels;
	}

	if (userPrompt === "") {
		toast.error($i18n.t("Please enter a prompt"));
		return;
	}
	if (selectedModels.includes("")) {
		toast.error($i18n.t("Model not selected"));
		return;
	}

	if (messages.length != 0 && messages.at(-1).done != true) {
		// Response not done
		return;
	}
	if (messages.length != 0 && messages.at(-1).error) {
		// Error in response
		toast.error($i18n.t(`Oops! There was an error in the previous response.`));
		return;
	}
	if (
		files.length > 0 &&
		files.filter((file) => file.type !== "image" && file.status === "uploading")
			.length > 0
	) {
		toast.error(
			$i18n.t(
				`Oops! There are files still uploading. Please wait for the upload to complete.`,
			),
		);
		return;
	}
	if (
		($config?.file?.max_count ?? null) !== null &&
		files.length + chatFiles.length > $config?.file?.max_count
	) {
		toast.error(
			$i18n.t(
				`You can only chat with a maximum of {{maxCount}} file(s) at a time.`,
				{
					maxCount: $config?.file?.max_count,
				},
			),
		);
		return;
	}

	prompt = "";
	await tick();

	// Reset chat input textarea
	const chatInputElement = document.getElementById("chat-input");

	if (chatInputElement) {
		chatInputElement.style.height = "";
	}

	const _files = JSON.parse(JSON.stringify(files));
	chatFiles.push(
		..._files.filter((item) =>
			["doc", "file", "collection"].includes(item.type),
		),
	);
	chatFiles = chatFiles.filter(
		// Remove duplicates
		(item, index, array) =>
			array.findIndex((i) => JSON.stringify(i) === JSON.stringify(item)) ===
			index,
	);

	files = [];
	prompt = "";

	// Create user message
	let userMessageId = uuidv4();
	let userMessage = {
		id: userMessageId,
		parentId: messages.length !== 0 ? messages.at(-1).id : null,
		childrenIds: [],
		role: "user",
		content: userPrompt,
		files: _files.length > 0 ? _files : undefined,
		timestamp: Math.floor(Date.now() / 1000), // Unix epoch
		models: selectedModels,
	};

	// Add message to history and Set currentId to messageId
	history.messages[userMessageId] = userMessage;
	history.currentId = userMessageId;

	// Append messageId to childrenIds of parent message
	if (messages.length !== 0) {
		history.messages[messages.at(-1).id].childrenIds.push(userMessageId);
	}

	// Wait until history/message have been updated
	await tick();

	// focus on chat input
	const chatInput = document.getElementById("chat-input");
	chatInput?.focus();

	saveSessionSelectedModels();

	await sendPrompt(userPrompt, userMessageId, { newChat: true });
};

const sendPrompt = async (
	prompt: string,
	parentId: string,
	{ modelId = null, modelIdx = null, newChat = false } = {},
) => {
	// Create new chat if newChat is true and first user message
	if (
		newChat &&
		history.messages[history.currentId].parentId === null &&
		history.messages[history.currentId].role === "user"
	) {
		await initChatHandler();
	} else {
		await saveChatHandler($chatId);
	}

<<<<<<< HEAD
	// If modelId is provided, use it, else use selected model
	let selectedModelIds = modelId
		? [modelId]
		: atSelectedModel !== undefined
			? [atSelectedModel.id]
			: selectedModels;

	// Create response messages for each selected model
	const responseMessageIds: Record<PropertyKey, string> = {};
	for (const [_modelIdx, modelId] of selectedModelIds.entries()) {
		const model = $models.filter((m) => m.id === modelId).at(0);

		if (model) {
			let responseMessageId = uuidv4();
			let responseMessage = {
				parentId: parentId,
				id: responseMessageId,
				childrenIds: [],
				role: "assistant",
				content: "",
				model: model.id,
				modelName: model.name ?? model.id,
				modelIdx: modelIdx ? modelIdx : _modelIdx,
				userContext: null,
				timestamp: Math.floor(Date.now() / 1000), // Unix epoch
			};
=======
			if (model) {
				let responseMessageId = uuidv4();
				let responseMessage = {
					parentId: parentId,
					id: responseMessageId,
					childrenIds: [],
					role: 'assistant',
					content: '',
					model: model.id,
					modelName: model.name ?? model.id,
					modelIdx: modelIdx ? modelIdx : _modelIdx,
					userContext: null,
					timestamp: Math.floor(Date.now() / 1000) // Unix epoch
				};

				// Add message to history and Set currentId to messageId
				history.messages[responseMessageId] = responseMessage;
				history.currentId = responseMessageId;

				// Append messageId to childrenIds of parent message
				if (parentId !== null && history.messages[parentId]) {
					// Add null check before accessing childrenIds
					history.messages[parentId].childrenIds = [
						...history.messages[parentId].childrenIds,
						responseMessageId
					];
				}
>>>>>>> c8419ed9

			// Add message to history and Set currentId to messageId
			history.messages[responseMessageId] = responseMessage;
			history.currentId = responseMessageId;

			// Append messageId to childrenIds of parent message
			if (parentId !== null) {
				history.messages[parentId].childrenIds = [
					...history.messages[parentId].childrenIds,
					responseMessageId,
				];
			}

			responseMessageIds[`${modelId}-${modelIdx ? modelIdx : _modelIdx}`] =
				responseMessageId;
		}
	}
	await tick();

	// Save chat after all messages have been created
	await saveChatHandler($chatId);

	const _chatId = JSON.parse(JSON.stringify($chatId));
	await Promise.all(
		selectedModelIds.map(async (modelId, _modelIdx) => {
			console.log("modelId", modelId);
			const model = $models.filter((m) => m.id === modelId).at(0);

			if (model) {
				const messages = createMessagesList(parentId);
				// If there are image files, check if model is vision capable
				const hasImages = messages.some((message) =>
					message.files?.some((file) => file.type === "image"),
				);

				if (hasImages && !(model.info?.meta?.capabilities?.vision ?? true)) {
					toast.error(
						$i18n.t("Model {{modelName}} is not vision capable", {
							modelName: model.name ?? model.id,
						}),
					);
				}

				let responseMessageId =
					responseMessageIds[`${modelId}-${modelIdx ? modelIdx : _modelIdx}`];
				let responseMessage = history.messages[responseMessageId];

<<<<<<< HEAD
				let userContext = null;
				if ($settings?.memory ?? false) {
					if (userContext === null) {
						const res = await queryMemory(localStorage.token, prompt).catch(
							(error) => {
								toast.error(error);
=======
					let userContext = null;
					if ($settings?.memory ?? false) {
						if (userContext === null) {
							const res = await queryMemory(localStorage.token, prompt).catch((error) => {
								toast.error(`${error}`);
>>>>>>> c8419ed9
								return null;
							},
						);
						if (res) {
							if (res.documents[0].length > 0) {
								userContext = res.documents[0].reduce((acc, doc, index) => {
									const createdAtTimestamp = res.metadatas[0][index].created_at;
									const createdAtDate = new Date(createdAtTimestamp * 1000)
										.toISOString()
										.split("T")[0];
									return `${acc}${index + 1}. [${createdAtDate}]. ${doc}\n`;
								}, "");
							}

							console.log(userContext);
						}
					}
				}
				responseMessage.userContext = userContext;

				const chatEventEmitter = await getChatEventEmitter(model.id, _chatId);

				scrollToBottom();
				await sendPromptSocket(model, responseMessageId, _chatId);

				if (chatEventEmitter) clearInterval(chatEventEmitter);
			} else {
				toast.error($i18n.t(`Model {{modelId}} not found`, { modelId }));
			}
		}),
	);

	currentChatPage.set(1);
	chats.set(await getChatList(localStorage.token, $currentChatPage));
};

const sendPromptSocket = async (model, responseMessageId, _chatId) => {
	const responseMessage = history.messages[responseMessageId];
	const userMessage = history.messages[responseMessage.parentId];

	let files = JSON.parse(JSON.stringify(chatFiles));
	files.push(
		...(userMessage?.files ?? []).filter((item) =>
			["doc", "file", "collection"].includes(item.type),
		),
		...(responseMessage?.files ?? []).filter((item) =>
			["web_search_results"].includes(item.type),
		),
	);
	// Remove duplicates
	files = files.filter(
		(item, index, array) =>
			array.findIndex((i) => JSON.stringify(i) === JSON.stringify(item)) ===
			index,
	);

	scrollToBottom();
	eventTarget.dispatchEvent(
		new CustomEvent("chat:start", {
			detail: {
				id: responseMessageId,
			},
		}),
	);
	await tick();

	const stream =
		model?.info?.params?.stream_response ??
		$settings?.params?.stream_response ??
		params?.stream_response ??
		true;

	const messages = [
		params?.system || $settings.system || (responseMessage?.userContext ?? null)
			? {
					role: "system",
					content: `${promptTemplate(
						params?.system ?? $settings?.system ?? "",
						$user.name,
						$settings?.userLocation
							? await getAndUpdateUserLocation(localStorage.token)
							: undefined,
					)}${
						(responseMessage?.userContext ?? null)
							? `\n\nUser Context:\n${responseMessage?.userContext ?? ""}`
							: ""
					}`,
				}
			: undefined,
		...createMessagesList(responseMessageId),
	]
		.filter((message) => message?.content?.trim())
		.map((message, idx, arr) => ({
			role: message.role,
			...((message.files?.filter((file) => file.type === "image").length > 0 ??
				false) &&
			message.role === "user"
				? {
						content: [
							{
								type: "text",
								text: message?.merged?.content ?? message.content,
							},
							...message.files
								.filter((file) => file.type === "image")
								.map((file) => ({
									type: "image_url",
									image_url: {
										url: file.url,
									},
								})),
						],
					}
				: {
						content: message?.merged?.content ?? message.content,
					}),
		}));

	const res = await generateOpenAIChatCompletion(
		localStorage.token,
		{
			stream: stream,
			model: model.id,
			messages: messages,
			params: {
				...$settings?.params,
				...params,

				format: $settings.requestFormat ?? undefined,
				keep_alive: $settings.keepAlive ?? undefined,
				stop:
					(params?.stop ?? $settings?.params?.stop ?? undefined)
						? (
								params?.stop.split(",").map((token) => token.trim()) ??
								$settings.params.stop
							).map((str) =>
								decodeURIComponent(
									JSON.parse('"' + str.replace(/\"/g, '\\"') + '"'),
								),
							)
						: undefined,
			},

			files: files.length > 0 ? files : undefined,
			tool_ids: selectedToolIds.length > 0 ? selectedToolIds : undefined,
			features: {
				web_search: webSearchEnabled,
			},

			session_id: $socket?.id,
			chat_id: $chatId,
			id: responseMessageId,

			...(!$temporaryChatEnabled &&
			(messages.length == 1 ||
				(messages.length == 2 &&
					messages.at(0)?.role === "system" &&
					messages.at(1)?.role === "user")) &&
			selectedModels[0] === model.id
				? {
						background_tasks: {
							title_generation: $settings?.title?.auto ?? true,
							tags_generation: $settings?.autoTags ?? true,
						},
					}
<<<<<<< HEAD
				: {}),
=======
				: undefined,
			...createMessagesList(responseMessageId).map((message) => ({
				...message,
				content: removeDetailsWithReasoning(message.content)
			}))
		]
			.filter((message) => message?.content?.trim())
			.map((message, idx, arr) => ({
				role: message.role,
				...((message.files?.filter((file) => file.type === 'image').length > 0 ?? false) &&
				message.role === 'user'
					? {
							content: [
								{
									type: 'text',
									text: message?.merged?.content ?? message.content
								},
								...message.files
									.filter((file) => file.type === 'image')
									.map((file) => ({
										type: 'image_url',
										image_url: {
											url: file.url
										}
									}))
							]
						}
					: {
							content: message?.merged?.content ?? message.content
						})
			}));
>>>>>>> c8419ed9

			...(stream && (model.info?.meta?.capabilities?.usage ?? false)
				? {
						stream_options: {
							include_usage: true,
						},
					}
				: {}),
		},
		`${WEBUI_BASE_URL}/api`,
	).catch((error) => {
		console.log(error);
		responseMessage.error = {
			content: error,
		};
		responseMessage.done = true;
		history.messages[responseMessageId] = responseMessage;
		return null;
	});

<<<<<<< HEAD
	console.log(res);
=======
				files: (files?.length ?? 0) > 0 ? files : undefined,
				tool_ids: selectedToolIds.length > 0 ? selectedToolIds : undefined,
				features: {
					image_generation: imageGenerationEnabled,
					web_search: webSearchEnabled
				},
>>>>>>> c8419ed9

	if (res) {
		taskId = res.task_id;
	}

	await tick();
	scrollToBottom();
};

const handleOpenAIError = async (error, responseMessage) => {
	let errorMessage = "";
	let innerError;

	if (error) {
		innerError = error;
	}

	console.error(innerError);
	if ("detail" in innerError) {
		toast.error(innerError.detail);
		errorMessage = innerError.detail;
	} else if ("error" in innerError) {
		if ("message" in innerError.error) {
			toast.error(innerError.error.message);
			errorMessage = innerError.error.message;
		} else {
			toast.error(innerError.error);
			errorMessage = innerError.error;
		}
	} else if ("message" in innerError) {
		toast.error(innerError.message);
		errorMessage = innerError.message;
	}

	responseMessage.error = {
		content:
			$i18n.t(`Uh-oh! There was an issue with the response.`) +
			"\n" +
			errorMessage,
	};
	responseMessage.done = true;

	if (responseMessage.statusHistory) {
		responseMessage.statusHistory = responseMessage.statusHistory.filter(
			(status) => status.action !== "knowledge_search",
		);
	}

	history.messages[responseMessage.id] = responseMessage;
};

const stopResponse = () => {
	if (taskId) {
		const res = stopTask(localStorage.token, taskId).catch((error) => {
			return null;
		});

		if (res) {
			taskId = null;

			const responseMessage = history.messages[history.currentId];
			responseMessage.done = true;

			history.messages[history.currentId] = responseMessage;

			if (autoScroll) {
				scrollToBottom();
			}
		}
	}
};

const submitMessage = async (parentId, prompt) => {
	let userPrompt = prompt;
	let userMessageId = uuidv4();

	let userMessage = {
		id: userMessageId,
		parentId: parentId,
		childrenIds: [],
		role: "user",
		content: userPrompt,
		models: selectedModels,
	};

	if (parentId !== null) {
		history.messages[parentId].childrenIds = [
			...history.messages[parentId].childrenIds,
			userMessageId,
		];
	}

	history.messages[userMessageId] = userMessage;
	history.currentId = userMessageId;

	await tick();
	await sendPrompt(userPrompt, userMessageId);
};

const regenerateResponse = async (message) => {
	console.log("regenerateResponse");

	if (history.currentId) {
		let userMessage = history.messages[message.parentId];
		let userPrompt = userMessage.content;

		if ((userMessage?.models ?? [...selectedModels]).length == 1) {
			// If user message has only one model selected, sendPrompt automatically selects it for regeneration
			await sendPrompt(userPrompt, userMessage.id);
		} else {
			// If there are multiple models selected, use the model of the response message for regeneration
			// e.g. many model chat
			await sendPrompt(userPrompt, userMessage.id, {
				modelId: message.model,
				modelIdx: message.modelIdx,
			});
		}
	}
};

const continueResponse = async () => {
	console.log("continueResponse");
	const _chatId = JSON.parse(JSON.stringify($chatId));

	if (history.currentId && history.messages[history.currentId].done == true) {
		const responseMessage = history.messages[history.currentId];
		responseMessage.done = false;
		await tick();

		const model = $models
			.filter(
				(m) =>
					m.id === (responseMessage?.selectedModelId ?? responseMessage.model),
			)
			.at(0);

		if (model) {
			await sendPromptSocket(model, responseMessage.id, _chatId);
		}
	}
};

const mergeResponses = async (messageId, responses, _chatId) => {
	console.log("mergeResponses", messageId, responses);
	const message = history.messages[messageId];
	const mergedResponse = {
		status: true,
		content: "",
	};
	message.merged = mergedResponse;
	history.messages[messageId] = message;

	try {
		const [res, controller] = await generateMoACompletion(
			localStorage.token,
			message.model,
			history.messages[message.parentId].content,
			responses,
		);

		if (res && res.ok && res.body) {
			const textStream = await createOpenAITextStream(
				res.body,
				$settings.splitLargeChunks,
			);
			for await (const update of textStream) {
				const { value, done, sources, error, usage } = update;
				if (error || done) {
					break;
				}

				if (mergedResponse.content == "" && value == "\n") {
					continue;
				} else {
					mergedResponse.content += value;
					history.messages[messageId] = message;
				}

				if (autoScroll) {
					scrollToBottom();
				}
			}

			await saveChatHandler(_chatId);
		} else {
			console.error(res);
		}
	} catch (e) {
		console.error(e);
	}
};

const initChatHandler = async () => {
	if (!$temporaryChatEnabled) {
		chat = await createNewChat(localStorage.token, {
			id: $chatId,
			title: $i18n.t("New Chat"),
			models: selectedModels,
			system: $settings.system ?? undefined,
			params: params,
			history: history,
			messages: createMessagesList(history.currentId),
			tags: [],
			timestamp: Date.now(),
		});

		currentChatPage.set(1);
		await chats.set(await getChatList(localStorage.token, $currentChatPage));
		await chatId.set(chat.id);

		window.history.replaceState(history.state, "", `/c/${chat.id}`);
	} else {
		await chatId.set("local");
	}
	await tick();
};

const saveChatHandler = async (_chatId) => {
	if ($chatId == _chatId) {
		if (!$temporaryChatEnabled) {
			chat = await updateChatById(localStorage.token, _chatId, {
				models: selectedModels,
				history: history,
				messages: createMessagesList(history.currentId),
				params: params,
				files: chatFiles,
			});

			currentChatPage.set(1);
			await chats.set(await getChatList(localStorage.token, $currentChatPage));
		}
	}
};
</script>

<svelte:head>
	<title>
		{$chatTitle
			? `${$chatTitle.length > 30 ? `${$chatTitle.slice(0, 30)}...` : $chatTitle} | ${$WEBUI_NAME}`
			: `${$WEBUI_NAME}`}
	</title>
</svelte:head>

<audio id="audioElement" src="" style="display: none;" />

<EventConfirmDialog
	bind:show={showEventConfirmation}
	title={eventConfirmationTitle}
	message={eventConfirmationMessage}
	input={eventConfirmationInput}
	inputPlaceholder={eventConfirmationInputPlaceholder}
	inputValue={eventConfirmationInputValue}
	on:confirm={(e) => {
		if (e.detail) {
			eventCallback(e.detail);
		} else {
			eventCallback(true);
		}
	}}
	on:cancel={() => {
		eventCallback(false);
	}}
/>

<div
	class="h-screen max-h-[100dvh] transition-width duration-200 ease-in-out {$showSidebar
		? '  md:max-w-[calc(100%-260px)]'
		: ' '} w-full max-w-full flex flex-col"
	id="chat-container"
>
	{#if !chatIdProp || (loaded && chatIdProp)}
		{#if $settings?.backgroundImageUrl ?? null}
			<div
				class="absolute {$showSidebar
					? 'md:max-w-[calc(100%-260px)] md:translate-x-[260px]'
					: ''} top-0 left-0 w-full h-full bg-cover bg-center bg-no-repeat"
				style="background-image: url({$settings.backgroundImageUrl})  "
			/>

			<div
				class="absolute top-0 left-0 w-full h-full bg-gradient-to-t from-white to-white/85 dark:from-gray-900 dark:to-[#161616]/90 z-0"
			/>
		{/if}

		<Navbar
			bind:this={navbarElement}
			chat={{
				id: $chatId,
				chat: {
					title: $chatTitle,
					models: selectedModels,
					system: $settings.system ?? undefined,
					params: params,
					history: history,
					timestamp: Date.now()
				}
			}}
			title={$chatTitle}
			bind:selectedModels
			shareEnabled={!!history.currentId}
			{initNewChat}
		/>

		<PaneGroup direction="horizontal" class="w-full h-full">
			<Pane defaultSize={50} class="h-full flex w-full relative">
				{#if $banners.length > 0 && !history.currentId && !$chatId && selectedModels.length <= 1}
					<div class="absolute top-12 left-0 right-0 w-full z-30">
						<div class=" flex flex-col gap-1 w-full">
							{#each $banners.filter( (b) => (b.dismissible ? !JSON.parse(localStorage.getItem('dismissedBannerIds') ?? '[]').includes(b.id) : true) ) as banner}
								<Banner
									{banner}
									on:dismiss={(e) => {
										const bannerId = e.detail;

										localStorage.setItem(
											'dismissedBannerIds',
											JSON.stringify(
												[
													bannerId,
													...JSON.parse(localStorage.getItem('dismissedBannerIds') ?? '[]')
												].filter((id) => $banners.find((b) => b.id === id))
											)
										);
									}}
								/>
							{/each}
						</div>
					</div>
				{/if}

				<div class="flex flex-col flex-auto z-10 w-full">
					{#if $settings?.landingPageMode === 'chat' || createMessagesList(history.currentId).length > 0}
						<div
							class=" pb-2.5 flex flex-col justify-between w-full flex-auto overflow-auto h-0 max-w-full z-10 scrollbar-hidden"
							id="messages-container"
							bind:this={messagesContainerElement}
							on:scroll={(e) => {
								autoScroll =
									messagesContainerElement.scrollHeight - messagesContainerElement.scrollTop <=
									messagesContainerElement.clientHeight + 5;
							}}
						>
							<div class=" h-full w-full flex flex-col">
								<Messages
									chatId={$chatId}
									bind:history
									bind:autoScroll
									bind:prompt
									{selectedModels}
									{sendPrompt}
									{showMessage}
									{submitMessage}
									{continueResponse}
									{regenerateResponse}
									{mergeResponses}
									{chatActionHandler}
									{addMessages}
									bottomPadding={files.length > 0}
								/>
							</div>
						</div>

						<div class=" pb-[1rem]">
							<MessageInput
								{history}
								{selectedModels}
								bind:files
								bind:prompt
								bind:autoScroll
								bind:selectedToolIds
								bind:imageGenerationEnabled
								bind:webSearchEnabled
								bind:atSelectedModel
								transparentBackground={$settings?.backgroundImageUrl ?? false}
								{stopResponse}
								{createMessagePair}
								onChange={(input) => {
									if (input.prompt) {
										localStorage.setItem(`chat-input-${$chatId}`, JSON.stringify(input));
									} else {
										localStorage.removeItem(`chat-input-${$chatId}`);
									}
								}}
								on:upload={async (e) => {
									const { type, data } = e.detail;

									if (type === 'web') {
										await uploadWeb(data);
									} else if (type === 'youtube') {
										await uploadYoutubeTranscription(data);
									} else if (type === 'google-drive') {
										await uploadGoogleDriveFile(data);
									}
								}}
								on:submit={async (e) => {
									if (e.detail) {
										await tick();
										submitPrompt(
											($settings?.richTextInput ?? true)
												? e.detail.replaceAll('\n\n', '\n')
												: e.detail
										);
									}
								}}
							/>

							<div
								class="absolute bottom-1 text-xs text-gray-500 text-center line-clamp-1 right-0 left-0"
							>
								<!-- {$i18n.t('LLMs can make mistakes. Verify important information.')} -->
							</div>
						</div>
					{:else}
						<div class="overflow-auto w-full h-full flex items-center">
							<Placeholder
								{history}
								{selectedModels}
								bind:files
								bind:prompt
								bind:autoScroll
								bind:selectedToolIds
								bind:imageGenerationEnabled
								bind:webSearchEnabled
								bind:atSelectedModel
								transparentBackground={$settings?.backgroundImageUrl ?? false}
								{stopResponse}
								{createMessagePair}
								on:upload={async (e) => {
									const { type, data } = e.detail;

									if (type === 'web') {
										await uploadWeb(data);
									} else if (type === 'youtube') {
										await uploadYoutubeTranscription(data);
									}
								}}
								on:submit={async (e) => {
									if (e.detail) {
										await tick();
										submitPrompt(
											($settings?.richTextInput ?? true)
												? e.detail.replaceAll('\n\n', '\n')
												: e.detail
										);
									}
								}}
							/>
						</div>
					{/if}
				</div>
			</Pane>

			<ChatControls
				bind:this={controlPaneComponent}
				bind:history
				bind:chatFiles
				bind:params
				bind:files
				bind:pane={controlPane}
				chatId={$chatId}
				modelId={selectedModelIds?.at(0) ?? null}
				models={selectedModelIds.reduce((a, e, i, arr) => {
					const model = $models.find((m) => m.id === e);
					if (model) {
						return [...a, model];
					}
					return a;
				}, [])}
				{submitPrompt}
				{stopResponse}
				{showMessage}
				{eventTarget}
			/>
		</PaneGroup>
	{/if}
</div><|MERGE_RESOLUTION|>--- conflicted
+++ resolved
@@ -1,5 +1,4 @@
 <script lang="ts">
-<<<<<<< HEAD
 import { v4 as uuidv4 } from "uuid";
 import { toast } from "svelte-sonner";
 import mermaid from "mermaid";
@@ -14,150 +13,6 @@
 import { get, type Unsubscriber, type Writable } from "svelte/store";
 import type { i18n as i18nType } from "i18next";
 import { WEBUI_BASE_URL } from "$lib/constants";
-
-import {
-	chatId,
-	chats,
-	config,
-	type Model,
-	models,
-	tags as allTags,
-	settings,
-	showSidebar,
-	WEBUI_NAME,
-	banners,
-	user,
-	socket,
-	showControls,
-	showCallOverlay,
-	currentChatPage,
-	temporaryChatEnabled,
-	mobile,
-	showOverview,
-	chatTitle,
-	showArtifacts,
-	tools,
-} from "$lib/stores";
-import {
-	convertMessagesToHistory,
-	copyToClipboard,
-	getMessageContentParts,
-	extractSentencesForAudio,
-	promptTemplate,
-	splitStream,
-	sleep,
-} from "$lib/utils";
-
-import { generateChatCompletion } from "$lib/apis/ollama";
-import {
-	addTagById,
-	createNewChat,
-	deleteTagById,
-	deleteTagsById,
-	getAllTags,
-	getChatById,
-	getChatList,
-	getTagsById,
-	updateChatById,
-} from "$lib/apis/chats";
-import { generateOpenAIChatCompletion } from "$lib/apis/openai";
-import {
-	processWeb,
-	processWebSearch,
-	processYoutubeVideo,
-} from "$lib/apis/retrieval";
-import { createOpenAITextStream } from "$lib/apis/streaming";
-import { queryMemory } from "$lib/apis/memories";
-import { getAndUpdateUserLocation, getUserSettings } from "$lib/apis/users";
-import {
-	chatCompleted,
-	generateQueries,
-	chatAction,
-	generateMoACompletion,
-	stopTask,
-} from "$lib/apis";
-import { getTools } from "$lib/apis/tools";
-
-import Banner from "../common/Banner.svelte";
-import MessageInput from "$lib/components/chat/MessageInput.svelte";
-import Messages from "$lib/components/chat/Messages.svelte";
-import Navbar from "$lib/components/chat/Navbar.svelte";
-import ChatControls from "./ChatControls.svelte";
-import EventConfirmDialog from "../common/ConfirmDialog.svelte";
-import Placeholder from "./Placeholder.svelte";
-import NotificationToast from "../NotificationToast.svelte";
-
-export let chatIdProp = "";
-
-let loaded = false;
-const eventTarget = new EventTarget();
-let controlPane;
-let controlPaneComponent;
-
-let autoScroll = true;
-let processing = "";
-let messagesContainerElement: HTMLDivElement;
-
-let navbarElement;
-
-let showEventConfirmation = false;
-let eventConfirmationTitle = "";
-let eventConfirmationMessage = "";
-let eventConfirmationInput = false;
-let eventConfirmationInputPlaceholder = "";
-let eventConfirmationInputValue = "";
-let eventCallback = null;
-
-let chatIdUnsubscriber: Unsubscriber | undefined;
-
-let selectedModels = [""];
-let atSelectedModel: Model | undefined;
-let selectedModelIds = [];
-$: selectedModelIds =
-	atSelectedModel !== undefined ? [atSelectedModel.id] : selectedModels;
-
-let selectedToolIds = [];
-let webSearchEnabled = false;
-
-let chat = null;
-let tags = [];
-
-let history = {
-	messages: {},
-	currentId: null,
-};
-
-let taskId = null;
-
-// Chat Input
-let prompt = "";
-let chatFiles = [];
-let files = [];
-let params = {};
-
-$: if (chatIdProp) {
-	(async () => {
-		console.log(chatIdProp);
-
-		prompt = "";
-		files = [];
-		selectedToolIds = [];
-		webSearchEnabled = false;
-=======
-	import { v4 as uuidv4 } from 'uuid';
-	import { toast } from 'svelte-sonner';
-	import mermaid from 'mermaid';
-	import { PaneGroup, Pane, PaneResizer } from 'paneforge';
-
-	import { getContext, onDestroy, onMount, tick } from 'svelte';
-	const i18n: Writable<i18nType> = getContext('i18n');
-
-	import { goto } from '$app/navigation';
-	import { page } from '$app/stores';
-
-	import { get, type Unsubscriber, type Writable } from 'svelte/store';
-	import type { i18n as i18nType } from 'i18next';
-	import { WEBUI_BASE_URL } from '$lib/constants';
 
 	import {
 		chatId,
@@ -193,103 +48,109 @@
 		removeDetailsWithReasoning
 	} from '$lib/utils';
 
-	import { generateChatCompletion } from '$lib/apis/ollama';
-	import {
-		addTagById,
-		createNewChat,
-		deleteTagById,
-		deleteTagsById,
-		getAllTags,
-		getChatById,
-		getChatList,
-		getTagsById,
-		updateChatById
-	} from '$lib/apis/chats';
-	import { generateOpenAIChatCompletion } from '$lib/apis/openai';
-	import { processWeb, processWebSearch, processYoutubeVideo } from '$lib/apis/retrieval';
-	import { createOpenAITextStream } from '$lib/apis/streaming';
-	import { queryMemory } from '$lib/apis/memories';
-	import { getAndUpdateUserLocation, getUserSettings } from '$lib/apis/users';
-	import {
-		chatCompleted,
-		generateQueries,
-		chatAction,
-		generateMoACompletion,
-		stopTask
-	} from '$lib/apis';
-	import { getTools } from '$lib/apis/tools';
-
-	import Banner from '../common/Banner.svelte';
-	import MessageInput from '$lib/components/chat/MessageInput.svelte';
-	import Messages from '$lib/components/chat/Messages.svelte';
-	import Navbar from '$lib/components/chat/Navbar.svelte';
-	import ChatControls from './ChatControls.svelte';
-	import EventConfirmDialog from '../common/ConfirmDialog.svelte';
-	import Placeholder from './Placeholder.svelte';
-	import NotificationToast from '../NotificationToast.svelte';
-
-	export let chatIdProp = '';
-
-	let loaded = false;
-	const eventTarget = new EventTarget();
-	let controlPane;
-	let controlPaneComponent;
-
-	let autoScroll = true;
-	let processing = '';
-	let messagesContainerElement: HTMLDivElement;
-
-	let navbarElement;
-
-	let showEventConfirmation = false;
-	let eventConfirmationTitle = '';
-	let eventConfirmationMessage = '';
-	let eventConfirmationInput = false;
-	let eventConfirmationInputPlaceholder = '';
-	let eventConfirmationInputValue = '';
-	let eventCallback = null;
-
-	let chatIdUnsubscriber: Unsubscriber | undefined;
-
-	let selectedModels = [''];
-	let atSelectedModel: Model | undefined;
-	let selectedModelIds = [];
-	$: selectedModelIds = atSelectedModel !== undefined ? [atSelectedModel.id] : selectedModels;
+import { generateChatCompletion } from "$lib/apis/ollama";
+import {
+	addTagById,
+	createNewChat,
+	deleteTagById,
+	deleteTagsById,
+	getAllTags,
+	getChatById,
+	getChatList,
+	getTagsById,
+	updateChatById,
+} from "$lib/apis/chats";
+import { generateOpenAIChatCompletion } from "$lib/apis/openai";
+import {
+	processWeb,
+	processWebSearch,
+	processYoutubeVideo,
+} from "$lib/apis/retrieval";
+import { createOpenAITextStream } from "$lib/apis/streaming";
+import { queryMemory } from "$lib/apis/memories";
+import { getAndUpdateUserLocation, getUserSettings } from "$lib/apis/users";
+import {
+	chatCompleted,
+	generateQueries,
+	chatAction,
+	generateMoACompletion,
+	stopTask,
+} from "$lib/apis";
+import { getTools } from "$lib/apis/tools";
+
+import Banner from "../common/Banner.svelte";
+import MessageInput from "$lib/components/chat/MessageInput.svelte";
+import Messages from "$lib/components/chat/Messages.svelte";
+import Navbar from "$lib/components/chat/Navbar.svelte";
+import ChatControls from "./ChatControls.svelte";
+import EventConfirmDialog from "../common/ConfirmDialog.svelte";
+import Placeholder from "./Placeholder.svelte";
+import NotificationToast from "../NotificationToast.svelte";
+
+export let chatIdProp = "";
+
+let loaded = false;
+const eventTarget = new EventTarget();
+let controlPane;
+let controlPaneComponent;
+
+let autoScroll = true;
+let processing = "";
+let messagesContainerElement: HTMLDivElement;
+
+let navbarElement;
+
+let showEventConfirmation = false;
+let eventConfirmationTitle = "";
+let eventConfirmationMessage = "";
+let eventConfirmationInput = false;
+let eventConfirmationInputPlaceholder = "";
+let eventConfirmationInputValue = "";
+let eventCallback = null;
+
+let chatIdUnsubscriber: Unsubscriber | undefined;
+
+let selectedModels = [""];
+let atSelectedModel: Model | undefined;
+let selectedModelIds = [];
+$: selectedModelIds =
+	atSelectedModel !== undefined ? [atSelectedModel.id] : selectedModels;
 
 	let selectedToolIds = [];
 	let imageGenerationEnabled = false;
 	let webSearchEnabled = false;
 
-	let chat = null;
-	let tags = [];
-
-	let history = {
-		messages: {},
-		currentId: null
-	};
-
-	let taskId = null;
-
-	// Chat Input
-	let prompt = '';
-	let chatFiles = [];
-	let files = [];
-	let params = {};
->>>>>>> c8419ed9
-
-		loaded = false;
-
-<<<<<<< HEAD
-		if (chatIdProp && (await loadChat())) {
-			await tick();
-			loaded = true;
-=======
+let chat = null;
+let tags = [];
+
+let history = {
+	messages: {},
+	currentId: null,
+};
+
+let taskId = null;
+
+// Chat Input
+let prompt = "";
+let chatFiles = [];
+let files = [];
+let params = {};
+
+$: if (chatIdProp) {
+	(async () => {
+		console.log(chatIdProp);
+
 			prompt = '';
 			files = [];
 			selectedToolIds = [];
 			webSearchEnabled = false;
 			imageGenerationEnabled = false;
->>>>>>> c8419ed9
+
+		loaded = false;
+
+		if (chatIdProp && (await loadChat())) {
+			await tick();
+			loaded = true;
 
 			if (localStorage.getItem(`chat-input-${chatIdProp}`)) {
 				try {
@@ -297,27 +158,6 @@
 						localStorage.getItem(`chat-input-${chatIdProp}`),
 					);
 
-					prompt = input.prompt;
-					files = input.files;
-					selectedToolIds = input.selectedToolIds;
-					webSearchEnabled = input.webSearchEnabled;
-				} catch (e) {}
-			}
-
-			window.setTimeout(() => scrollToBottom(), 0);
-			const chatInput = document.getElementById("chat-input");
-			chatInput?.focus();
-		} else {
-			await goto("/");
-		}
-	})();
-}
-
-<<<<<<< HEAD
-$: if (selectedModels && chatIdProp !== "") {
-	saveSessionSelectedModels();
-}
-=======
 						prompt = input.prompt;
 						files = input.files;
 						selectedToolIds = input.selectedToolIds;
@@ -325,7 +165,19 @@
 						imageGenerationEnabled = input.imageGenerationEnabled;
 					} catch (e) {}
 				}
->>>>>>> c8419ed9
+
+			window.setTimeout(() => scrollToBottom(), 0);
+			const chatInput = document.getElementById("chat-input");
+			chatInput?.focus();
+		} else {
+			await goto("/");
+		}
+	})();
+}
+
+$: if (selectedModels && chatIdProp !== "") {
+	saveSessionSelectedModels();
+}
 
 const saveSessionSelectedModels = () => {
 	if (
@@ -477,15 +329,14 @@
 					if (cb) {
 						cb(result);
 					}
-<<<<<<< HEAD
 				} catch (error) {
 					console.error("Error executing code:", error);
-=======
-				} else if (type === 'input') {
-					eventCallback = cb;
-
-					eventConfirmationInput = true;
-					showEventConfirmation = true;
+				}
+			} else if (type === "input") {
+				eventCallback = cb;
+
+				eventConfirmationInput = true;
+				showEventConfirmation = true;
 
 					eventConfirmationTitle = data.title;
 					eventConfirmationMessage = data.message;
@@ -506,21 +357,7 @@
 					}
 				} else {
 					console.log('Unknown message type', data);
->>>>>>> c8419ed9
 				}
-			} else if (type === "input") {
-				eventCallback = cb;
-
-				eventConfirmationInput = true;
-				showEventConfirmation = true;
-
-				eventConfirmationTitle = data.title;
-				eventConfirmationMessage = data.message;
-				eventConfirmationInputPlaceholder = data.placeholder;
-				eventConfirmationInputValue = data?.value ?? "";
-			} else {
-				console.log("Unknown message type", data);
-			}
 
 			history.messages[event.message_id] = message;
 		}
@@ -583,35 +420,8 @@
 		}
 	}
 
-	if (localStorage.getItem(`chat-input-${chatIdProp}`)) {
-		try {
-			const input = JSON.parse(
-				localStorage.getItem(`chat-input-${chatIdProp}`),
-			);
-			prompt = input.prompt;
-			files = input.files;
-			selectedToolIds = input.selectedToolIds;
-			webSearchEnabled = input.webSearchEnabled;
-		} catch (e) {
-			prompt = "";
-			files = [];
-			selectedToolIds = [];
-			webSearchEnabled = false;
-		}
-	}
-
-	showControls.subscribe(async (value) => {
-		if (controlPane && !$mobile) {
+		if (localStorage.getItem(`chat-input-${chatIdProp}`)) {
 			try {
-<<<<<<< HEAD
-				if (value) {
-					controlPaneComponent.openPane();
-				} else {
-					controlPane.collapse();
-				}
-			} catch (e) {
-				// ignore
-=======
 				const input = JSON.parse(localStorage.getItem(`chat-input-${chatIdProp}`));
 				prompt = input.prompt;
 				files = input.files;
@@ -624,7 +434,19 @@
 				selectedToolIds = [];
 				webSearchEnabled = false;
 				imageGenerationEnabled = false;
->>>>>>> c8419ed9
+			}
+		}
+
+	showControls.subscribe(async (value) => {
+		if (controlPane && !$mobile) {
+			try {
+				if (value) {
+					controlPaneComponent.openPane();
+				} else {
+					controlPane.collapse();
+				}
+			} catch (e) {
+				// ignore
 			}
 		}
 
@@ -910,10 +732,17 @@
 
 	autoScroll = true;
 
-<<<<<<< HEAD
 	await chatId.set("");
 	await chatTitle.set("");
-=======
+
+	history = {
+		messages: {},
+		currentId: null,
+	};
+
+	chatFiles = [];
+	params = {};
+
 		if ($page.url.searchParams.get('youtube')) {
 			uploadYoutubeTranscription(
 				`https://www.youtube.com/watch?v=${$page.url.searchParams.get('youtube')}`
@@ -925,24 +754,6 @@
 		if ($page.url.searchParams.get('image-generation') === 'true') {
 			imageGenerationEnabled = true;
 		}
->>>>>>> c8419ed9
-
-	history = {
-		messages: {},
-		currentId: null,
-	};
-
-	chatFiles = [];
-	params = {};
-
-	if ($page.url.searchParams.get("youtube")) {
-		uploadYoutubeTranscription(
-			`https://www.youtube.com/watch?v=${$page.url.searchParams.get("youtube")}`,
-		);
-	}
-	if ($page.url.searchParams.get("web-search") === "true") {
-		webSearchEnabled = true;
-	}
 
 	if ($page.url.searchParams.get("tools")) {
 		selectedToolIds = $page.url.searchParams
@@ -1046,14 +857,26 @@
 	}
 };
 
-<<<<<<< HEAD
 const scrollToBottom = async () => {
 	await tick();
 	if (messagesContainerElement) {
 		messagesContainerElement.scrollTop = messagesContainerElement.scrollHeight;
 	}
 };
-=======
+
+const createMessagesList = (responseMessageId) => {
+	if (responseMessageId === null) {
+		return [];
+	}
+
+	const message = history.messages[responseMessageId];
+	if (message?.parentId) {
+		return [...createMessagesList(message.parentId), message];
+	} else {
+		return [message];
+	}
+};
+
 	const chatCompletedHandler = async (chatId, modelId, responseMessageId, messages) => {
 		const res = await chatCompleted(localStorage.token, {
 			model: modelId,
@@ -1071,59 +894,10 @@
 		}).catch((error) => {
 			toast.error(`${error}`);
 			messages.at(-1).error = { content: error };
->>>>>>> c8419ed9
-
-const createMessagesList = (responseMessageId) => {
-	if (responseMessageId === null) {
-		return [];
-	}
-
-<<<<<<< HEAD
-	const message = history.messages[responseMessageId];
-	if (message?.parentId) {
-		return [...createMessagesList(message.parentId), message];
-	} else {
-		return [message];
-	}
-};
-
-const chatCompletedHandler = async (
-	chatId,
-	modelId,
-	responseMessageId,
-	messages,
-) => {
-	const res = await chatCompleted(localStorage.token, {
-		model: modelId,
-		messages: messages.map((m) => ({
-			id: m.id,
-			role: m.role,
-			content: m.content,
-			info: m.info ? m.info : undefined,
-			timestamp: m.timestamp,
-			...(m.sources ? { sources: m.sources } : {}),
-		})),
-		chat_id: chatId,
-		session_id: $socket?.id,
-		id: responseMessageId,
-	}).catch((error) => {
-		toast.error(error);
-		messages.at(-1).error = { content: error };
 
 		return null;
 	});
 
-	if (res !== null && res.messages) {
-		// Update chat history with the new messages
-		for (const message of res.messages) {
-			history.messages[message.id] = {
-				...history.messages[message.id],
-				...(history.messages[message.id].content !== message.content
-					? { originalContent: history.messages[message.id].content }
-					: {}),
-				...message,
-			};
-=======
 		if (res !== null && res.messages) {
 			// Update chat history with the new messages
 			for (const message of res.messages) {
@@ -1138,9 +912,7 @@
 					};
 				}
 			}
->>>>>>> c8419ed9
-		}
-	}
+		}
 
 	await tick();
 
@@ -1169,50 +941,6 @@
 ) => {
 	const messages = createMessagesList(responseMessageId);
 
-	const res = await chatAction(localStorage.token, actionId, {
-		model: modelId,
-		messages: messages.map((m) => ({
-			id: m.id,
-			role: m.role,
-			content: m.content,
-			info: m.info ? m.info : undefined,
-			timestamp: m.timestamp,
-			...(m.sources ? { sources: m.sources } : {}),
-		})),
-		...(event ? { event: event } : {}),
-		chat_id: chatId,
-		session_id: $socket?.id,
-		id: responseMessageId,
-	}).catch((error) => {
-		toast.error(error);
-		messages.at(-1).error = { content: error };
-		return null;
-	});
-
-	if (res !== null && res.messages) {
-		// Update chat history with the new messages
-		for (const message of res.messages) {
-			history.messages[message.id] = {
-				...history.messages[message.id],
-				...(history.messages[message.id].content !== message.content
-					? { originalContent: history.messages[message.id].content }
-					: {}),
-				...message,
-			};
-		}
-	}
-
-<<<<<<< HEAD
-	if ($chatId == chatId) {
-		if (!$temporaryChatEnabled) {
-			chat = await updateChatById(localStorage.token, chatId, {
-				models: selectedModels,
-				messages: messages,
-				history: history,
-				params: params,
-				files: chatFiles,
-			});
-=======
 		const res = await chatAction(localStorage.token, actionId, {
 			model: modelId,
 			messages: messages.map((m) => ({
@@ -1232,7 +960,29 @@
 			messages.at(-1).error = { content: error };
 			return null;
 		});
->>>>>>> c8419ed9
+
+	if (res !== null && res.messages) {
+		// Update chat history with the new messages
+		for (const message of res.messages) {
+			history.messages[message.id] = {
+				...history.messages[message.id],
+				...(history.messages[message.id].content !== message.content
+					? { originalContent: history.messages[message.id].content }
+					: {}),
+				...message,
+			};
+		}
+	}
+
+	if ($chatId == chatId) {
+		if (!$temporaryChatEnabled) {
+			chat = await updateChatById(localStorage.token, chatId, {
+				models: selectedModels,
+				messages: messages,
+				history: history,
+				params: params,
+				files: chatFiles,
+			});
 
 			currentChatPage.set(1);
 			await chats.set(await getChatList(localStorage.token, $currentChatPage));
@@ -1667,7 +1417,6 @@
 		await saveChatHandler($chatId);
 	}
 
-<<<<<<< HEAD
 	// If modelId is provided, use it, else use selected model
 	let selectedModelIds = modelId
 		? [modelId]
@@ -1694,25 +1443,10 @@
 				userContext: null,
 				timestamp: Math.floor(Date.now() / 1000), // Unix epoch
 			};
-=======
-			if (model) {
-				let responseMessageId = uuidv4();
-				let responseMessage = {
-					parentId: parentId,
-					id: responseMessageId,
-					childrenIds: [],
-					role: 'assistant',
-					content: '',
-					model: model.id,
-					modelName: model.name ?? model.id,
-					modelIdx: modelIdx ? modelIdx : _modelIdx,
-					userContext: null,
-					timestamp: Math.floor(Date.now() / 1000) // Unix epoch
-				};
-
-				// Add message to history and Set currentId to messageId
-				history.messages[responseMessageId] = responseMessage;
-				history.currentId = responseMessageId;
+
+			// Add message to history and Set currentId to messageId
+			history.messages[responseMessageId] = responseMessage;
+			history.currentId = responseMessageId;
 
 				// Append messageId to childrenIds of parent message
 				if (parentId !== null && history.messages[parentId]) {
@@ -1722,19 +1456,6 @@
 						responseMessageId
 					];
 				}
->>>>>>> c8419ed9
-
-			// Add message to history and Set currentId to messageId
-			history.messages[responseMessageId] = responseMessage;
-			history.currentId = responseMessageId;
-
-			// Append messageId to childrenIds of parent message
-			if (parentId !== null) {
-				history.messages[parentId].childrenIds = [
-					...history.messages[parentId].childrenIds,
-					responseMessageId,
-				];
-			}
 
 			responseMessageIds[`${modelId}-${modelIdx ? modelIdx : _modelIdx}`] =
 				responseMessageId;
@@ -1770,20 +1491,11 @@
 					responseMessageIds[`${modelId}-${modelIdx ? modelIdx : _modelIdx}`];
 				let responseMessage = history.messages[responseMessageId];
 
-<<<<<<< HEAD
-				let userContext = null;
-				if ($settings?.memory ?? false) {
-					if (userContext === null) {
-						const res = await queryMemory(localStorage.token, prompt).catch(
-							(error) => {
-								toast.error(error);
-=======
 					let userContext = null;
 					if ($settings?.memory ?? false) {
 						if (userContext === null) {
 							const res = await queryMemory(localStorage.token, prompt).catch((error) => {
 								toast.error(`${error}`);
->>>>>>> c8419ed9
 								return null;
 							},
 						);
@@ -1856,102 +1568,22 @@
 		params?.stream_response ??
 		true;
 
-	const messages = [
-		params?.system || $settings.system || (responseMessage?.userContext ?? null)
-			? {
-					role: "system",
-					content: `${promptTemplate(
-						params?.system ?? $settings?.system ?? "",
-						$user.name,
-						$settings?.userLocation
-							? await getAndUpdateUserLocation(localStorage.token)
-							: undefined,
-					)}${
-						(responseMessage?.userContext ?? null)
-							? `\n\nUser Context:\n${responseMessage?.userContext ?? ""}`
-							: ""
-					}`,
-				}
-			: undefined,
-		...createMessagesList(responseMessageId),
-	]
-		.filter((message) => message?.content?.trim())
-		.map((message, idx, arr) => ({
-			role: message.role,
-			...((message.files?.filter((file) => file.type === "image").length > 0 ??
-				false) &&
-			message.role === "user"
+		const messages = [
+			params?.system || $settings.system || (responseMessage?.userContext ?? null)
 				? {
-						content: [
-							{
-								type: "text",
-								text: message?.merged?.content ?? message.content,
-							},
-							...message.files
-								.filter((file) => file.type === "image")
-								.map((file) => ({
-									type: "image_url",
-									image_url: {
-										url: file.url,
-									},
-								})),
-						],
+						role: 'system',
+						content: `${promptTemplate(
+							params?.system ?? $settings?.system ?? '',
+							$user.name,
+							$settings?.userLocation
+								? await getAndUpdateUserLocation(localStorage.token)
+								: undefined
+						)}${
+							(responseMessage?.userContext ?? null)
+								? `\n\nUser Context:\n${responseMessage?.userContext ?? ''}`
+								: ''
+						}`
 					}
-				: {
-						content: message?.merged?.content ?? message.content,
-					}),
-		}));
-
-	const res = await generateOpenAIChatCompletion(
-		localStorage.token,
-		{
-			stream: stream,
-			model: model.id,
-			messages: messages,
-			params: {
-				...$settings?.params,
-				...params,
-
-				format: $settings.requestFormat ?? undefined,
-				keep_alive: $settings.keepAlive ?? undefined,
-				stop:
-					(params?.stop ?? $settings?.params?.stop ?? undefined)
-						? (
-								params?.stop.split(",").map((token) => token.trim()) ??
-								$settings.params.stop
-							).map((str) =>
-								decodeURIComponent(
-									JSON.parse('"' + str.replace(/\"/g, '\\"') + '"'),
-								),
-							)
-						: undefined,
-			},
-
-			files: files.length > 0 ? files : undefined,
-			tool_ids: selectedToolIds.length > 0 ? selectedToolIds : undefined,
-			features: {
-				web_search: webSearchEnabled,
-			},
-
-			session_id: $socket?.id,
-			chat_id: $chatId,
-			id: responseMessageId,
-
-			...(!$temporaryChatEnabled &&
-			(messages.length == 1 ||
-				(messages.length == 2 &&
-					messages.at(0)?.role === "system" &&
-					messages.at(1)?.role === "user")) &&
-			selectedModels[0] === model.id
-				? {
-						background_tasks: {
-							title_generation: $settings?.title?.auto ?? true,
-							tags_generation: $settings?.autoTags ?? true,
-						},
-					}
-<<<<<<< HEAD
-				: {}),
-=======
 				: undefined,
 			...createMessagesList(responseMessageId).map((message) => ({
 				...message,
@@ -1983,7 +1615,56 @@
 							content: message?.merged?.content ?? message.content
 						})
 			}));
->>>>>>> c8419ed9
+
+	const res = await generateOpenAIChatCompletion(
+		localStorage.token,
+		{
+			stream: stream,
+			model: model.id,
+			messages: messages,
+			params: {
+				...$settings?.params,
+				...params,
+
+				format: $settings.requestFormat ?? undefined,
+				keep_alive: $settings.keepAlive ?? undefined,
+				stop:
+					(params?.stop ?? $settings?.params?.stop ?? undefined)
+						? (
+								params?.stop.split(",").map((token) => token.trim()) ??
+								$settings.params.stop
+							).map((str) =>
+								decodeURIComponent(
+									JSON.parse('"' + str.replace(/\"/g, '\\"') + '"'),
+								),
+							)
+						: undefined,
+			},
+
+				files: (files?.length ?? 0) > 0 ? files : undefined,
+				tool_ids: selectedToolIds.length > 0 ? selectedToolIds : undefined,
+				features: {
+					image_generation: imageGenerationEnabled,
+					web_search: webSearchEnabled
+				},
+
+			session_id: $socket?.id,
+			chat_id: $chatId,
+			id: responseMessageId,
+
+			...(!$temporaryChatEnabled &&
+			(messages.length == 1 ||
+				(messages.length == 2 &&
+					messages.at(0)?.role === "system" &&
+					messages.at(1)?.role === "user")) &&
+			selectedModels[0] === model.id
+				? {
+						background_tasks: {
+							title_generation: $settings?.title?.auto ?? true,
+							tags_generation: $settings?.autoTags ?? true,
+						},
+					}
+				: {}),
 
 			...(stream && (model.info?.meta?.capabilities?.usage ?? false)
 				? {
@@ -2004,16 +1685,7 @@
 		return null;
 	});
 
-<<<<<<< HEAD
 	console.log(res);
-=======
-				files: (files?.length ?? 0) > 0 ? files : undefined,
-				tool_ids: selectedToolIds.length > 0 ? selectedToolIds : undefined,
-				features: {
-					image_generation: imageGenerationEnabled,
-					web_search: webSearchEnabled
-				},
->>>>>>> c8419ed9
 
 	if (res) {
 		taskId = res.task_id;
