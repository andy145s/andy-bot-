<script lang="ts">
	import { config, models, settings, showCallOverlay } from '$lib/stores';
	import { onMount, tick, getContext, onDestroy, createEventDispatcher } from 'svelte';
	import { DropdownMenu } from 'bits-ui';
	import Dropdown from '$lib/components/common/Dropdown.svelte';
	import { flyAndScale } from '$lib/utils/transitions';

	const dispatch = createEventDispatcher();

	import { blobToFile } from '$lib/utils';
	import { generateEmoji } from '$lib/apis';
	import { synthesizeOpenAISpeech, transcribeAudio } from '$lib/apis/audio';

	import { toast } from 'svelte-sonner';

	import Tooltip from '$lib/components/common/Tooltip.svelte';
	import VideoInputMenu from './CallOverlay/VideoInputMenu.svelte';

	const i18n = getContext('i18n');

	export let eventTarget: EventTarget;
	export let submitPrompt: Function;
	export let stopResponse: Function;
	export let files;
	export let chatId;
	export let modelId;

	let wakeLock = null;

	let model = null;

	let loading = false;
	let confirmed = false;
	let interrupted = false;
	let assistantSpeaking = false;

	let emoji = null;

	let camera = false;
	let cameraStream = null;

	let chatStreaming = false;

	let rmsLevel = 0;
	let hasStartedSpeaking = false;
	let mediaRecorder;
	let audioStream = null;
	let audioChunks = [];

	let videoInputDevices = [];
	let selectedVideoInputDeviceId = null;

	const getVideoInputDevices = async () => {
		const devices = await navigator.mediaDevices.enumerateDevices();
		videoInputDevices = devices.filter((device) => device.kind === 'videoinput');

		if (!!navigator.mediaDevices.getDisplayMedia) {
			videoInputDevices = [
				...videoInputDevices,
				{
					deviceId: 'screen',
					label: 'Screen Share'
				}
			];
		}

		console.log(videoInputDevices);
		if (selectedVideoInputDeviceId === null && videoInputDevices.length > 0) {
			selectedVideoInputDeviceId = videoInputDevices[0].deviceId;
		}
	};

	const startCamera = async () => {
		await getVideoInputDevices();

		if (cameraStream === null) {
			camera = true;
			await tick();
			try {
				await startVideoStream();
			} catch (err) {
				console.error('Error accessing webcam: ', err);
			}
		}
	};

	const startVideoStream = async () => {
		const video = document.getElementById('camera-feed');
		if (video) {
			if (selectedVideoInputDeviceId === 'screen') {
				cameraStream = await navigator.mediaDevices.getDisplayMedia({
					video: {
						cursor: 'always'
					},
					audio: false
				});
			} else {
				cameraStream = await navigator.mediaDevices.getUserMedia({
					video: {
						deviceId: selectedVideoInputDeviceId ? { exact: selectedVideoInputDeviceId } : undefined
					}
				});
			}

			if (cameraStream) {
				await getVideoInputDevices();
				video.srcObject = cameraStream;
				await video.play();
			}
		}
	};

	const stopVideoStream = async () => {
		if (cameraStream) {
			const tracks = cameraStream.getTracks();
			tracks.forEach((track) => track.stop());
		}

		cameraStream = null;
	};

	const takeScreenshot = () => {
		const video = document.getElementById('camera-feed');
		const canvas = document.getElementById('camera-canvas');

		if (!canvas) {
			return;
		}

		const context = canvas.getContext('2d');

		// Make the canvas match the video dimensions
		canvas.width = video.videoWidth;
		canvas.height = video.videoHeight;

		// Draw the image from the video onto the canvas
		context.drawImage(video, 0, 0, video.videoWidth, video.videoHeight);

		// Convert the canvas to a data base64 URL and console log it
		const dataURL = canvas.toDataURL('image/png');
		console.log(dataURL);

		return dataURL;
	};

	const stopCamera = async () => {
		await stopVideoStream();
		camera = false;
	};

	const MIN_DECIBELS = -55;
	const VISUALIZER_BUFFER_LENGTH = 300;

	const transcribeHandler = async (audioBlob) => {
		// Create a blob from the audio chunks

		await tick();
		const file = blobToFile(audioBlob, 'recording.wav');

		const res = await transcribeAudio(localStorage.token, file).catch((error) => {
			toast.error(error);
			return null;
		});

		if (res) {
			console.log(res.text);

			if (res.text !== '') {
				const _responses = await submitPrompt(res.text, { _raw: true });
				console.log(_responses);
			}
		}
	};

	const stopRecordingCallback = async (_continue = true) => {
		if ($showCallOverlay) {
			console.log('%c%s', 'color: red; font-size: 20px;', '🚨 stopRecordingCallback 🚨');

			// deep copy the audioChunks array
			const _audioChunks = audioChunks.slice(0);

			audioChunks = [];
			mediaRecorder = false;

			if (_continue) {
				startRecording();
			}

			if (confirmed) {
				loading = true;
				emoji = null;

				if (cameraStream) {
					const imageUrl = takeScreenshot();

					files = [
						{
							type: 'image',
							url: imageUrl
						}
					];
				}

				const audioBlob = new Blob(_audioChunks, { type: 'audio/wav' });
				await transcribeHandler(audioBlob);

				confirmed = false;
				loading = false;
			}
		} else {
			audioChunks = [];
			mediaRecorder = false;

			if (audioStream) {
				const tracks = audioStream.getTracks();
				tracks.forEach((track) => track.stop());
			}
			audioStream = null;
		}
	};

	const startRecording = async () => {
		audioStream = await navigator.mediaDevices.getUserMedia({ audio: true });
		mediaRecorder = new MediaRecorder(audioStream);

		mediaRecorder.onstart = () => {
			console.log('Recording started');
			audioChunks = [];
			analyseAudio(audioStream);
		};

		mediaRecorder.ondataavailable = (event) => {
			if (hasStartedSpeaking) {
				audioChunks.push(event.data);
			}
		};

		mediaRecorder.onstop = (e) => {
			console.log('Recording stopped', e);
			stopRecordingCallback();
		};

		mediaRecorder.start();
	};

	const stopAudioStream = async () => {
		if (audioStream) {
			const tracks = audioStream.getTracks();
			tracks.forEach((track) => track.stop());
		}

		audioStream = null;
	};

	// Function to calculate the RMS level from time domain data
	const calculateRMS = (data: Uint8Array) => {
		let sumSquares = 0;
		for (let i = 0; i < data.length; i++) {
			const normalizedValue = (data[i] - 128) / 128; // Normalize the data
			sumSquares += normalizedValue * normalizedValue;
		}
		return Math.sqrt(sumSquares / data.length);
	};

	const analyseAudio = (stream) => {
		const audioContext = new AudioContext();
		const audioStreamSource = audioContext.createMediaStreamSource(stream);

		const analyser = audioContext.createAnalyser();
		analyser.minDecibels = MIN_DECIBELS;
		audioStreamSource.connect(analyser);

		const bufferLength = analyser.frequencyBinCount;

		const domainData = new Uint8Array(bufferLength);
		const timeDomainData = new Uint8Array(analyser.fftSize);

		let lastSoundTime = Date.now();
		hasStartedSpeaking = false;

		console.log('🔊 Sound detection started', lastSoundTime, hasStartedSpeaking);

		const detectSound = () => {
			const processFrame = () => {
				if (!mediaRecorder || !$showCallOverlay) {
					return;
				}

				if (assistantSpeaking && !($settings?.voiceInterruption ?? false)) {
					// Mute the audio if the assistant is speaking
					analyser.maxDecibels = 0;
					analyser.minDecibels = -1;
				} else {
					analyser.minDecibels = MIN_DECIBELS;
					analyser.maxDecibels = -30;
				}

				analyser.getByteTimeDomainData(timeDomainData);
				analyser.getByteFrequencyData(domainData);

				// Calculate RMS level from time domain data
				rmsLevel = calculateRMS(timeDomainData);

				// Check if initial speech/noise has started
				const hasSound = domainData.some((value) => value > 0);
				if (hasSound) {
					// BIG RED TEXT
					console.log('%c%s', 'color: red; font-size: 20px;', '🔊 Sound detected');

					if (!hasStartedSpeaking) {
						hasStartedSpeaking = true;
						stopAllAudio();
					}

					lastSoundTime = Date.now();
				}

				// Start silence detection only after initial speech/noise has been detected
				if (hasStartedSpeaking) {
					if (Date.now() - lastSoundTime > 2000) {
						confirmed = true;

						if (mediaRecorder) {
							console.log('%c%s', 'color: red; font-size: 20px;', '🔇 Silence detected');
							mediaRecorder.stop();
							return;
						}
					}
				}

				window.requestAnimationFrame(processFrame);
			};

			window.requestAnimationFrame(processFrame);
		};

		detectSound();
	};

	let finishedMessages = {};
	let currentMessageId = null;
	let currentUtterance = null;

	const speakSpeechSynthesisHandler = (content) => {
		if ($showCallOverlay) {
			return new Promise((resolve) => {
				let voices = [];
				const getVoicesLoop = setInterval(async () => {
					voices = await speechSynthesis.getVoices();
					if (voices.length > 0) {
						clearInterval(getVoicesLoop);

						const voice =
							voices
								?.filter(
									(v) => v.voiceURI === ($settings?.audio?.tts?.voice ?? $config?.audio?.tts?.voice)
								)
								?.at(0) ?? undefined;

						currentUtterance = new SpeechSynthesisUtterance(content);
<<<<<<< HEAD
						currentUtterance.rate = speechRate;
=======
						currentUtterance.rate = $settings.audio?.tts?.speedRate ?? 1;
>>>>>>> 5c16631e

						if (voice) {
							currentUtterance.voice = voice;
						}

						speechSynthesis.speak(currentUtterance);
						currentUtterance.onend = async (e) => {
							await new Promise((r) => setTimeout(r, 200));
							resolve(e);
						};
					}
				}, 100);
			});
		} else {
			return Promise.resolve();
		}
	};

	const playAudio = (audio) => {
		if ($showCallOverlay) {
			return new Promise((resolve) => {
				const audioElement = document.getElementById('audioElement') as HTMLAudioElement;

				if (audioElement) {
					audioElement.src = audio.src;
					audioElement.muted = true;
<<<<<<< HEAD
					audioElement.playbackRate = speechRate;
=======
					audioElement.playbackRate = $settings.audio?.tts?.speedRate ?? 1;
>>>>>>> 5c16631e

					audioElement
						.play()
						.then(() => {
							audioElement.muted = false;
						})
						.catch((error) => {
							console.error(error);
						});

					audioElement.onended = async (e) => {
						await new Promise((r) => setTimeout(r, 100));
						resolve(e);
					};
				}
			});
		} else {
			return Promise.resolve();
		}
	};

	const stopAllAudio = async () => {
		assistantSpeaking = false;
		interrupted = true;

		if (chatStreaming) {
			stopResponse();
		}

		if (currentUtterance) {
			speechSynthesis.cancel();
			currentUtterance = null;
		}

		const audioElement = document.getElementById('audioElement');
		if (audioElement) {
			audioElement.muted = true;
			audioElement.pause();
			audioElement.currentTime = 0;
		}
	};

	let audioAbortController = new AbortController();

	// Audio speed control
	let speechRate = 1;
	let showSpeedMenu = false;

	const speedOptions = [2, 1.75, 1.5, 1.25, 1, 0.75, 0.5];

	const setSpeedRate = (rate: number) => {
		speechRate = rate;
		showSpeedMenu = false;
		updateAudioSpeed();
	};

	const updateAudioSpeed = () => {
		if (currentUtterance) {
			currentUtterance.rate = speechRate;
		}
		const audioElement = document.getElementById('audioElement') as HTMLAudioElement;
		if (audioElement) {
			audioElement.playbackRate = speechRate;
		}
	};

	// Audio cache map where key is the content and value is the Audio object.
	const audioCache = new Map();
	const emojiCache = new Map();

	const fetchAudio = async (content) => {
		if (!audioCache.has(content)) {
			try {
				// Set the emoji for the content if needed
				if ($settings?.showEmojiInCall ?? false) {
					const emoji = await generateEmoji(localStorage.token, modelId, content, chatId);
					if (emoji) {
						emojiCache.set(content, emoji);
					}
				}

				if ($config.audio.tts.engine !== '') {
					const res = await synthesizeOpenAISpeech(
						localStorage.token,
						$settings?.audio?.tts?.voice ?? $config?.audio?.tts?.voice,
						content
					).catch((error) => {
						console.error(error);
						return null;
					});

					if (res) {
						const blob = await res.blob();
						const blobUrl = URL.createObjectURL(blob);
						audioCache.set(content, new Audio(blobUrl));
					}
				} else {
					audioCache.set(content, true);
				}
			} catch (error) {
				console.error('Error synthesizing speech:', error);
			}
		}

		return audioCache.get(content);
	};

	let messages = {};

	const monitorAndPlayAudio = async (id, signal) => {
		while (!signal.aborted) {
			if (messages[id] && messages[id].length > 0) {
				// Retrieve the next content string from the queue
				const content = messages[id].shift(); // Dequeues the content for playing

				if (audioCache.has(content)) {
					// If content is available in the cache, play it

					// Set the emoji for the content if available
					if (($settings?.showEmojiInCall ?? false) && emojiCache.has(content)) {
						emoji = emojiCache.get(content);
					} else {
						emoji = null;
					}

					if ($config.audio.tts.engine !== '') {
						try {
							console.log(
								'%c%s',
								'color: red; font-size: 20px;',
								`Playing audio for content: ${content}`
							);

							const audio = audioCache.get(content);
							await playAudio(audio); // Here ensure that playAudio is indeed correct method to execute
							console.log(`Played audio for content: ${content}`);
							await new Promise((resolve) => setTimeout(resolve, 200)); // Wait before retrying to reduce tight loop
						} catch (error) {
							console.error('Error playing audio:', error);
						}
					} else {
						await speakSpeechSynthesisHandler(content);
					}
				} else {
					// If not available in the cache, push it back to the queue and delay
					messages[id].unshift(content); // Re-queue the content at the start
					console.log(`Audio for "${content}" not yet available in the cache, re-queued...`);
					await new Promise((resolve) => setTimeout(resolve, 200)); // Wait before retrying to reduce tight loop
				}
			} else if (finishedMessages[id] && messages[id] && messages[id].length === 0) {
				// If the message is finished and there are no more messages to process, break the loop
				assistantSpeaking = false;
				break;
			} else {
				// No messages to process, sleep for a bit
				await new Promise((resolve) => setTimeout(resolve, 200));
			}
		}
		console.log(`Audio monitoring and playing stopped for message ID ${id}`);
	};

	onMount(async () => {
		const setWakeLock = async () => {
			try {
				wakeLock = await navigator.wakeLock.request('screen');
			} catch (err) {
				// The Wake Lock request has failed - usually system related, such as battery.
				console.log(err);
			}

			if (wakeLock) {
				// Add a listener to release the wake lock when the page is unloaded
				wakeLock.addEventListener('release', () => {
					// the wake lock has been released
					console.log('Wake Lock released');
				});
			}
		};

		if ('wakeLock' in navigator) {
			await setWakeLock();

			document.addEventListener('visibilitychange', async () => {
				// Re-request the wake lock if the document becomes visible
				if (wakeLock !== null && document.visibilityState === 'visible') {
					await setWakeLock();
				}
			});
		}

		model = $models.find((m) => m.id === modelId);

		startRecording();

		const chatStartHandler = async (e) => {
			const { id } = e.detail;

			chatStreaming = true;

			if (currentMessageId !== id) {
				console.log(`Received chat start event for message ID ${id}`);

				currentMessageId = id;
				if (audioAbortController) {
					audioAbortController.abort();
				}
				audioAbortController = new AbortController();

				assistantSpeaking = true;
				// Start monitoring and playing audio for the message ID
				monitorAndPlayAudio(id, audioAbortController.signal);
			}
		};

		const chatEventHandler = async (e) => {
			const { id, content } = e.detail;
			// "id" here is message id
			// if "id" is not the same as "currentMessageId" then do not process
			// "content" here is a sentence from the assistant,
			// there will be many sentences for the same "id"

			if (currentMessageId === id) {
				console.log(`Received chat event for message ID ${id}: ${content}`);

				try {
					if (messages[id] === undefined) {
						messages[id] = [content];
					} else {
						messages[id].push(content);
					}

					console.log(content);

					fetchAudio(content);
				} catch (error) {
					console.error('Failed to fetch or play audio:', error);
				}
			}
		};

		const chatFinishHandler = async (e) => {
			const { id, content } = e.detail;
			// "content" here is the entire message from the assistant
			finishedMessages[id] = true;

			chatStreaming = false;
		};

		eventTarget.addEventListener('chat:start', chatStartHandler);
		eventTarget.addEventListener('chat', chatEventHandler);
		eventTarget.addEventListener('chat:finish', chatFinishHandler);

		return async () => {
			eventTarget.removeEventListener('chat:start', chatStartHandler);
			eventTarget.removeEventListener('chat', chatEventHandler);
			eventTarget.removeEventListener('chat:finish', chatFinishHandler);

			audioAbortController.abort();
			await tick();

			await stopAllAudio();

			await stopRecordingCallback(false);
			await stopCamera();
		};
	});

	onDestroy(async () => {
		await stopAllAudio();
		await stopRecordingCallback(false);
		await stopCamera();
	});
</script>

{#if $showCallOverlay}
	<div class="max-w-lg w-full h-full max-h-[100dvh] flex flex-col justify-between p-3 md:p-6">
		{#if camera}
			<button
				type="button"
				class="flex justify-center items-center w-full h-20 min-h-20"
				on:click={() => {
					if (assistantSpeaking) {
						stopAllAudio();
					}
				}}
			>
				{#if emoji}
					<div
						class="  transition-all rounded-full"
						style="font-size:{rmsLevel * 100 > 4
							? '4.5'
							: rmsLevel * 100 > 2
								? '4.25'
								: rmsLevel * 100 > 1
									? '3.75'
									: '3.5'}rem;width: 100%; text-align:center;"
					>
						{emoji}
					</div>
				{:else if loading || assistantSpeaking}
					<svg
						class="size-12 text-gray-900 dark:text-gray-400"
						viewBox="0 0 24 24"
						fill="currentColor"
						xmlns="http://www.w3.org/2000/svg"
						><style>
							.spinner_qM83 {
								animation: spinner_8HQG 1.05s infinite;
							}
							.spinner_oXPr {
								animation-delay: 0.1s;
							}
							.spinner_ZTLf {
								animation-delay: 0.2s;
							}
							@keyframes spinner_8HQG {
								0%,
								57.14% {
									animation-timing-function: cubic-bezier(0.33, 0.66, 0.66, 1);
									transform: translate(0);
								}
								28.57% {
									animation-timing-function: cubic-bezier(0.33, 0, 0.66, 0.33);
									transform: translateY(-6px);
								}
								100% {
									transform: translate(0);
								}
							}
						</style><circle class="spinner_qM83" cx="4" cy="12" r="3" /><circle
							class="spinner_qM83 spinner_oXPr"
							cx="12"
							cy="12"
							r="3"
						/><circle class="spinner_qM83 spinner_ZTLf" cx="20" cy="12" r="3" /></svg
					>
				{:else}
					<div
						class=" {rmsLevel * 100 > 4
							? ' size-[4.5rem]'
							: rmsLevel * 100 > 2
								? ' size-16'
								: rmsLevel * 100 > 1
									? 'size-14'
									: 'size-12'}  transition-all rounded-full {(model?.info?.meta
							?.profile_image_url ?? '/static/favicon.png') !== '/static/favicon.png'
							? ' bg-cover bg-center bg-no-repeat'
							: 'bg-black dark:bg-white'}  bg-black dark:bg-white"
						style={(model?.info?.meta?.profile_image_url ?? '/static/favicon.png') !==
						'/static/favicon.png'
							? `background-image: url('${model?.info?.meta?.profile_image_url}');`
							: ''}
					/>
				{/if}
				<!-- navbar -->
			</button>
		{/if}

		<div class="flex justify-center items-center flex-1 h-full w-full max-h-full">
			{#if !camera}
				<button
					type="button"
					on:click={() => {
						if (assistantSpeaking) {
							stopAllAudio();
						}
					}}
				>
					{#if emoji}
						<div
							class="  transition-all rounded-full"
							style="font-size:{rmsLevel * 100 > 4
								? '13'
								: rmsLevel * 100 > 2
									? '12'
									: rmsLevel * 100 > 1
										? '11.5'
										: '11'}rem;width:100%;text-align:center;"
						>
							{emoji}
						</div>
					{:else if loading || assistantSpeaking}
						<svg
							class="size-44 text-gray-900 dark:text-gray-400"
							viewBox="0 0 24 24"
							fill="currentColor"
							xmlns="http://www.w3.org/2000/svg"
							><style>
								.spinner_qM83 {
									animation: spinner_8HQG 1.05s infinite;
								}
								.spinner_oXPr {
									animation-delay: 0.1s;
								}
								.spinner_ZTLf {
									animation-delay: 0.2s;
								}
								@keyframes spinner_8HQG {
									0%,
									57.14% {
										animation-timing-function: cubic-bezier(0.33, 0.66, 0.66, 1);
										transform: translate(0);
									}
									28.57% {
										animation-timing-function: cubic-bezier(0.33, 0, 0.66, 0.33);
										transform: translateY(-6px);
									}
									100% {
										transform: translate(0);
									}
								}
							</style><circle class="spinner_qM83" cx="4" cy="12" r="3" /><circle
								class="spinner_qM83 spinner_oXPr"
								cx="12"
								cy="12"
								r="3"
							/><circle class="spinner_qM83 spinner_ZTLf" cx="20" cy="12" r="3" /></svg
						>
					{:else}
						<div
							class=" {rmsLevel * 100 > 4
								? ' size-52'
								: rmsLevel * 100 > 2
									? 'size-48'
									: rmsLevel * 100 > 1
										? 'size-44'
										: 'size-40'}  transition-all rounded-full {(model?.info?.meta
								?.profile_image_url ?? '/static/favicon.png') !== '/static/favicon.png'
								? ' bg-cover bg-center bg-no-repeat'
								: 'bg-black dark:bg-white'} "
							style={(model?.info?.meta?.profile_image_url ?? '/static/favicon.png') !==
							'/static/favicon.png'
								? `background-image: url('${model?.info?.meta?.profile_image_url}');`
								: ''}
						/>
					{/if}
				</button>
			{:else}
				<div class="relative flex video-container w-full max-h-full pt-2 pb-4 md:py-6 px-2 h-full">
					<video
						id="camera-feed"
						autoplay
						class="rounded-2xl h-full min-w-full object-cover object-center"
						playsinline
					/>

					<canvas id="camera-canvas" style="display:none;" />

					<div class=" absolute top-4 md:top-8 left-4">
						<button
							type="button"
							class="p-1.5 text-white cursor-pointer backdrop-blur-xl bg-black/10 rounded-full"
							on:click={() => {
								stopCamera();
							}}
						>
							<svg
								xmlns="http://www.w3.org/2000/svg"
								viewBox="0 0 16 16"
								fill="currentColor"
								class="size-6"
							>
								<path
									d="M5.28 4.22a.75.75 0 0 0-1.06 1.06L6.94 8l-2.72 2.72a.75.75 0 1 0 1.06 1.06L8 9.06l2.72 2.72a.75.75 0 1 0 1.06-1.06L9.06 8l2.72-2.72a.75.75 0 0 0-1.06-1.06L8 6.94 5.28 4.22Z"
								/>
							</svg>
						</button>
					</div>
				</div>
			{/if}
		</div>

		<div class="flex justify-between items-center pb-2 w-full">
			<div>
				{#if camera}
					<VideoInputMenu
						devices={videoInputDevices}
						on:change={async (e) => {
							console.log(e.detail);
							selectedVideoInputDeviceId = e.detail;
							await stopVideoStream();
							await startVideoStream();
						}}
					>
						<button class=" p-3 rounded-full bg-gray-50 dark:bg-gray-900" type="button">
							<svg
								xmlns="http://www.w3.org/2000/svg"
								viewBox="0 0 20 20"
								fill="currentColor"
								class="size-5"
							>
								<path
									fill-rule="evenodd"
									d="M15.312 11.424a5.5 5.5 0 0 1-9.201 2.466l-.312-.311h2.433a.75.75 0 0 0 0-1.5H3.989a.75.75 0 0 0-.75.75v4.242a.75.75 0 0 0 1.5 0v-2.43l.31.31a7 7 0 0 0 11.712-3.138.75.75 0 0 0-1.449-.39Zm1.23-3.723a.75.75 0 0 0 .219-.53V2.929a.75.75 0 0 0-1.5 0V5.36l-.31-.31A7 7 0 0 0 3.239 8.188a.75.75 0 1 0 1.448.389A5.5 5.5 0 0 1 13.89 6.11l.311.31h-2.432a.75.75 0 0 0 0 1.5h4.243a.75.75 0 0 0 .53-.219Z"
									clip-rule="evenodd"
								/>
							</svg>
						</button>
					</VideoInputMenu>
				{:else}
					<Tooltip content={$i18n.t('Camera')}>
						<button
							class=" p-3 rounded-full bg-gray-50 dark:bg-gray-900"
							type="button"
							on:click={async () => {
								await navigator.mediaDevices.getUserMedia({ video: true });
								startCamera();
							}}
						>
							<svg
								xmlns="http://www.w3.org/2000/svg"
								fill="none"
								viewBox="0 0 24 24"
								stroke-width="1.5"
								stroke="currentColor"
								class="size-5"
							>
								<path
									stroke-linecap="round"
									stroke-linejoin="round"
									d="M6.827 6.175A2.31 2.31 0 0 1 5.186 7.23c-.38.054-.757.112-1.134.175C2.999 7.58 2.25 8.507 2.25 9.574V18a2.25 2.25 0 0 0 2.25 2.25h15A2.25 2.25 0 0 0 21.75 18V9.574c0-1.067-.75-1.994-1.802-2.169a47.865 47.865 0 0 0-1.134-.175 2.31 2.31 0 0 1-1.64-1.055l-.822-1.316a2.192 2.192 0 0 0-1.736-1.039 48.774 48.774 0 0 0-5.232 0 2.192 2.192 0 0 0-1.736 1.039l-.821 1.316Z"
								/>
								<path
									stroke-linecap="round"
									stroke-linejoin="round"
									d="M16.5 12.75a4.5 4.5 0 1 1-9 0 4.5 4.5 0 0 1 9 0ZM18.75 10.5h.008v.008h-.008V10.5Z"
								/>
							</svg>
						</button>
					</Tooltip>
				{/if}
			</div>

			<div>
				<button
					type="button"
					on:click={() => {
						if (assistantSpeaking) {
							stopAllAudio();
						}
					}}
				>
					<div class=" line-clamp-1 text-sm font-medium">
						{#if loading}
							{$i18n.t('Thinking...')}
						{:else if assistantSpeaking}
							{$i18n.t('Tap to interrupt')}
						{:else}
							{$i18n.t('Listening...')}
						{/if}
					</div>
				</button>
			</div>

			<div class="relative">
				<Dropdown bind:show={showSpeedMenu}>
					<button class="p-2 rounded-full bg-gray-50 dark:bg-gray-900">
						<svg width="24" height="24" viewBox="0 0 24 24" xmlns="http://www.w3.org/2000/svg">
							<polygon points="8,5 8,19 19,12" fill="currentColor"/>
							<path d="M12 2A10 10 0 0 0 12 22" fill="none" stroke="currentColor" stroke-width="2" stroke-dasharray="2,2"/>
							<path d="M12 2A10 10 0 0 1 12 22" fill="none" stroke="currentColor" stroke-width="2"/>
						</svg>
					</button>

					<div slot="content">
						<DropdownMenu.Content
							class="w-full max-w-[180px] rounded-lg px-1 py-1.5 border border-gray-300/30 dark:border-gray-700/50 z-[9999] bg-white dark:bg-gray-900 dark:text-white shadow-sm"
							sideOffset={6}
							side="top"
							align="start"
							transition={flyAndScale}
						>
							{#each speedOptions as speed}
								<DropdownMenu.Item
									class="flex gap-2 items-center px-3 py-2 text-sm cursor-pointer hover:bg-gray-50 dark:hover:bg-gray-800 rounded-md {speechRate === speed ? 'bg-gray-200 dark:bg-gray-600' : ''}"
									on:click={() => setSpeedRate(speed)}
								>
									<div class="flex items-center">
										<div class="line-clamp-1">
											{speed}x
										</div>
									</div>
								</DropdownMenu.Item>
							{/each}
						</DropdownMenu.Content>
					</div>
				</Dropdown>
			</div>

			<div>
				<button
					class=" p-3 rounded-full bg-gray-50 dark:bg-gray-900"
					on:click={async () => {
						await stopAudioStream();
						await stopVideoStream();
						showCallOverlay.set(false);
						dispatch('close');
					}}
					type="button"
				>
					<svg
						xmlns="http://www.w3.org/2000/svg"
						viewBox="0 0 20 20"
						fill="currentColor"
						class="size-5"
					>
						<path
							d="M6.28 5.22a.75.75 0 0 0-1.06 1.06L8.94 10l-3.72 3.72a.75.75 0 1 0 1.06 1.06L10 11.06l3.72 3.72a.75.75 0 1 0 1.06-1.06L11.06 10l3.72-3.72a.75.75 0 0 0-1.06-1.06L10 8.94 6.28 5.22Z"
						/>
					</svg>
				</button>
			</div>
		</div>
	</div>
{/if}<|MERGE_RESOLUTION|>--- conflicted
+++ resolved
@@ -358,11 +358,7 @@
 								?.at(0) ?? undefined;
 
 						currentUtterance = new SpeechSynthesisUtterance(content);
-<<<<<<< HEAD
-						currentUtterance.rate = speechRate;
-=======
 						currentUtterance.rate = $settings.audio?.tts?.speedRate ?? 1;
->>>>>>> 5c16631e
 
 						if (voice) {
 							currentUtterance.voice = voice;
@@ -389,11 +385,7 @@
 				if (audioElement) {
 					audioElement.src = audio.src;
 					audioElement.muted = true;
-<<<<<<< HEAD
-					audioElement.playbackRate = speechRate;
-=======
 					audioElement.playbackRate = $settings.audio?.tts?.speedRate ?? 1;
->>>>>>> 5c16631e
 
 					audioElement
 						.play()
@@ -952,9 +944,20 @@
 				<Dropdown bind:show={showSpeedMenu}>
 					<button class="p-2 rounded-full bg-gray-50 dark:bg-gray-900">
 						<svg width="24" height="24" viewBox="0 0 24 24" xmlns="http://www.w3.org/2000/svg">
-							<polygon points="8,5 8,19 19,12" fill="currentColor"/>
-							<path d="M12 2A10 10 0 0 0 12 22" fill="none" stroke="currentColor" stroke-width="2" stroke-dasharray="2,2"/>
-							<path d="M12 2A10 10 0 0 1 12 22" fill="none" stroke="currentColor" stroke-width="2"/>
+							<polygon points="8,5 8,19 19,12" fill="currentColor" />
+							<path
+								d="M12 2A10 10 0 0 0 12 22"
+								fill="none"
+								stroke="currentColor"
+								stroke-width="2"
+								stroke-dasharray="2,2"
+							/>
+							<path
+								d="M12 2A10 10 0 0 1 12 22"
+								fill="none"
+								stroke="currentColor"
+								stroke-width="2"
+							/>
 						</svg>
 					</button>
 
@@ -968,7 +971,10 @@
 						>
 							{#each speedOptions as speed}
 								<DropdownMenu.Item
-									class="flex gap-2 items-center px-3 py-2 text-sm cursor-pointer hover:bg-gray-50 dark:hover:bg-gray-800 rounded-md {speechRate === speed ? 'bg-gray-200 dark:bg-gray-600' : ''}"
+									class="flex gap-2 items-center px-3 py-2 text-sm cursor-pointer hover:bg-gray-50 dark:hover:bg-gray-800 rounded-md {speechRate ===
+									speed
+										? 'bg-gray-200 dark:bg-gray-600'
+										: ''}"
 									on:click={() => setSpeedRate(speed)}
 								>
 									<div class="flex items-center">
