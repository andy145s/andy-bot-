--- conflicted
+++ resolved
@@ -7,21 +7,12 @@
 const blockRule = /^(\${1,2})\n((?:\\[^]|[^\\])+?)\n\1(?:\n|$)/;
 
 export default function (options = {}) {
-<<<<<<< HEAD
-  return {
-    extensions: [
-      inlineKatex(options, createRenderer(options, false)),
-      blockKatex(options, createRenderer(options, true)),
-    ],
-  };
-=======
 	return {
 		extensions: [
 			inlineKatex(options, createRenderer(options, false)),
 			blockKatex(options, createRenderer(options, true))
 		]
 	};
->>>>>>> 30c44d43
 }
 
 function createRenderer(options, newlineAfter) {
@@ -31,45 +22,6 @@
 }
 
 function inlineKatex(options, renderer) {
-<<<<<<< HEAD
-  const nonStandard = options && options.nonStandard;
-  const ruleReg = nonStandard ? inlineRuleNonStandard : inlineRule;
-  return {
-    name: 'inlineKatex',
-    level: 'inline',
-    tokenizer(src) {
-      const match = src.match(ruleReg);
-      if (match) {
-        return {
-          type: 'inlineKatex',
-          raw: match[0],
-          text: match[2].trim(),
-          displayMode: match[1].length === 2,
-        };
-      }
-    },
-    renderer,
-  };
-}
-
-function blockKatex(options, renderer) {
-  return {
-    name: 'blockKatex',
-    level: 'block',
-    tokenizer(src) {
-      const match = src.match(blockRule);
-      if (match) {
-        return {
-          type: 'blockKatex',
-          raw: match[0],
-          text: match[2].trim(),
-          displayMode: match[1].length === 2,
-        };
-      }
-    },
-    renderer,
-  };
-=======
 	const nonStandard = options && options.nonStandard;
 	const ruleReg = nonStandard ? inlineRuleNonStandard : inlineRule;
 	return {
@@ -128,5 +80,4 @@
 		},
 		renderer
 	};
->>>>>>> 30c44d43
 }