--- conflicted
+++ resolved
@@ -560,22 +560,14 @@
 	"Write a summary in 50 words that summarizes [topic or keyword].": "[Konuyu veya anahtar kelimeyi] özetleyen 50 kelimelik bir özet yazın.",
 	"Yesterday": "Dün",
 	"You": "Sen",
-<<<<<<< HEAD
-	"You have no archived conversations.": "Arşivlenmiş sohbetleriniz yok.",
-	"You have shared this chat": "Bu sohbeti paylaştınız",
-	"You're a helpful assistant.": "Sen yardımcı bir asistansın.",
-	"You're now logged in.": "Şimdi oturum açtınız.",
 	"Model Status": "Model Durumu",
 	"You cannot clone a base model": "Bir temel modeli klonlayamazsınız",
-=======
 	"You can personalize your interactions with LLMs by adding memories through the 'Manage' button below, making them more helpful and tailored to you.": "",
-	"You cannot clone a base model": "Bir temel modeli klonlayamazsınız",
 	"You have no archived conversations.": "Arşivlenmiş sohbetleriniz yok.",
 	"You have shared this chat": "Bu sohbeti paylaştınız",
 	"You're a helpful assistant.": "Sen yardımcı bir asistansın.",
 	"You're now logged in.": "Şimdi giriş yaptınız.",
 	"Your account status is currently pending activation.": "",
->>>>>>> 96a004d4
 	"Youtube": "Youtube",
 	"Youtube Loader Settings": "Youtube Yükleyici Ayarları"
 }