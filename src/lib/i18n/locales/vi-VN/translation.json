--- conflicted
+++ resolved
@@ -575,12 +575,8 @@
 	"You have shared this chat": "Bạn vừa chia sẻ chat này",
 	"You're a helpful assistant.": "Bạn là một trợ lý hữu ích.",
 	"You're now logged in.": "Bạn đã đăng nhập.",
-<<<<<<< HEAD
 	"Model Status": "Trạng thái Mô hình",
-	"Your account status is currently pending activation.": "",
-=======
 	"Your account status is currently pending activation.": "Tài khoản của bạn hiện đang ở trạng thái chờ kích hoạt.",
->>>>>>> 0917fa6f
 	"Youtube": "Youtube",
 	"Youtube Loader Settings": "Cài đặt Youtube Loader"
 }