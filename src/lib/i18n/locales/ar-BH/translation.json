--- conflicted
+++ resolved
@@ -564,12 +564,8 @@
 	"Type": "نوع",
 	"Type Hugging Face Resolve (Download) URL": "اكتب عنوان URL لحل مشكلة الوجه (تنزيل).",
 	"Uh-oh! There was an issue connecting to {{provider}}.": "{{provider}}خطاء أوه! حدثت مشكلة في الاتصال بـ ",
-<<<<<<< HEAD
-	"Unknown File Type '{{file_type}}', but accepting and treating as plain text": "نوع ملف غير معروف '{{file_type}}', ولكن القبول والتعامل كنص عادي ",
-=======
 	"UI": "",
 	"Unknown file type '{{file_type}}'. Proceeding with the file upload anyway.": "",
->>>>>>> a2ea6b1b
 	"Update": "",
 	"Update and Copy Link": "تحديث ونسخ الرابط",
 	"Update password": "تحديث كلمة المرور",
