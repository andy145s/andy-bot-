--- conflicted
+++ resolved
@@ -445,11 +445,7 @@
 	"Set Default Model": "",
 	"Set embedding model (e.g. {{model}})": "",
 	"Set Image Size": "",
-<<<<<<< HEAD
-	"Set Model": "",
 	"Set Narrator Voice": "",
-=======
->>>>>>> e274a0dc
 	"Set reranking model (e.g. {{model}})": "",
 	"Set Steps": "",
 	"Set Task Model": "",
