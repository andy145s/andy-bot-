@reference "./tailwind.css";

@font-face {
	font-family: 'Inter';
	src: url('/assets/fonts/Inter-Variable.ttf');
	font-display: swap;
}

@font-face {
	font-family: 'Archivo';
	src: url('/assets/fonts/Archivo-Variable.ttf');
	font-display: swap;
}

@font-face {
	font-family: 'Mona Sans';
	src: url('/assets/fonts/Mona-Sans.woff2');
	font-display: swap;
}

@font-face {
	font-family: 'InstrumentSerif';
	src: url('/assets/fonts/InstrumentSerif-Regular.ttf');
	font-display: swap;
}

@font-face {
	font-family: 'Vazirmatn';
	src: url('/assets/fonts/Vazirmatn-Variable.ttf');
	font-display: swap;
}

html {
	word-break: break-word;
}

code {
	/* white-space-collapse: preserve !important; */
	overflow-x: auto;
	width: auto;
}

.font-secondary {
	font-family: 'InstrumentSerif', sans-serif;
}

math {
	margin-top: 1rem;
}

.hljs {
	@apply rounded-lg;
}

input::placeholder {
	direction: auto;
}

textarea::placeholder {
	direction: auto;
}

.input-prose {
	@apply prose dark:prose-invert prose-headings:font-semibold prose-hr:my-4 prose-hr:border-gray-100 prose-hr:dark:border-gray-800 prose-p:my-0 prose-img:my-1 prose-headings:my-1 prose-pre:my-0 prose-table:my-0 prose-blockquote:my-0 prose-ul:-my-0 prose-ol:-my-0 prose-li:-my-0 whitespace-pre-line;
}

.input-prose-sm {
	@apply prose dark:prose-invert prose-headings:font-semibold prose-hr:my-4 prose-hr:border-gray-100 prose-hr:dark:border-gray-800 prose-p:my-0 prose-img:my-1 prose-headings:my-1 prose-pre:my-0 prose-table:my-0 prose-blockquote:my-0 prose-ul:-my-0 prose-ol:-my-0 prose-li:-my-0 whitespace-pre-line text-sm;
}

.markdown-prose {
	@apply prose dark:prose-invert prose-blockquote:border-s-gray-100 prose-blockquote:dark:border-gray-800 prose-blockquote:border-s-2 prose-blockquote:not-italic prose-blockquote:font-normal  prose-headings:font-semibold prose-hr:my-4 prose-hr:border-gray-100 prose-hr:dark:border-gray-800 prose-p:my-0 prose-img:my-1 prose-headings:my-1 prose-pre:my-0 prose-table:my-0 prose-blockquote:my-0 prose-ul:-my-0 prose-ol:-my-0 prose-li:-my-0 whitespace-pre-line;
}

.markdown-prose-xs {
	@apply text-xs prose dark:prose-invert prose-blockquote:border-s-gray-100 prose-blockquote:dark:border-gray-800 prose-blockquote:border-s-2 prose-blockquote:not-italic prose-blockquote:font-normal  prose-headings:font-semibold prose-hr:my-0  prose-hr:border-gray-100 prose-hr:dark:border-gray-800 prose-p:my-0 prose-img:my-1 prose-headings:my-1 prose-pre:my-0 prose-table:my-0 prose-blockquote:my-0 prose-ul:-my-0 prose-ol:-my-0 prose-li:-my-0 whitespace-pre-line;
}

.markdown a {
	@apply underline;
}

.font-primary {
	font-family: 'Archivo', 'Vazirmatn', sans-serif;
}

.drag-region {
	-webkit-app-region: drag;
}

.drag-region a,
.drag-region button {
	-webkit-app-region: no-drag;
}

.no-drag-region {
	-webkit-app-region: no-drag;
}

li p {
	display: inline;
}

::-webkit-scrollbar-thumb {
	--tw-border-opacity: 1;
	background-color: rgba(215, 215, 215, 0.8);
	border-color: rgba(255, 255, 255, var(--tw-border-opacity));
	border-radius: 9999px;
	border-width: 1px;
}

/* Dark theme scrollbar styles */
.dark ::-webkit-scrollbar-thumb {
	background-color: rgba(67, 67, 67, 0.8); /* Darker color for dark theme */
	border-color: rgba(0, 0, 0, var(--tw-border-opacity));
}

::-webkit-scrollbar {
	height: 0.6rem;
	width: 0.4rem;
}

::-webkit-scrollbar-track {
	background-color: transparent;
	border-radius: 9999px;
}

select {
	background-image: url("data:image/svg+xml;charset=utf-8,%3Csvg xmlns='http://www.w3.org/2000/svg' fill='none' viewBox='0 0 20 20'%3E%3Cpath stroke='%236B7280' stroke-linecap='round' stroke-linejoin='round' stroke-width='1.5' d='m6 8 4 4 4-4'/%3E%3C/svg%3E");
	background-position: right 0rem center;
	background-repeat: no-repeat;
	background-size: 1.5em 1.5em;
	-webkit-print-color-adjust: exact;
	print-color-adjust: exact;
	/* padding-right: 2.5rem; */
	/* for Firefox */
	-moz-appearance: none;
	/* for Chrome */
	-webkit-appearance: none;
}

@keyframes shimmer {
	0% {
		background-position: 200% 0;
	}
	100% {
		background-position: -200% 0;
	}
}

.shimmer {
	background: linear-gradient(90deg, #9a9b9e 25%, #2a2929 50%, #9a9b9e 75%);
	background-size: 200% 100%;
	background-clip: text;
	-webkit-background-clip: text;
	-webkit-text-fill-color: transparent;
	animation: shimmer 4s linear infinite;
	color: #818286; /* Fallback color */
}

:global(.dark) .shimmer {
	background: linear-gradient(90deg, #818286 25%, #eae5e5 50%, #818286 75%);
	background-size: 200% 100%;
	background-clip: text;
	-webkit-background-clip: text;
	-webkit-text-fill-color: transparent;
	animation: shimmer 4s linear infinite;
	color: #a1a3a7; /* Darker fallback color for dark mode */
}

@keyframes smoothFadeIn {
	0% {
		opacity: 0;
		transform: translateY(-10px);
	}
	100% {
		opacity: 1;
		transform: translateY(0);
	}
}

.status-description {
	animation: smoothFadeIn 0.2s forwards;
}

.katex-mathml {
	display: none;
}

.scrollbar-hidden:active::-webkit-scrollbar-thumb,
.scrollbar-hidden:focus::-webkit-scrollbar-thumb,
.scrollbar-hidden:hover::-webkit-scrollbar-thumb {
	visibility: visible;
}
.scrollbar-hidden::-webkit-scrollbar-thumb {
	visibility: hidden;
}

.scrollbar-hidden::-webkit-scrollbar-corner {
	display: none;
}

.scrollbar-none::-webkit-scrollbar {
	display: none; /* for Chrome, Safari and Opera */
}

.scrollbar-none::-webkit-scrollbar-corner {
	display: none;
}

.scrollbar-none {
	-ms-overflow-style: none; /* IE and Edge */
	scrollbar-width: none; /* Firefox */
}

input::-webkit-outer-spin-button,
input::-webkit-inner-spin-button {
	/* display: none; <- Crashes Chrome on hover */
	-webkit-appearance: none;
	margin: 0; /* <-- Apparently some margin are still there even though it's hidden */
}

input[type='number'] {
	-moz-appearance: textfield; /* Firefox */
}

.katex-display {
	@apply overflow-y-hidden overflow-x-auto max-w-full;
}

.katex-display::-webkit-scrollbar {
	height: 0.4rem;
	width: 0.4rem;
}

.katex-display:active::-webkit-scrollbar-thumb,
.katex-display:focus::-webkit-scrollbar-thumb,
.katex-display:hover::-webkit-scrollbar-thumb {
	visibility: visible;
}
.katex-display::-webkit-scrollbar-thumb {
	visibility: hidden;
}

.katex-display::-webkit-scrollbar-corner {
	display: none;
}

.cm-editor {
	height: 100%;
	width: 100%;
}

.cm-scroller:active::-webkit-scrollbar-thumb,
.cm-scroller:focus::-webkit-scrollbar-thumb,
.cm-scroller:hover::-webkit-scrollbar-thumb {
	visibility: visible;
}

.cm-scroller::-webkit-scrollbar-thumb {
	visibility: hidden;
}

.cm-scroller::-webkit-scrollbar-corner {
	display: none;
}

.cm-editor.cm-focused {
	outline: none;
}

.tippy-box[data-theme~='dark'] {
	@apply rounded-lg bg-gray-950 text-xs border border-gray-900 shadow-xl;
}

.password {
	-webkit-text-security: disc;
}

.codespan {
	color: #eb5757;
	border-width: 0px;
	padding: 3px 8px;
	font-size: 0.8em;
	font-weight: 600;
	@apply rounded-md dark:bg-gray-800 bg-gray-100 mx-0.5;
}

.svelte-flow {
	background-color: transparent !important;
}

.svelte-flow__edge > path {
	stroke-width: 0.5;
}

.svelte-flow__edge.animated > path {
	stroke-width: 2;
	@apply stroke-gray-600 dark:stroke-gray-500;
}

.bg-gray-950-90 {
	background-color: rgba(var(--color-gray-950, #0d0d0d), 0.9);
}

.ProseMirror {
	@apply h-full min-h-fit max-h-full whitespace-pre-wrap;
}

.ProseMirror:focus {
	outline: none;
}

.ProseMirror p.is-editor-empty:first-child::before {
	content: attr(data-placeholder);
	float: left;
	/* Below color is from tailwind, and has the proper contrast
	text-gray-600 from: https://tailwindcss.com/docs/color */
	color: #676767;
	pointer-events: none;

	@apply line-clamp-1 absolute;
}

@media (prefers-color-scheme: dark) {
	.ProseMirror p.is-editor-empty:first-child::before {
		color: #757575;
	}
}

.ai-autocompletion::after {
	color: #a0a0a0;

	content: attr(data-suggestion);
	pointer-events: none;
}

.tiptap > pre > code {
	border-radius: 0.4rem;
	font-size: 0.85rem;
	padding: 0.25em 0.3em;

	@apply dark:bg-gray-800 bg-gray-100;
}

.tiptap > pre {
	border-radius: 0.5rem;
	font-family: 'JetBrainsMono', monospace;
	margin: 1.5rem 0;
	padding: 0.75rem 1rem;

	@apply dark:bg-gray-800 bg-gray-100;
}

.tiptap p code {
	color: #eb5757;
	border-width: 0px;
	padding: 3px 8px;
	font-size: 0.8em;
	font-weight: 600;
	@apply rounded-md dark:bg-gray-800 bg-gray-100 mx-0.5;
}

/* Code styling */
.hljs-comment,
.hljs-quote {
	color: #616161;
}

.hljs-variable,
.hljs-template-variable,
.hljs-attribute,
.hljs-tag,
.hljs-regexp,
.hljs-link,
.hljs-name,
.hljs-selector-id,
.hljs-selector-class {
	color: #f98181;
}

.hljs-number,
.hljs-meta,
.hljs-built_in,
.hljs-builtin-name,
.hljs-literal,
.hljs-type,
.hljs-params {
	color: #fbbc88;
}

.hljs-string,
.hljs-symbol,
.hljs-bullet {
	color: #b9f18d;
}

.hljs-title,
.hljs-section {
	color: #faf594;
}

.hljs-keyword,
.hljs-selector-tag {
	color: #70cff8;
}

.hljs-emphasis {
	font-style: italic;
}

.hljs-strong {
	font-weight: 700;
}

<<<<<<< HEAD
body.small_venster nav{
    display: none;
}

body.small_venster #sidebar{
    display: none;
}

body.small_venster .md\:max-w-\[calc\(100\%-260px\)\] {
    max-width: calc(100%) !important;
}

body.small_venster .mx-5{
    display: none;
}

body.small_venster .absolute.bottom-8{
    display: none;
}

body.small_venster .py-24{
    padding-block:0;
=======
/* Table styling for tiptap editors */
.tiptap table {
	@apply w-full text-sm text-left text-gray-500 dark:text-gray-400 max-w-full;
}

.tiptap thead {
	@apply text-xs text-gray-700 uppercase bg-gray-50 dark:bg-gray-850 dark:text-gray-400 border-none;
}

.tiptap th,
.tiptap td {
	@apply px-3 py-1.5 border border-gray-100 dark:border-gray-850;
}

.tiptap th {
	@apply cursor-pointer text-left text-xs text-gray-700 dark:text-gray-400 font-semibold uppercase bg-gray-50 dark:bg-gray-850;
}

.tiptap td {
	@apply text-gray-900 dark:text-white w-max;
}

.tiptap tr {
	@apply bg-white dark:bg-gray-900 dark:border-gray-850 text-xs;
>>>>>>> 53764fe6
}<|MERGE_RESOLUTION|>--- conflicted
+++ resolved
@@ -413,7 +413,6 @@
 	font-weight: 700;
 }
 
-<<<<<<< HEAD
 body.small_venster nav{
     display: none;
 }
@@ -436,7 +435,8 @@
 
 body.small_venster .py-24{
     padding-block:0;
-=======
+}
+
 /* Table styling for tiptap editors */
 .tiptap table {
 	@apply w-full text-sm text-left text-gray-500 dark:text-gray-400 max-w-full;
@@ -461,5 +461,4 @@
 
 .tiptap tr {
 	@apply bg-white dark:bg-gray-900 dark:border-gray-850 text-xs;
->>>>>>> 53764fe6
 }