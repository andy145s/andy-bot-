--- conflicted
+++ resolved
@@ -78,13 +78,10 @@
 					height: 6rem;
 					top: 41%;
 					left: 50%;
-<<<<<<< HEAD
 					margin: -40px 0 0 -40px;
 					border-radius: 50%;
 					overflow: hidden;
-=======
 					margin-left: -3rem;
->>>>>>> 0917fa6f
 				"
 				src="/favicon.png"
 			/>
@@ -156,8 +153,6 @@
 		background: #000;
 	}
 
-<<<<<<< HEAD
-=======
 	html.dark #splash-screen img {
 		filter: invert(1);
 	}
@@ -184,7 +179,6 @@
 
 	html.her #logo-her {
 		display: block;
-		filter: invert(1);
 	}
 
 	html.her #progress-background {
@@ -213,5 +207,4 @@
 	.animate-pulse-fast {
 		animation: pulse 1.5s cubic-bezier(0.4, 0, 0.6, 1) infinite;
 	}
->>>>>>> 0917fa6f
 </style>