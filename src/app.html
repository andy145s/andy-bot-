--- conflicted
+++ resolved
@@ -7,16 +7,13 @@
 		<!-- <meta name="viewport" content="width=device-width, initial-scale=1, maximum-scale=1" /> -->
 		<meta name="viewport" content="width=device-width, height=device-height, initial-scale=1, viewport-fit=cover, maximum-scale=1" />
 		<meta name="robots" content="noindex,nofollow" />
-<<<<<<< HEAD
 		<meta name="apple-mobile-web-app-status-bar-style" content="black">
 		<meta name="apple-mobile-web-app-capable" content="yes">
 		<meta name="mobile-web-app-capable" content="yes">		
 		<meta name="apple-touch-icon" href="%sveltekit.assets%/logo.png">
 		<meta name="theme-color" content="#ffffff" media="(prefers-color-scheme: light)">
 		<meta name="theme-color" content="#000000" media="(prefers-color-scheme: dark)">
-=======
-		<meta name="description" content="Open WebUI" />
->>>>>>> bccc6e08
+		<meta name="description" content="Yubb Chat" />
 		<link
 			rel="search"
 			type="application/opensearchdescription+xml"
@@ -33,19 +30,6 @@
 		<script>
 			// 在页面加载时或切换主题时执行，最好将代码放在 `head` 中，避免 FOUC
 			(() => {
-<<<<<<< HEAD
-				const themeColorMeta = document.querySelector('meta[name="theme-color"]');
-
-				function updateThemeColor(color) {
-					themeColorMeta.setAttribute('content', color);
-				}
-
-				function applyTheme(theme) {
-					document.documentElement.className = ''; 
-					document.documentElement.className = theme;
-					const isDarkMode = theme.includes('dark') || theme.includes('oled') || window.matchMedia('(prefers-color-scheme: dark)').matches;
-					updateThemeColor(isDarkMode ? '#000000' : '#ffffff');
-=======
 				if (!localStorage?.theme) {
 					localStorage.theme = 'system';
 				}
@@ -73,7 +57,13 @@
 					document.documentElement.classList.add('her');
 				} else {
 					document.documentElement.classList.add('dark');
->>>>>>> bccc6e08
+				}
+
+				function applyTheme(theme) {
+					document.documentElement.className = ''; 
+					document.documentElement.className = theme;
+					const isDarkMode = theme.includes('dark') || theme.includes('oled') || window.matchMedia('(prefers-color-scheme: dark)').matches;
+					updateThemeColor(isDarkMode ? '#000000' : '#ffffff');
 				}
 
 				function initializeTheme() {
