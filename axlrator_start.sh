#!/bin/bash

<<<<<<< HEAD
<<<<<<< HEAD
# 날짜 형식
DATE=$(date +"%Y%m%d_%H%M%S")

=======
# 스크립트 실행 디렉토리를 기준으로 경로 설정
BASE_DIR="$(cd "$(dirname "${BASH_SOURCE[0]}")" && pwd)"
LOG_DIR="$BASE_DIR/log"
mkdir -p "$LOG_DIR"

# --- 1. RAG Server ---
# if pgrep -f "python -m app.server" > /dev/null; then
#     echo "[RAG] Already running. Skipping..."
# else
#     echo "[RAG] Starting..."
#     cd "$BASE_DIR/rag_server" || exit
#     source venv/bin/activate
#     nohup python -m app.server > "$LOG_DIR/rag_server_$(date +'%Y%m%d_%H%M%S').log" 2>&1 &
#     cd "$BASE_DIR" || exit
# fi

# # --- 2. Backend ---
# if pgrep -f "backend/start.sh" > /dev/null; then
#     echo "[Backend] Already running. Skipping..."
# else
#     echo "[Backend] Starting..."
#     cd "$BASE_DIR/axlrator-webui/backend" || exit
#     source venv/bin/activate
#     nohup ./start.sh > "$LOG_DIR/backend_$(date +'%Y%m%d_%H%M%S').log" 2>&1 &
#     cd "$BASE_DIR" || exit
# fi

# --- 3. Frontend ---
>>>>>>> main
=======
# 날짜 형식
DATE=$(date +"%Y%m%d_%H%M%S")

>>>>>>> 359c355f
echo "[Frontend] Starting..."
cd "$BASE_DIR" || exit
nohup npm run dev -- --host 0.0.0.0 > "$LOG_DIR/frontend_$(date +'%Y%m%d_%H%M%S').log" 2>&1 &
cd "$BASE_DIR" || exit

<<<<<<< HEAD
<<<<<<< HEAD
# 백엔드 포어그라운드 실행
echo "[Backend] Starting..."
/app/axlrator-webui/backend/start.sh

=======
# --- 4. Backend ---
echo "[Backend] Foreground Starting..."
cd "$BASE_DIR/backend" || exit
# ./start.sh # 포어그라운드 실행
nohup ./start.sh > "$LOG_DIR/backend_$(date +'%Y%m%d_%H%M%S').log" 2>&1 & # 백그라운드 실행
>>>>>>> main
=======
# 백엔드 포어그라운드 실행
echo "[Backend] Starting..."
/app/axlrator-webui/backend/start.sh
>>>>>>> 359c355f
<|MERGE_RESOLUTION|>--- conflicted
+++ resolved
@@ -1,65 +1,17 @@
 #!/bin/bash
 
-<<<<<<< HEAD
-<<<<<<< HEAD
 # 날짜 형식
 DATE=$(date +"%Y%m%d_%H%M%S")
 
-=======
-# 스크립트 실행 디렉토리를 기준으로 경로 설정
-BASE_DIR="$(cd "$(dirname "${BASH_SOURCE[0]}")" && pwd)"
-LOG_DIR="$BASE_DIR/log"
-mkdir -p "$LOG_DIR"
-
-# --- 1. RAG Server ---
-# if pgrep -f "python -m app.server" > /dev/null; then
-#     echo "[RAG] Already running. Skipping..."
-# else
-#     echo "[RAG] Starting..."
-#     cd "$BASE_DIR/rag_server" || exit
-#     source venv/bin/activate
-#     nohup python -m app.server > "$LOG_DIR/rag_server_$(date +'%Y%m%d_%H%M%S').log" 2>&1 &
-#     cd "$BASE_DIR" || exit
-# fi
-
-# # --- 2. Backend ---
-# if pgrep -f "backend/start.sh" > /dev/null; then
-#     echo "[Backend] Already running. Skipping..."
-# else
-#     echo "[Backend] Starting..."
-#     cd "$BASE_DIR/axlrator-webui/backend" || exit
-#     source venv/bin/activate
-#     nohup ./start.sh > "$LOG_DIR/backend_$(date +'%Y%m%d_%H%M%S').log" 2>&1 &
-#     cd "$BASE_DIR" || exit
-# fi
-
-# --- 3. Frontend ---
->>>>>>> main
-=======
-# 날짜 형식
-DATE=$(date +"%Y%m%d_%H%M%S")
-
->>>>>>> 359c355f
 echo "[Frontend] Starting..."
 cd "$BASE_DIR" || exit
 nohup npm run dev -- --host 0.0.0.0 > "$LOG_DIR/frontend_$(date +'%Y%m%d_%H%M%S').log" 2>&1 &
 cd "$BASE_DIR" || exit
 
-<<<<<<< HEAD
-<<<<<<< HEAD
+echo "[Backend] Starting..."
+/app/axlrator-webui/backend/start.sh
+
+
 # 백엔드 포어그라운드 실행
 echo "[Backend] Starting..."
 /app/axlrator-webui/backend/start.sh
-
-=======
-# --- 4. Backend ---
-echo "[Backend] Foreground Starting..."
-cd "$BASE_DIR/backend" || exit
-# ./start.sh # 포어그라운드 실행
-nohup ./start.sh > "$LOG_DIR/backend_$(date +'%Y%m%d_%H%M%S').log" 2>&1 & # 백그라운드 실행
->>>>>>> main
-=======
-# 백엔드 포어그라운드 실행
-echo "[Backend] Starting..."
-/app/axlrator-webui/backend/start.sh
->>>>>>> 359c355f
